--- conflicted
+++ resolved
@@ -18,13 +18,8 @@
 	// ReadFromFile should return the string it was supplied
 	output, err := ReadFromFile(input)
 
-<<<<<<< HEAD
 	assert.NotNil(err)
 	// ReadFromFile should return the originaly supplied string
-=======
-	assert.Nil(err)
-	// ReadFromFile should return the originally supplied string
->>>>>>> 9e1924fd
 	assert.Equal(expectedOutput, output)
 }
 
