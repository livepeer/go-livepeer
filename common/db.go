--- conflicted
+++ resolved
@@ -20,34 +20,11 @@
 
 	// prepared statements
 	updateKV                   *sql.Stmt
-<<<<<<< HEAD
-	insertJob                  *sql.Stmt
-	selectJobs                 *sql.Stmt
-	getJob                     *sql.Stmt
-	stopReason                 *sql.Stmt
-	insertRec                  *sql.Stmt
-	checkRec                   *sql.Stmt
-	insertClaim                *sql.Stmt
-	countClaims                *sql.Stmt
-	setReceiptClaim            *sql.Stmt
-	setClaimStatus             *sql.Stmt
-	unclaimedReceipts          *sql.Stmt
-	receiptsByClaim            *sql.Stmt
-	insertBcast                *sql.Stmt
-	selectBcasts               *sql.Stmt
-	setSegmentCount            *sql.Stmt
-=======
->>>>>>> d9bae503
 	insertUnbondingLock        *sql.Stmt
 	useUnbondingLock           *sql.Stmt
 	unbondingLocks             *sql.Stmt
 	withdrawableUnbondingLocks *sql.Stmt
-<<<<<<< HEAD
 	insertWinningTicket        *sql.Stmt
-=======
-	insertWinningTicket           *sql.Stmt
-	selectWinningTicketsBySession *sql.Stmt
->>>>>>> d9bae503
 }
 
 type DBUnbondingLock struct {
