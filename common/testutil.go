--- conflicted
+++ resolved
@@ -102,7 +102,6 @@
 		"github.com/golang/glog.(*fileSink).flushDaemon",
 	}
 
-<<<<<<< HEAD
 	// Functions that might have other functions on top of their stack (like time.Sleep)
 	// These need to be ignored with IgnoreAnyFunction instead of IgnoreTopFunction
 	funcsAnyIgnore := []string{
@@ -115,14 +114,6 @@
 		res = append(res, goleak.IgnoreTopFunction(f))
 	}
 	for _, f := range funcsAnyIgnore {
-=======
-	res := make([]goleak.Option, 0, len(funcs2ignore)+len(ignoreAnywhereFuncs))
-	for _, f := range funcs2ignore {
-		res = append(res, goleak.IgnoreTopFunction(f))
-	}
-	for _, f := range ignoreAnywhereFuncs {
-		// ignore if these function signatures appear anywhere in the call stack
->>>>>>> f5e759d6
 		res = append(res, goleak.IgnoreAnyFunction(f))
 	}
 	return res
