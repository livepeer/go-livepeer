--- conflicted
+++ resolved
@@ -141,11 +141,8 @@
     message ModelConstraint {
       bool warm = 1;
       uint32 capacity = 2;
-<<<<<<< HEAD
-      uint32 capacityInUse = 3;
-=======
       string runnerVersion = 3;
->>>>>>> 6104f72e
+      uint32 capacityInUse = 4;
     }
 
     map<string, ModelConstraint> models = 1;
