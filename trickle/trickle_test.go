--- conflicted
+++ resolved
@@ -502,12 +502,8 @@
 	return require, ts.URL + "/" + chanName, server
 }
 
-<<<<<<< HEAD
 func subConfig(t *testing.T, url string) TrickleSubscriberConfig {
 	return TrickleSubscriberConfig{URL: url, Ctx: t.Context()}
-=======
-func subConfig(url string) TrickleSubscriberConfig {
-	return TrickleSubscriberConfig{URL: url}
 }
 
 type MockClock struct {
@@ -524,5 +520,4 @@
 	mc.mu.Lock()
 	defer mc.mu.Unlock()
 	mc.now = now
->>>>>>> 3ec80f65
 }