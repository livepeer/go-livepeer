#!/usr/bin/env bash

set -ex

ROOT="${1:-$HOME}"
ARCH="$(uname -m)"

if [[ $ARCH == "arm64" ]] && [[ $(uname) == "Darwin" ]]; then
  # Detect Apple Silicon
  IS_M1=1
fi
echo "Arch $ARCH ${IS_M1:+(Apple Silicon)}"

# Windows (MSYS2) needs a few tweaks
if [[ $(uname) == *"MSYS"* ]]; then
  ROOT="/build"
  export PATH="$PATH:/usr/bin:/mingw64/bin"
  export C_INCLUDE_PATH="${C_INCLUDE_PATH:-}:/mingw64/lib"

  export PATH="$ROOT/compiled/bin":$PATH
  export PKG_CONFIG_PATH=/mingw64/lib/pkgconfig

  export TARGET_OS="--target-os=mingw64"
  export HOST_OS="--host=x86_64-w64-mingw32"
  export BUILD_OS="--build=x86_64-w64-mingw32 --host=x86_64-w64-mingw32 --target=x86_64-w64-mingw32"

  # Needed for mbedtls
  export WINDOWS_BUILD=1
fi

export PATH="$ROOT/compiled/bin":$PATH
export PKG_CONFIG_PATH="${PKG_CONFIG_PATH:-}:$ROOT/compiled/lib/pkgconfig"

mkdir -p "$ROOT/"

# NVENC only works on Windows/Linux
if [ $(uname) != "Darwin" ]; then
  if [ ! -e "$ROOT/nv-codec-headers" ]; then
    git clone https://git.videolan.org/git/ffmpeg/nv-codec-headers.git "$ROOT/nv-codec-headers"
    cd $ROOT/nv-codec-headers
    git checkout 250292dd20af60edc6e0d07f1d6e489a2f8e1c44
    make -e PREFIX="$ROOT/compiled"
    make install -e PREFIX="$ROOT/compiled"
  fi
fi

if [[ $(uname) != *"MSYS"* ]] && [[ ! $IS_M1 ]]; then
  if [ ! -e "$ROOT/nasm-2.14.02" ]; then
    # sudo apt-get -y install asciidoc xmlto # this fails :(
    cd "$ROOT"
    curl -o nasm-2.14.02.tar.gz https://www.nasm.us/pub/nasm/releasebuilds/2.14.02/nasm-2.14.02.tar.gz
    echo 'b34bae344a3f2ed93b2ca7bf25f1ed3fb12da89eeda6096e3551fd66adeae9fc  nasm-2.14.02.tar.gz' > nasm-2.14.02.tar.gz.sha256
    sha256sum -c nasm-2.14.02.tar.gz.sha256
    tar xf nasm-2.14.02.tar.gz
    rm nasm-2.14.02.tar.gz nasm-2.14.02.tar.gz.sha256
    cd "$ROOT/nasm-2.14.02"
    ./configure --prefix="$ROOT/compiled"
    make
    make install || echo "Installing docs fails but should be OK otherwise"
  fi
fi

# H.264 support
if [ ! -e "$ROOT/x264" ]; then
  git clone http://git.videolan.org/git/x264.git "$ROOT/x264"
  cd "$ROOT/x264"
  if [[ ! $IS_M1 ]]; then
    # newer git master, compiles on Apple Silicon
    git checkout 66a5bc1bd1563d8227d5d18440b525a09bcf17ca
  else
    # git master as of this writing
    git checkout 545de2ffec6ae9a80738de1b2c8cf820249a2530
  fi
  ./configure --prefix="$ROOT/compiled" --enable-pic --enable-static ${HOST_OS:-} --disable-cli
  make
  make install-lib-static
fi

<<<<<<< HEAD
if [ ! -e "$ROOT/x265" ]; then
  if [ $(uname) == "Linux" ]; then
    sudo apt-get install -y libnuma-dev cmake
  fi
  git clone https://bitbucket.org/multicoreware/x265_git.git "$ROOT/x265"
  cd "$ROOT/x265"
  git checkout 17839cc0dc5a389e27810944ae2128a65ac39318
  cd build/linux/
  cmake -DCMAKE_INSTALL_PREFIX=$ROOT/compiled -G "Unix Makefiles" ../../source
  make
  make install
fi

# VP8/9 support
if [ ! -e "$ROOT/libvpx" ]; then
  git clone https://chromium.googlesource.com/webm/libvpx.git "$ROOT/libvpx"
  cd "$ROOT/libvpx"
  git checkout ab35ee100a38347433af24df05a5e1578172a2ae
  ./configure --prefix="$ROOT/compiled" --disable-examples --disable-unit-tests --enable-vp9-highbitdepth --enable-shared --as=nasm
  make
  make install
fi

if [ ! -e "$ROOT/gnutls-3.7.0" ]; then
  EXTRA_GNUTLS_LIBS=""
  if [[ $(uname) == *"MSYS"* ]]; then
    EXTRA_GNUTLS_LIBS="-lncrypt -lcrypt32 -lwsock32 -lws2_32 -lwinpthread"
  fi
  cd $ROOT
  curl -LO https://www.gnupg.org/ftp/gcrypt/gnutls/v3.7/gnutls-3.7.0.tar.xz
  tar xf gnutls-3.7.0.tar.xz
  cd gnutls-3.7.0
  LDFLAGS="-L${ROOT}/compiled/lib" CFLAGS="-I${ROOT}/compiled/include -O2" LIBS="-lhogweed -lnettle -lgmp $EXTRA_GNUTLS_LIBS" ./configure ${BUILD_OS:-} --prefix="$ROOT/compiled" --enable-static --disable-shared --with-pic --with-included-libtasn1 --with-included-unistring --without-p11-kit --without-idn --without-zlib --disable-doc --disable-cxx --disable-tools --disable-hardware-acceleration --disable-guile --disable-libdane --disable-tests --disable-rpath --disable-nls
  make
  make install
  # gnutls doesn't properly set up its pkg-config or something? without this line ffmpeg and go
  # don't know that they need gmp, nettle, and hogweed
  sed -i'' -e "s/-lgnutls/-lgnutls -lhogweed -lnettle -lgmp $EXTRA_GNUTLS_LIBS/g" $ROOT/compiled/lib/pkgconfig/gnutls.pc
fi

=======
>>>>>>> bf1c0259
EXTRA_FFMPEG_FLAGS=""
EXTRA_LDFLAGS=""
# all flags which should present for production build, but should be replaced/removed for debug build
DEV_FFMPEG_FLAGS="--disable-programs"
FFMPEG_MAKE_EXTRA_ARGS=""

if [ $(uname) == "Darwin" ]; then
  EXTRA_LDFLAGS="-framework CoreFoundation -framework Security"
else
  # If we have clang, we can compile with CUDA support!
  if which nvidia-smi > /dev/null; then
    echo "CUDA detected, building with GPU support"
    sudo apt install -y clang
    EXTRA_FFMPEG_FLAGS="--enable-cuda --enable-cuda-llvm --enable-cuvid --enable-nvenc --enable-decoder=h264_cuvid,hevc_cuvid,vp8_cuvid,vp9_cuvid --enable-filter=scale_cuda,signature_cuda,hwupload_cuda --enable-encoder=h264_nvenc,hevc_nvenc"
    if [[ $BUILD_TAGS == *"experimental"* ]]; then
        LIBTENSORFLOW_VERSION=2.3.0 \
        && curl -LO https://storage.googleapis.com/tensorflow/libtensorflow/libtensorflow-cpu-linux-x86_64-${LIBTENSORFLOW_VERSION}.tar.gz \
        && sudo tar -C /usr/local -xzf libtensorflow-cpu-linux-x86_64-${LIBTENSORFLOW_VERSION}.tar.gz \
        && sudo ldconfig
        echo "experimental tag detected, building with Tensorflow support"
        EXTRA_FFMPEG_FLAGS="$EXTRA_FFMPEG_FLAGS --enable-libtensorflow"
    fi
  fi
fi

if [[ $BUILD_TAGS == *"debug-video"* ]]; then
    echo "video debug mode, building ffmpeg with tools and debug info"
    DEV_FFMPEG_FLAGS="--enable-filter=ssim --enable-encoder=wrapped_avframe,pcm_s16le --enable-shared --enable-debug=3 --disable-stripping --disable-optimizations"
    FFMPEG_MAKE_EXTRA_ARGS="-j4"
fi

if [ ! -e "$ROOT/ffmpeg/libavcodec/libavcodec.a" ]; then
  git clone https://github.com/livepeer/FFmpeg.git "$ROOT/ffmpeg" || echo "FFmpeg dir already exists"
  cd "$ROOT/ffmpeg"
  git checkout 682c4189d8364867bcc49f9749e04b27dc37cded
  ./configure ${TARGET_OS:-} --fatal-warnings \
    --disable-doc --disable-sdl2 --disable-iconv \
    --disable-muxers --disable-demuxers --disable-parsers --disable-protocols \
    --disable-encoders --disable-decoders --disable-filters --disable-bsfs \
    --disable-postproc --disable-lzma \
<<<<<<< HEAD
    --enable-gnutls --enable-libx264 --enable-libx265 --enable-libvpx --enable-gpl \
    --enable-protocol=https,http,rtmp,file,pipe \
    --enable-muxer=mpegts,hls,segment,mp4,hevc,matroska,opus,webm,webm_chunk,webm_dash_manifest,null --enable-demuxer=flv,mpegts,mp4,mov,matroska,webm_dash_manifest \
    --enable-bsf=h264_mp4toannexb,aac_adtstoasc,h264_metadata,h264_redundant_pps,hevc_mp4toannexb,extract_extradata \
    --enable-parser=aac,aac_latm,h264,hevc,vp8,vp9 \
=======
    --enable-libx264 --enable-gpl \
    --enable-protocol=rtmp,file,pipe \
    --enable-muxer=mpegts,hls,segment,mp4,null --enable-demuxer=flv,mpegts,mp4,mov \
    --enable-bsf=h264_mp4toannexb,aac_adtstoasc,h264_metadata,h264_redundant_pps,extract_extradata \
    --enable-parser=aac,aac_latm,h264 \
>>>>>>> bf1c0259
    --enable-filter=abuffer,buffer,abuffersink,buffersink,afifo,fifo,aformat,format \
    --enable-filter=aresample,asetnsamples,fps,scale,hwdownload,select,livepeer_dnn,signature \
    --enable-encoder=aac,libx264,libx265,libvpx_vp8,libvpx_vp9 \
    --enable-decoder=aac,h264,hevc,libvpx_vp8,libvpx_vp9 \
    --extra-cflags="-I${ROOT}/compiled/include" \
    --extra-ldflags="-L${ROOT}/compiled/lib ${EXTRA_LDFLAGS}" \
    --prefix="$ROOT/compiled" \
    $EXTRA_FFMPEG_FLAGS \
    $DEV_FFMPEG_FLAGS
fi

if [[ ! -e "$ROOT/ffmpeg/libavcodec/libavcodec.a" || $BUILD_TAGS == *"debug-video"* ]]; then
  cd "$ROOT/ffmpeg"
  make $FFMPEG_MAKE_EXTRA_ARGS
  make install
fi<|MERGE_RESOLUTION|>--- conflicted
+++ resolved
@@ -60,7 +60,6 @@
   fi
 fi
 
-# H.264 support
 if [ ! -e "$ROOT/x264" ]; then
   git clone http://git.videolan.org/git/x264.git "$ROOT/x264"
   cd "$ROOT/x264"
@@ -76,7 +75,6 @@
   make install-lib-static
 fi
 
-<<<<<<< HEAD
 if [ ! -e "$ROOT/x265" ]; then
   if [ $(uname) == "Linux" ]; then
     sudo apt-get install -y libnuma-dev cmake
@@ -100,25 +98,6 @@
   make install
 fi
 
-if [ ! -e "$ROOT/gnutls-3.7.0" ]; then
-  EXTRA_GNUTLS_LIBS=""
-  if [[ $(uname) == *"MSYS"* ]]; then
-    EXTRA_GNUTLS_LIBS="-lncrypt -lcrypt32 -lwsock32 -lws2_32 -lwinpthread"
-  fi
-  cd $ROOT
-  curl -LO https://www.gnupg.org/ftp/gcrypt/gnutls/v3.7/gnutls-3.7.0.tar.xz
-  tar xf gnutls-3.7.0.tar.xz
-  cd gnutls-3.7.0
-  LDFLAGS="-L${ROOT}/compiled/lib" CFLAGS="-I${ROOT}/compiled/include -O2" LIBS="-lhogweed -lnettle -lgmp $EXTRA_GNUTLS_LIBS" ./configure ${BUILD_OS:-} --prefix="$ROOT/compiled" --enable-static --disable-shared --with-pic --with-included-libtasn1 --with-included-unistring --without-p11-kit --without-idn --without-zlib --disable-doc --disable-cxx --disable-tools --disable-hardware-acceleration --disable-guile --disable-libdane --disable-tests --disable-rpath --disable-nls
-  make
-  make install
-  # gnutls doesn't properly set up its pkg-config or something? without this line ffmpeg and go
-  # don't know that they need gmp, nettle, and hogweed
-  sed -i'' -e "s/-lgnutls/-lgnutls -lhogweed -lnettle -lgmp $EXTRA_GNUTLS_LIBS/g" $ROOT/compiled/lib/pkgconfig/gnutls.pc
-fi
-
-=======
->>>>>>> bf1c0259
 EXTRA_FFMPEG_FLAGS=""
 EXTRA_LDFLAGS=""
 # all flags which should present for production build, but should be replaced/removed for debug build
@@ -159,19 +138,11 @@
     --disable-muxers --disable-demuxers --disable-parsers --disable-protocols \
     --disable-encoders --disable-decoders --disable-filters --disable-bsfs \
     --disable-postproc --disable-lzma \
-<<<<<<< HEAD
-    --enable-gnutls --enable-libx264 --enable-libx265 --enable-libvpx --enable-gpl \
-    --enable-protocol=https,http,rtmp,file,pipe \
+    --enable-libx264 --enable-libx265 --enable-libvpx --enable-gpl \
+    --enable-protocol=rtmp,file,pipe \
     --enable-muxer=mpegts,hls,segment,mp4,hevc,matroska,opus,webm,webm_chunk,webm_dash_manifest,null --enable-demuxer=flv,mpegts,mp4,mov,matroska,webm_dash_manifest \
     --enable-bsf=h264_mp4toannexb,aac_adtstoasc,h264_metadata,h264_redundant_pps,hevc_mp4toannexb,extract_extradata \
     --enable-parser=aac,aac_latm,h264,hevc,vp8,vp9 \
-=======
-    --enable-libx264 --enable-gpl \
-    --enable-protocol=rtmp,file,pipe \
-    --enable-muxer=mpegts,hls,segment,mp4,null --enable-demuxer=flv,mpegts,mp4,mov \
-    --enable-bsf=h264_mp4toannexb,aac_adtstoasc,h264_metadata,h264_redundant_pps,extract_extradata \
-    --enable-parser=aac,aac_latm,h264 \
->>>>>>> bf1c0259
     --enable-filter=abuffer,buffer,abuffersink,buffersink,afifo,fifo,aformat,format \
     --enable-filter=aresample,asetnsamples,fps,scale,hwdownload,select,livepeer_dnn,signature \
     --enable-encoder=aac,libx264,libx265,libvpx_vp8,libvpx_vp9 \
