--- conflicted
+++ resolved
@@ -30,36 +30,20 @@
             container: ubuntu:20.04
             type: cpu
 
-<<<<<<< HEAD
           # - GOOS: linux
           #   GOARCH: arm64
           #   runner: ubuntu-20.04
-          #   container: ubuntu:20.04
           #   type: cpu
-=======
-          - GOOS: linux
-            GOARCH: arm64
-            container: ubuntu:20.04
-            type: cpu
->>>>>>> c312f616
 
           - GOOS: linux
             GOARCH: amd64
             container: livepeerci/cuda:12.0.0-cudnn8-devel-ubuntu20.04
             type: gpu
 
-<<<<<<< HEAD
           # - GOOS: linux
           #   GOARCH: arm64
-          #   runner: ubuntu-20.04
           #   container: livepeerci/cuda:12.0.0-cudnn8-devel-ubuntu20.04
           #   type: gpu
-=======
-          - GOOS: linux
-            GOARCH: arm64
-            container: livepeerci/cuda:12.0.0-cudnn8-devel-ubuntu20.04
-            type: gpu
->>>>>>> c312f616
 
           - GOOS: windows
             GOARCH: amd64
