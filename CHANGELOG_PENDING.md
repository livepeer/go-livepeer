--- conflicted
+++ resolved
@@ -8,11 +8,8 @@
 
 #### General
 - \#2429 Binaries are uploaded to gcp cloud storage following the new directory structure (@hjpotter92)
-<<<<<<< HEAD
 - \#2437 Make CLI flag casing consistent for dataDir flag (@thomshutt)
-=======
 - \#2440 Create and push `go-livepeer:latest` tagged images to dockerhub (@hjpotter92)
->>>>>>> 06b3cdc0
 
 #### Broadcaster
 - \#2327 Parallelize handling events in Orchestrator Watcher (@red-0ne)
