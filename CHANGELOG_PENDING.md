--- conflicted
+++ resolved
@@ -7,13 +7,11 @@
 ### Features ⚒
 
 #### General
-<<<<<<< HEAD
 - \#2196 Add support for Mist runtime environment (@hjpotter92)
-=======
+
 - \#2212 y/n confirmation when sending a transaction via the CLI (@noisersup)
 
 - \#2216 Fix Accept Multiline message on Windows (@leszko)
->>>>>>> c6563c78
 
 #### Broadcaster
 
