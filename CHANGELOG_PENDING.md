# Unreleased Changes

## vX.X

### Breaking Changes 🚨🚨

### Features ⚒

#### General

#### Broadcaster

- \#2086 Add support for fast verification (@jailuthra @darkdragon)
- \#2085 Set max refresh sessions threshold to 8 (@yondonfu)
- \#2083 Return 422 to the push client after max retry attempts for a segment (@jailuthra)
- \#2022 Randomize selection of orchestrators in untrusted pool at a random frequency (@yondonfu)
<<<<<<< HEAD
- \#2103 Suspend sessions that did not pass p-hash verification (@leszko)
=======
- \#2100 Check verified session first while choosing the result from multiple untrusted sessions (@leszko) 
>>>>>>> 2f6c2266

#### Orchestrator

#### Transcoder
- \#2094 Gracefully notify orchestrator in case of a panic in transcoder (@leszko)

### Bug Fixes 🐞

#### General

#### Broadcaster

- \#2067 Add safety checks in selectOrchestrator for auth token and ticket params in OrchestratorInfo (@yondonfu)
- \#2085 Set max refresh sessions threshold to 8 to reduce discovery frequency (@yondonfu)

#### Orchestrator

#### Transcoder<|MERGE_RESOLUTION|>--- conflicted
+++ resolved
@@ -14,11 +14,8 @@
 - \#2085 Set max refresh sessions threshold to 8 (@yondonfu)
 - \#2083 Return 422 to the push client after max retry attempts for a segment (@jailuthra)
 - \#2022 Randomize selection of orchestrators in untrusted pool at a random frequency (@yondonfu)
-<<<<<<< HEAD
+- \#2100 Check verified session first while choosing the result from multiple untrusted sessions (@leszko)
 - \#2103 Suspend sessions that did not pass p-hash verification (@leszko)
-=======
-- \#2100 Check verified session first while choosing the result from multiple untrusted sessions (@leszko) 
->>>>>>> 2f6c2266
 
 #### Orchestrator
 
