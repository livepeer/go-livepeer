--- conflicted
+++ resolved
@@ -21,11 +21,8 @@
 - \#2299 Split devtool Orchestrator run scripts into versions with/without external transcoder and prevent Transcoder/Broadcaster run scripts from using same CLI port (@thomshutt)
 
 #### Broadcaster
-<<<<<<< HEAD
+- \#2296 Increase orchestrator discovery timeout from `500ms` to `1` (@leszko)
 - \#2291 Calling video comparison to improve the security strength (@oscar-davids)
-=======
-- \#2296 Increase orchestrator discovery timeout from `500ms` to `1` (@leszko)
->>>>>>> 3abe7962
 
 #### Orchestrator
 - \#2284 Fix issue with not redeeming tickets by Redeemer (@leszko)
