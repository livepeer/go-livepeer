--- conflicted
+++ resolved
@@ -209,7 +209,6 @@
 		mSceneClassification *stats.Int64Measure
 
 		// Metrics for AI jobs
-<<<<<<< HEAD
 		mAIModelsRequested          *stats.Int64Measure
 		mAIRequestLatencyScore      *stats.Float64Measure
 		mAIRequestPrice             *stats.Float64Measure
@@ -221,6 +220,7 @@
 		mAIResultSaveFailed         *stats.Int64Measure
 		mAIContainersInUse          *stats.Int64Measure
 		mAIContainersIdle           *stats.Int64Measure
+		mLiveAIPricePerPixel        *stats.Float64Measure
 		aiContainersCapacityByModel map[string]*ModelAICapacities
 		mAIGPUsIdle                 *stats.Int64Measure
 		mAICurrentLivePipelines     *stats.Int64Measure
@@ -228,27 +228,6 @@
 		mAIFirstSegmentDelay        *stats.Int64Measure
 		mAILiveAttempts             *stats.Int64Measure
 		mAINumOrchs                 *stats.Int64Measure
-=======
-		mAIModelsRequested                       *stats.Int64Measure
-		mAIRequestLatencyScore                   *stats.Float64Measure
-		mAIRequestPrice                          *stats.Float64Measure
-		mAIRequestError                          *stats.Int64Measure
-		mAIResultDownloaded                      *stats.Int64Measure
-		mAIResultDownloadTime                    *stats.Float64Measure
-		mAIResultUploaded                        *stats.Int64Measure
-		mAIResultUploadTime                      *stats.Float64Measure
-		mAIResultSaveFailed                      *stats.Int64Measure
-		mAIContainersInUse                       *stats.Int64Measure
-		mAIContainersIdle                        *stats.Int64Measure
-		mLiveAIPricePerPixel                     *stats.Float64Measure
-		aiContainersIdleByPipelineByOrchestrator map[string]map[string]int
-		mAIGPUsIdle                              *stats.Int64Measure
-		mAICurrentLivePipelines                  *stats.Int64Measure
-		aiLiveSessionsByPipeline                 map[string]int
-		mAIFirstSegmentDelay                     *stats.Int64Measure
-		mAILiveAttempts                          *stats.Int64Measure
-		mAINumOrchs                              *stats.Int64Measure
->>>>>>> 74efd27a
 
 		mAIWhipTransportBytesReceived *stats.Int64Measure
 		mAIWhipTransportBytesSent     *stats.Int64Measure
@@ -425,12 +404,8 @@
 	census.mAIResultSaveFailed = stats.Int64("ai_result_upload_failed_total", "AIResultUploadFailed", "tot")
 	census.mAIContainersInUse = stats.Int64("ai_container_in_use", "Number of containers currently used for AI processing", "tot")
 	census.mAIContainersIdle = stats.Int64("ai_container_idle", "Number of containers currently available for AI processing", "tot")
-<<<<<<< HEAD
+	census.mLiveAIPricePerPixel = stats.Float64("live_ai_price_per_pixel", "Live AI price per pixel", "wei/pixel")
 	census.aiContainersCapacityByModel = make(map[string]*ModelAICapacities)
-=======
-	census.mLiveAIPricePerPixel = stats.Float64("live_ai_price_per_pixel", "Live AI price per pixel", "wei/pixel")
-	census.aiContainersIdleByPipelineByOrchestrator = make(map[string]map[string]int)
->>>>>>> 74efd27a
 	census.mAIGPUsIdle = stats.Int64("ai_gpus_idle", "Number of idle GPUs (with no configured container)", "tot")
 	census.mAICurrentLivePipelines = stats.Int64("ai_current_live_pipelines", "Number of live AI pipelines currently running", "tot")
 	census.aiLiveSessionsByPipeline = make(map[string]int)
