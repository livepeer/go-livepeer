--- conflicted
+++ resolved
@@ -103,10 +103,6 @@
 func (s *stubCapabilities) LegacyOnly() bool {
 	return s.isLegacy
 }
-<<<<<<< HEAD
-
-=======
->>>>>>> b5d50dbe
 func (s *stubCapabilities) ToNetCapabilities() *net.Capabilities {
 	return &net.Capabilities{Bitstring: capCompatString}
 }