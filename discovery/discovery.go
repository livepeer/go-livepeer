--- conflicted
+++ resolved
@@ -330,70 +330,6 @@
 	return ods, nil
 }
 
-<<<<<<< HEAD
-=======
-func getModelCaps(caps *net.Capabilities) map[string]*net.Capabilities_CapabilityConstraints_ModelConstraint {
-	if caps == nil || caps.Constraints == nil || caps.Constraints.PerCapability == nil {
-		return nil
-	}
-	liveAI, ok := caps.Constraints.PerCapability[uint32(core.Capability_LiveVideoToVideo)]
-	if !ok {
-		return nil
-	}
-
-	return liveAI.Models
-}
-
-func reportLiveAICapacity(ch chan common.OrchestratorDescriptor, caps common.CapabilityComparator) {
-	if !monitor.Enabled {
-		return
-	}
-	modelsReq := getModelCaps(caps.ToNetCapabilities())
-
-	var allOrchInfo []common.OrchestratorDescriptor
-	var done bool
-	for {
-		select {
-		case od := <-ch:
-			allOrchInfo = append(allOrchInfo, od)
-		case <-time.After(maxGetOrchestratorCutoffTimeout):
-			done = true
-		}
-		if done {
-			break
-		}
-	}
-
-	idleContainersByModelAndOrchestrator := make(map[string]map[string]int)
-	for _, od := range allOrchInfo {
-		pricePerUnit := od.RemoteInfo.PriceInfo.PricePerUnit
-		pixelsPerUnit := od.RemoteInfo.PriceInfo.PixelsPerUnit
-		pricePerPixel := big.NewRat(pricePerUnit, pixelsPerUnit)
-		monitor.LiveAIPricePerPixel(od.LocalInfo.URL.String(), pricePerPixel)
-
-		var models map[string]*net.Capabilities_CapabilityConstraints_ModelConstraint
-		if od.RemoteInfo != nil {
-			models = getModelCaps(od.RemoteInfo.Capabilities)
-		}
-
-		for modelID := range modelsReq {
-			idle := 0
-			if models != nil {
-				if model, ok := models[modelID]; ok {
-					idle = int(model.Capacity)
-				}
-			}
-
-			if _, exists := idleContainersByModelAndOrchestrator[modelID]; !exists {
-				idleContainersByModelAndOrchestrator[modelID] = make(map[string]int)
-			}
-			idleContainersByModelAndOrchestrator[modelID][od.LocalInfo.URL.String()] = idle
-		}
-	}
-	monitor.AIContainersIdleAfterGatewayDiscovery(idleContainersByModelAndOrchestrator)
-}
-
->>>>>>> 74efd27a
 func (o *orchestratorPool) Size() int {
 	return len(o.infos)
 }
