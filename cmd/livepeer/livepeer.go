/*
Livepeer is a peer-to-peer global video live streaming network.  The Golp project is a go implementation of the Livepeer protocol.  For more information, visit the project wiki.
*/
package main

import (
	"context"
	"flag"
	"fmt"
	"os"
	"os/signal"
	"reflect"
	"runtime"
	"time"

	"github.com/olekukonko/tablewriter"

	"github.com/livepeer/go-livepeer/cmd/livepeer/starter"
	"github.com/livepeer/livepeer-data/pkg/mistconnector"
	"github.com/peterbourgon/ff/v3"

	"github.com/golang/glog"
	"github.com/livepeer/go-livepeer/core"
)

func main() {
	// Override the default flag set since there are dependencies that
	// incorrectly add their own flags (specifically, due to the 'testing'
	// package being linked)
	flag.Set("logtostderr", "true")
	vFlag := flag.Lookup("v")
	//We preserve this flag before resetting all the flags.  Not a scalable approach, but it'll do for now.  More discussions here - https://github.com/livepeer/go-livepeer/pull/617
	flag.CommandLine = flag.NewFlagSet(os.Args[0], flag.ExitOnError)
	flag.CommandLine.SetOutput(os.Stdout)

	// Help & Log
	mistJSON := flag.Bool("j", false, "Print application info as json")
	version := flag.Bool("version", false, "Print out the version")
	verbosity := flag.String("v", "3", "Log verbosity.  {4|5|6}")

	cfg := parseLivepeerConfig()

	// Config file
	_ = flag.String("config", "", "Config file in the format 'key value', flags and env vars take precedence over the config file")
	err := ff.Parse(flag.CommandLine, os.Args[1:],
		ff.WithConfigFileFlag("config"),
		ff.WithEnvVarPrefix("LP"),
		ff.WithConfigFileParser(ff.PlainParser),
	)
	if err != nil {
		glog.Exit("Error parsing config: ", err)
	}

	vFlag.Value.Set(*verbosity)

	if *mistJSON {
		mistconnector.PrintMistConfigJson(
			"livepeer",
			"Official implementation of the Livepeer video processing protocol. Can play all roles in the network.",
			"Livepeer",
			core.LivepeerVersion,
			flag.CommandLine,
		)
		return
	}

	cfg = updateNilsForUnsetFlags(cfg)

	// compare current settings with default values, and print the difference
	defCfg := starter.DefaultLivepeerConfig()
	vDefCfg := reflect.ValueOf(defCfg)
	vCfg := reflect.ValueOf(cfg)
	cfgType := vCfg.Type()
	paramTable := tablewriter.NewWriter(os.Stdout)
	for i := 0; i < cfgType.NumField(); i++ {
		if !vDefCfg.Field(i).IsNil() && !vCfg.Field(i).IsNil() && vCfg.Field(i).Elem().Interface() != vDefCfg.Field(i).Elem().Interface() {
			paramTable.Append([]string{cfgType.Field(i).Name, fmt.Sprintf("%v", vCfg.Field(i).Elem())})
		}
	}
	paramTable.SetAlignment(tablewriter.ALIGN_LEFT)
	paramTable.SetCenterSeparator("*")
	paramTable.SetColumnSeparator("|")
	paramTable.Render()

	if *version {
		fmt.Println("Livepeer Node Version: " + core.LivepeerVersion)
		fmt.Printf("Golang runtime version: %s %s\n", runtime.Compiler, runtime.Version())
		fmt.Printf("Architecture: %s\n", runtime.GOARCH)
		fmt.Printf("Operating system: %s\n", runtime.GOOS)
		return
	}

	ctx, cancel := context.WithCancel(context.Background())
	lc := make(chan struct{})

	go func() {
		starter.StartLivepeer(ctx, cfg)
		lc <- struct{}{}
	}()

	c := make(chan os.Signal)
	signal.Notify(c, os.Interrupt)
	select {
	case sig := <-c:
		glog.Infof("Exiting Livepeer: %v", sig)
		cancel()
		time.Sleep(time.Second * 2) //Give time for other processes to shut down completely
	case <-lc:
	}
}

func parseLivepeerConfig() starter.LivepeerConfig {
	cfg := starter.DefaultLivepeerConfig()

	// Network & Addresses:
	cfg.Network = flag.String("network", *cfg.Network, "Network to connect to")
	cfg.RtmpAddr = flag.String("rtmpAddr", *cfg.RtmpAddr, "Address to bind for RTMP commands")
	cfg.CliAddr = flag.String("cliAddr", *cfg.CliAddr, "Address to bind for  CLI commands")
	cfg.HttpAddr = flag.String("httpAddr", *cfg.HttpAddr, "Address to bind for HTTP commands")
	cfg.ServiceAddr = flag.String("serviceAddr", *cfg.ServiceAddr, "Orchestrator only. Overrides the on-chain serviceURI that broadcasters can use to contact this node; may be an IP or hostname.")
	cfg.VerifierURL = flag.String("verifierUrl", *cfg.VerifierURL, "URL of the verifier to use")
	cfg.VerifierPath = flag.String("verifierPath", *cfg.VerifierPath, "Path to verifier shared volume")
	cfg.LocalVerify = flag.Bool("localVerify", *cfg.LocalVerify, "Set to true to enable local verification i.e. pixel count and signature verification.")
	cfg.HttpIngest = flag.Bool("httpIngest", *cfg.HttpIngest, "Set to true to enable HTTP ingest")

	// Broadcaster's Selection Algorithm
	cfg.OrchAddr = flag.String("orchAddr", *cfg.OrchAddr, "Comma-separated list of orchestrators to connect to")
	cfg.OrchWebhookURL = flag.String("orchWebhookUrl", *cfg.OrchWebhookURL, "Orchestrator discovery callback URL")
	cfg.OrchBlacklist = flag.String("orchBlocklist", "", "Comma-separated list of blocklisted orchestrators")
	cfg.OrchMinLivepeerVersion = flag.String("orchMinLivepeerVersion", *cfg.OrchMinLivepeerVersion, "Minimal go-livepeer version orchestrator should have to be selected")
	cfg.SelectRandWeight = flag.Float64("selectRandFreq", *cfg.SelectRandWeight, "Weight of the random factor in the orchestrator selection algorithm")
	cfg.SelectStakeWeight = flag.Float64("selectStakeWeight", *cfg.SelectStakeWeight, "Weight of the stake factor in the orchestrator selection algorithm")
	cfg.SelectPriceWeight = flag.Float64("selectPriceWeight", *cfg.SelectPriceWeight, "Weight of the price factor in the orchestrator selection algorithm")
	cfg.SelectPriceExpFactor = flag.Float64("selectPriceExpFactor", *cfg.SelectPriceExpFactor, "Expresses how significant a small change of price is for the selection algorithm; default 100")
	cfg.OrchPerfStatsURL = flag.String("orchPerfStatsUrl", *cfg.OrchPerfStatsURL, "URL of Orchestrator Performance Stream Tester")
	cfg.Region = flag.String("region", *cfg.Region, "Region in which a broadcaster is deployed; used to select the region while using the orchestrator's performance stats")
	cfg.MaxPricePerUnit = flag.String("maxPricePerUnit", *cfg.MaxPricePerUnit, "The maximum transcoding price per 'pixelsPerUnit' a broadcaster is willing to accept. If not set explicitly, broadcaster is willing to accept ANY price. Can be specified in wei or a custom currency in the format <price><currency> (e.g. 0.50USD). When using a custom currency, a corresponding price feed must be configured with -priceFeedAddr")
	cfg.MaxPricePerCapability = flag.String("maxPricePerCapability", *cfg.MaxPricePerCapability, `json list of prices per capability/model or path to json config file. Use "model_id": "default" to price all models in a pipeline the same. Example: {"capabilities_prices": [{"pipeline": "text-to-image", "model_id": "stabilityai/sd-turbo", "price_per_unit": 1000, "pixels_per_unit": 1}, {"pipeline": "upscale", "model_id": "default", price_per_unit": 1200, "pixels_per_unit": 1}]}`)
	cfg.IgnoreMaxPriceIfNeeded = flag.Bool("ignoreMaxPriceIfNeeded", *cfg.IgnoreMaxPriceIfNeeded, "Set to true to allow exceeding max price condition if there is no O that meets this requirement")
	cfg.MinPerfScore = flag.Float64("minPerfScore", *cfg.MinPerfScore, "The minimum orchestrator's performance score a broadcaster is willing to accept")
	cfg.DiscoveryTimeout = flag.Duration("discoveryTimeout", *cfg.DiscoveryTimeout, "Time to wait for orchestrators to return info to be included in transcoding sessions for manifest (default = 500ms)")

	// Transcoding:
	cfg.Orchestrator = flag.Bool("orchestrator", *cfg.Orchestrator, "Set to true to be an orchestrator")
	cfg.Transcoder = flag.Bool("transcoder", *cfg.Transcoder, "Set to true to be a transcoder")
	cfg.Gateway = flag.Bool("gateway", *cfg.Broadcaster, "Set to true to be a gateway")
	cfg.Broadcaster = flag.Bool("broadcaster", *cfg.Broadcaster, "Set to true to be a broadcaster (**Deprecated**, use -gateway)")
	cfg.OrchSecret = flag.String("orchSecret", *cfg.OrchSecret, "Shared secret with the orchestrator as a standalone transcoder or path to file")
	cfg.TranscodingOptions = flag.String("transcodingOptions", *cfg.TranscodingOptions, "Transcoding options for broadcast job, or path to json config")
	cfg.MaxAttempts = flag.Int("maxAttempts", *cfg.MaxAttempts, "Maximum transcode attempts")
	cfg.MaxSessions = flag.String("maxSessions", *cfg.MaxSessions, "Maximum number of concurrent transcoding sessions for Orchestrator or 'auto' for dynamic limit, maximum number of RTMP streams for Broadcaster, or maximum capacity for transcoder.")
	cfg.CurrentManifest = flag.Bool("currentManifest", *cfg.CurrentManifest, "Expose the currently active ManifestID as \"/stream/current.m3u8\"")
	cfg.Nvidia = flag.String("nvidia", *cfg.Nvidia, "Comma-separated list of Nvidia GPU device IDs (or \"all\" for all available devices)")
	cfg.Netint = flag.String("netint", *cfg.Netint, "Comma-separated list of NetInt device GUIDs (or \"all\" for all available devices)")
	cfg.TestTranscoder = flag.Bool("testTranscoder", *cfg.TestTranscoder, "Test Nvidia GPU transcoding at startup")
	cfg.HevcDecoding = flag.Bool("hevcDecoding", *cfg.HevcDecoding, "Enable or disable HEVC decoding")

	// AI:
	cfg.AIServiceRegistry = flag.Bool("aiServiceRegistry", *cfg.AIServiceRegistry, "Set to true to use an AI ServiceRegistry contract address")
	cfg.AIWorker = flag.Bool("aiWorker", *cfg.AIWorker, "Set to true to run an AI worker")
	cfg.AIModels = flag.String("aiModels", *cfg.AIModels, "Set models (pipeline:model_id) for AI worker to load upon initialization")
	cfg.AIModelsDir = flag.String("aiModelsDir", *cfg.AIModelsDir, "Set directory where AI model weights are stored")
	cfg.AIRunnerImage = flag.String("aiRunnerImage", *cfg.AIRunnerImage, "Set the docker image for the AI runner: Example - livepeer/ai-runner:0.0.1")

	// Live AI:
	cfg.MediaMTXApiPassword = flag.String("mediaMTXApiPassword", "", "HTTP basic auth password for MediaMTX API requests")
<<<<<<< HEAD
	cfg.LiveAIAuthApiKey = flag.String("liveAIAuthApiKey", "", "API key to use for Live AI authentication requests")
	cfg.LiveAIAuthWebhookURL = flag.String("liveAIAuthWebhookUrl", "", "Live AI RTMP authentication webhook URL")
=======
	cfg.LiveAITrickleHostForRunner = flag.String("liveAITrickleHostForRunner", "", "Trickle Host used by AI Runner; It's used to overwrite the publicly available Trickle Host")
>>>>>>> 15a37cf5

	// Onchain:
	cfg.EthAcctAddr = flag.String("ethAcctAddr", *cfg.EthAcctAddr, "Existing Eth account address. For use when multiple ETH accounts exist in the keystore directory")
	cfg.EthPassword = flag.String("ethPassword", *cfg.EthPassword, "Password for existing Eth account address or path to file")
	cfg.EthKeystorePath = flag.String("ethKeystorePath", *cfg.EthKeystorePath, "Path to ETH keystore directory or keyfile. If keyfile, overrides -ethAcctAddr and uses parent directory")
	cfg.EthOrchAddr = flag.String("ethOrchAddr", *cfg.EthOrchAddr, "ETH address of an on-chain registered orchestrator")
	cfg.EthUrl = flag.String("ethUrl", *cfg.EthUrl, "Ethereum node JSON-RPC URL")
	cfg.TxTimeout = flag.Duration("transactionTimeout", *cfg.TxTimeout, "Amount of time to wait for an Ethereum transaction to confirm before timing out")
	cfg.MaxTxReplacements = flag.Int("maxTransactionReplacements", *cfg.MaxTxReplacements, "Number of times to automatically replace pending Ethereum transactions")
	cfg.GasLimit = flag.Int("gasLimit", *cfg.GasLimit, "Gas limit for ETH transactions")
	cfg.MinGasPrice = flag.Int64("minGasPrice", 0, "Minimum gas price (priority fee + base fee) for ETH transactions in wei, 10 Gwei = 10000000000")
	cfg.MaxGasPrice = flag.Int("maxGasPrice", *cfg.MaxGasPrice, "Maximum gas price (priority fee + base fee) for ETH transactions in wei, 40 Gwei = 40000000000")
	cfg.EthController = flag.String("ethController", *cfg.EthController, "Protocol smart contract address")
	cfg.InitializeRound = flag.Bool("initializeRound", *cfg.InitializeRound, "Set to true if running as a transcoder and the node should automatically initialize new rounds")
	cfg.InitializeRoundMaxDelay = flag.Duration("initializeRoundMaxDelay", *cfg.InitializeRoundMaxDelay, "Maximum delay to wait before initializing a round")
	cfg.TicketEV = flag.String("ticketEV", *cfg.TicketEV, "The expected value for PM tickets")
	cfg.MaxFaceValue = flag.String("maxFaceValue", *cfg.MaxFaceValue, "set max ticket face value in WEI")
	// Broadcaster max acceptable ticket EV
	cfg.MaxTicketEV = flag.String("maxTicketEV", *cfg.MaxTicketEV, "The maximum acceptable expected value for one PM ticket")
	// Broadcaster max acceptable total EV for one payment
	cfg.MaxTotalEV = flag.String("maxTotalEV", *cfg.MaxTotalEV, "The maximum acceptable expected value for one PM payment")
	// Broadcaster deposit multiplier to determine max acceptable ticket faceValue
	cfg.DepositMultiplier = flag.Int("depositMultiplier", *cfg.DepositMultiplier, "The deposit multiplier used to determine max acceptable faceValue for PM tickets")
	// Orchestrator base pricing info
	cfg.PricePerUnit = flag.String("pricePerUnit", "0", "The price per 'pixelsPerUnit' amount pixels. Can be specified in wei or a custom currency in the format <price><currency> (e.g. 0.50USD). When using a custom currency, a corresponding price feed must be configured with -priceFeedAddr")
	// Unit of pixels for both O's pricePerUnit and B's maxPricePerUnit
	cfg.PixelsPerUnit = flag.String("pixelsPerUnit", *cfg.PixelsPerUnit, "Amount of pixels per unit. Set to '> 1' to have smaller price granularity than 1 wei / pixel")
	cfg.PriceFeedAddr = flag.String("priceFeedAddr", *cfg.PriceFeedAddr, "ETH address of the Chainlink price feed contract. Used for custom currencies conversion on -pricePerUnit or -maxPricePerUnit")
	cfg.AutoAdjustPrice = flag.Bool("autoAdjustPrice", *cfg.AutoAdjustPrice, "Enable/disable automatic price adjustments based on the overhead for redeeming tickets")
	cfg.PricePerGateway = flag.String("pricePerGateway", *cfg.PricePerGateway, `json list of price per gateway or path to json config file. Example: {"gateways":[{"ethaddress":"address1","priceperunit":0.5,"currency":"USD","pixelsperunit":1000000000000},{"ethaddress":"address2","priceperunit":0.3,"currency":"USD","pixelsperunit":1000000000000}]}`)
	cfg.PricePerBroadcaster = flag.String("pricePerBroadcaster", *cfg.PricePerBroadcaster, `json list of price per broadcaster or path to json config file. Example: {"broadcasters":[{"ethaddress":"address1","priceperunit":0.5,"currency":"USD","pixelsperunit":1000000000000},{"ethaddress":"address2","priceperunit":0.3,"currency":"USD","pixelsperunit":1000000000000}]}`)
	// Interval to poll for blocks
	cfg.BlockPollingInterval = flag.Int("blockPollingInterval", *cfg.BlockPollingInterval, "Interval in seconds at which different blockchain event services poll for blocks")
	// Redemption service
	cfg.Redeemer = flag.Bool("redeemer", *cfg.Redeemer, "Set to true to run a ticket redemption service")
	cfg.RedeemerAddr = flag.String("redeemerAddr", *cfg.RedeemerAddr, "URL of the ticket redemption service to use")
	// Reward service
	cfg.Reward = flag.Bool("reward", false, "Set to true to run a reward service")
	// Metrics & logging:
	cfg.Monitor = flag.Bool("monitor", *cfg.Monitor, "Set to true to send performance metrics")
	cfg.MetricsPerStream = flag.Bool("metricsPerStream", *cfg.MetricsPerStream, "Set to true to group performance metrics per stream")
	cfg.MetricsExposeClientIP = flag.Bool("metricsClientIP", *cfg.MetricsExposeClientIP, "Set to true to expose client's IP in metrics")
	cfg.MetadataQueueUri = flag.String("metadataQueueUri", *cfg.MetadataQueueUri, "URI for message broker to send operation metadata")
	cfg.MetadataAmqpExchange = flag.String("metadataAmqpExchange", *cfg.MetadataAmqpExchange, "Name of AMQP exchange to send operation metadata")
	cfg.MetadataPublishTimeout = flag.Duration("metadataPublishTimeout", *cfg.MetadataPublishTimeout, "Max time to wait in background for publishing operation metadata events")

	// Storage:
	flag.StringVar(cfg.Datadir, "datadir", *cfg.Datadir, "[Deprecated] Directory that data is stored in")
	flag.StringVar(cfg.Datadir, "dataDir", *cfg.Datadir, "Directory that data is stored in")
	cfg.Objectstore = flag.String("objectStore", *cfg.Objectstore, "url of primary object store")
	cfg.Recordstore = flag.String("recordStore", *cfg.Recordstore, "url of object store for recordings")

	// Fast Verification GS bucket:
	cfg.FVfailGsBucket = flag.String("FVfailGsbucket", *cfg.FVfailGsBucket, "Google Cloud Storage bucket for storing segments, which failed fast verification")
	cfg.FVfailGsKey = flag.String("FVfailGskey", *cfg.FVfailGsKey, "Google Cloud Storage private key file name or key in JSON format for accessing FVfailGsBucket")
	// API
	cfg.AuthWebhookURL = flag.String("authWebhookUrl", *cfg.AuthWebhookURL, "RTMP authentication webhook URL")

	// flags
	cfg.TestOrchAvail = flag.Bool("startupAvailabilityCheck", *cfg.TestOrchAvail, "Set to false to disable the startup Orchestrator availability check on the configured serviceAddr")

	// Gateway metrics
	cfg.KafkaBootstrapServers = flag.String("kafkaBootstrapServers", *cfg.KafkaBootstrapServers, "URL of Kafka Bootstrap Servers")
	cfg.KafkaUsername = flag.String("kafkaUser", *cfg.KafkaUsername, "Kafka Username")
	cfg.KafkaPassword = flag.String("kafkaPassword", *cfg.KafkaPassword, "Kafka Password")
	cfg.KafkaGatewayTopic = flag.String("kafkaGatewayTopic", *cfg.KafkaGatewayTopic, "Kafka Topic used to send gateway logs")

	return cfg
}

// updateNilsForUnsetFlags changes some cfg fields to nil if they were not explicitly set with flags.
// For some flags, the behavior is different whether the value is default or not set by the user at all.
func updateNilsForUnsetFlags(cfg starter.LivepeerConfig) starter.LivepeerConfig {
	res := cfg

	isFlagSet := make(map[string]bool)
	flag.Visit(func(f *flag.Flag) { isFlagSet[f.Name] = true })

	if !isFlagSet["minGasPrice"] {
		res.MinGasPrice = nil
	}
	if !isFlagSet["pricePerUnit"] {
		res.PricePerUnit = nil
	}
	if !isFlagSet["reward"] {
		res.Reward = nil
	}
	if !isFlagSet["httpIngest"] {
		res.HttpIngest = nil
	}
	if !isFlagSet["localVerify"] {
		res.LocalVerify = nil
	}
	if !isFlagSet["hevcDecoding"] {
		res.HevcDecoding = nil
	}

	return res
}<|MERGE_RESOLUTION|>--- conflicted
+++ resolved
@@ -164,12 +164,9 @@
 
 	// Live AI:
 	cfg.MediaMTXApiPassword = flag.String("mediaMTXApiPassword", "", "HTTP basic auth password for MediaMTX API requests")
-<<<<<<< HEAD
+	cfg.LiveAITrickleHostForRunner = flag.String("liveAITrickleHostForRunner", "", "Trickle Host used by AI Runner; It's used to overwrite the publicly available Trickle Host")
 	cfg.LiveAIAuthApiKey = flag.String("liveAIAuthApiKey", "", "API key to use for Live AI authentication requests")
 	cfg.LiveAIAuthWebhookURL = flag.String("liveAIAuthWebhookUrl", "", "Live AI RTMP authentication webhook URL")
-=======
-	cfg.LiveAITrickleHostForRunner = flag.String("liveAITrickleHostForRunner", "", "Trickle Host used by AI Runner; It's used to overwrite the publicly available Trickle Host")
->>>>>>> 15a37cf5
 
 	// Onchain:
 	cfg.EthAcctAddr = flag.String("ethAcctAddr", *cfg.EthAcctAddr, "Existing Eth account address. For use when multiple ETH accounts exist in the keystore directory")
