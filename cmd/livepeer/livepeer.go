--- conflicted
+++ resolved
@@ -135,11 +135,8 @@
 	cfg.OrchPerfStatsURL = flag.String("orchPerfStatsUrl", *cfg.OrchPerfStatsURL, "URL of Orchestrator Performance Stream Tester")
 	cfg.Region = flag.String("region", *cfg.Region, "Region in which a broadcaster is deployed; used to select the region while using the orchestrator's performance stats")
 	cfg.MaxPricePerUnit = flag.String("maxPricePerUnit", *cfg.MaxPricePerUnit, "The maximum transcoding price per 'pixelsPerUnit' a broadcaster is willing to accept. If not set explicitly, broadcaster is willing to accept ANY price. Can be specified in wei or a custom currency in the format <price><currency> (e.g. 0.50USD). When using a custom currency, a corresponding price feed must be configured with -priceFeedAddr")
-<<<<<<< HEAD
 	cfg.MaxPricePerCapability = flag.String("maxPricePerCapability", *cfg.MaxPricePerCapability, `json list of prices per capability/model or path to json config file. Use "model_id": "default" to price all models in a pipeline the same. Example: {"capabilities_prices": [{"pipeline": "text-to-image", "model_id": "stabilityai/sd-turbo", "price_per_unit": 1000, "pixels_per_unit": 1}, {"pipeline": "upscale", "model_id": "default", price_per_unit": 1200, "pixels_per_unit": 1}]}`)
-=======
 	cfg.IgnoreMaxPriceIfNeeded = flag.Bool("ignoreMaxPriceIfNeeded", *cfg.IgnoreMaxPriceIfNeeded, "Set to true to allow exceeding max price condition if there is no O that meets this requirement")
->>>>>>> f5c754e1
 	cfg.MinPerfScore = flag.Float64("minPerfScore", *cfg.MinPerfScore, "The minimum orchestrator's performance score a broadcaster is willing to accept")
 
 	// Transcoding:
