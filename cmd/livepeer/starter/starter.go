--- conflicted
+++ resolved
@@ -78,98 +78,6 @@
 )
 
 type LivepeerConfig struct {
-<<<<<<< HEAD
-	Network                 *string
-	RtmpAddr                *string
-	CliAddr                 *string
-	HttpAddr                *string
-	ServiceAddr             *string
-	OrchAddr                *string
-	VerifierURL             *string
-	EthController           *string
-	VerifierPath            *string
-	LocalVerify             *bool
-	HttpIngest              *bool
-	Orchestrator            *bool
-	Transcoder              *bool
-	AIServiceRegistry       *bool
-	AIWorker                *bool
-	Gateway                 *bool
-	Broadcaster             *bool
-	OrchSecret              *string
-	TranscodingOptions      *string
-	AIModels                *string
-	MaxAttempts             *int
-	SelectRandWeight        *float64
-	SelectStakeWeight       *float64
-	SelectPriceWeight       *float64
-	SelectPriceExpFactor    *float64
-	OrchPerfStatsURL        *string
-	Region                  *string
-	MaxPricePerUnit         *string
-	MaxPricePerCapability   *string
-	IgnoreMaxPriceIfNeeded  *bool
-	MinPerfScore            *float64
-	DiscoveryTimeout        *time.Duration
-	MaxSessions             *string
-	CurrentManifest         *bool
-	Nvidia                  *string
-	Netint                  *string
-	HevcDecoding            *bool
-	TestTranscoder          *bool
-	EthAcctAddr             *string
-	EthPassword             *string
-	EthKeystorePath         *string
-	EthOrchAddr             *string
-	EthUrl                  *string
-	TxTimeout               *time.Duration
-	MaxTxReplacements       *int
-	GasLimit                *int
-	MinGasPrice             *int64
-	MaxGasPrice             *int
-	InitializeRound         *bool
-	InitializeRoundMaxDelay *time.Duration
-	TicketEV                *string
-	MaxFaceValue            *string
-	MaxTicketEV             *string
-	MaxTotalEV              *string
-	DepositMultiplier       *int
-	PricePerUnit            *string
-	PixelsPerUnit           *string
-	PriceFeedAddr           *string
-	AutoAdjustPrice         *bool
-	PricePerGateway         *string
-	PricePerBroadcaster     *string
-	BlockPollingInterval    *int
-	Redeemer                *bool
-	RedeemerAddr            *string
-	Reward                  *bool
-	Monitor                 *bool
-	MetricsPerStream        *bool
-	MetricsExposeClientIP   *bool
-	MetadataQueueUri        *string
-	MetadataAmqpExchange    *string
-	MetadataPublishTimeout  *time.Duration
-	Datadir                 *string
-	AIModelsDir             *string
-	Objectstore             *string
-	Recordstore             *string
-	FVfailGsBucket          *string
-	FVfailGsKey             *string
-	AuthWebhookURL          *string
-	LiveAIAuthWebhookURL    *string
-	OrchWebhookURL          *string
-	OrchBlacklist           *string
-	OrchMinLivepeerVersion  *string
-	TestOrchAvail           *bool
-	AIRunnerImage           *string
-	KafkaBootstrapServers   *string
-	KafkaUsername           *string
-	KafkaPassword           *string
-	KafkaGatewayTopic       *string
-	MediaMTXApiPassword     *string
-	LiveAIAuthApiKey        *string
-=======
 	Network                    *string
 	RtmpAddr                   *string
 	CliAddr                    *string
@@ -260,8 +168,7 @@
 	KafkaPassword              *string
 	KafkaGatewayTopic          *string
 	MediaMTXApiPassword        *string
->>>>>>> 15a37cf5
-}
+	LiveAIAuthApiKey        *string
 
 // DefaultLivepeerConfig creates LivepeerConfig exactly the same as when no flags are passed to the livepeer process.
 func DefaultLivepeerConfig() LivepeerConfig {
@@ -1649,13 +1556,11 @@
 	if cfg.MediaMTXApiPassword != nil {
 		n.MediaMTXApiPassword = *cfg.MediaMTXApiPassword
 	}
-<<<<<<< HEAD
 	if cfg.LiveAIAuthApiKey != nil {
 		n.LiveAIAuthApiKey = *cfg.LiveAIAuthApiKey
-=======
+	}
 	if cfg.LiveAITrickleHostForRunner != nil {
 		n.LiveAITrickleHostForRunner = *cfg.LiveAITrickleHostForRunner
->>>>>>> 15a37cf5
 	}
 
 	//Create Livepeer Node
