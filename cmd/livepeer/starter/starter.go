package starter

import (
	"context"
	"encoding/json"
	"errors"
	"fmt"
	"io"
	"io/ioutil"
	"math"
	"math/big"
	"net"
	"net/http"
	"net/url"
	"os"
	"os/user"
	"path"
	"path/filepath"
	"regexp"
	"strconv"
	"strings"
	"time"

	ethcommon "github.com/ethereum/go-ethereum/common"
	"github.com/ethereum/go-ethereum/core/types"
	"github.com/ethereum/go-ethereum/ethclient"
	"github.com/ethereum/go-ethereum/params"
	"github.com/ethereum/go-ethereum/rpc"
	"github.com/golang/glog"
	"github.com/livepeer/ai-worker/worker"
	"github.com/livepeer/go-livepeer/build"
	"github.com/livepeer/go-livepeer/common"
	"github.com/livepeer/go-livepeer/core"
	"github.com/livepeer/go-livepeer/discovery"
	"github.com/livepeer/go-livepeer/eth"
	"github.com/livepeer/go-livepeer/eth/blockwatch"
	"github.com/livepeer/go-livepeer/eth/watchers"
	"github.com/livepeer/go-livepeer/monitor"
	lpmon "github.com/livepeer/go-livepeer/monitor"
	"github.com/livepeer/go-livepeer/pm"
	"github.com/livepeer/go-livepeer/server"
	"github.com/livepeer/go-livepeer/verification"
	"github.com/livepeer/go-tools/drivers"
	"github.com/livepeer/livepeer-data/pkg/event"
	"github.com/livepeer/lpms/ffmpeg"
)

var (
	// The timeout for ETH RPC calls
	ethRPCTimeout = 20 * time.Second
	// The maximum blocks for the block watcher to retain
	blockWatcherRetentionLimit = 20

	// Estimate of the gas required to redeem a PM ticket on L1 Ethereum
	redeemGasL1 = 350000
	// Estimate of the gas required to redeem a PM ticket on L2 Arbitrum
	redeemGasL2 = 1200000
	// The multiplier on the transaction cost to use for PM ticket faceValue
	txCostMultiplier = 100

	// The interval at which to clean up cached max float values for PM senders and balances per stream
	cleanupInterval = 10 * time.Minute
	// The time to live for cached max float values for PM senders (else they will be cleaned up) in seconds
	smTTL = 172800 // 2 days

	aiWorkerContainerStopTimeout = 5 * time.Second
)

const (
	BroadcasterRpcPort  = "9935"
	BroadcasterCliPort  = "5935"
	BroadcasterRtmpPort = "1935"
	OrchestratorRpcPort = "8935"
	OrchestratorCliPort = "7935"
	TranscoderCliPort   = "6935"
	AIWorkerCliPort     = "4935"

	RefreshPerfScoreInterval = 10 * time.Minute
)

type LivepeerConfig struct {
	Network                 *string
	RtmpAddr                *string
	CliAddr                 *string
	HttpAddr                *string
	ServiceAddr             *string
	OrchAddr                *string
	VerifierURL             *string
	EthController           *string
	VerifierPath            *string
	LocalVerify             *bool
	HttpIngest              *bool
	Orchestrator            *bool
	Transcoder              *bool
	AIWorker                *bool
	Gateway                 *bool
	Broadcaster             *bool
	OrchSecret              *string
	TranscodingOptions      *string
	AIModels                *string
	MaxAttempts             *int
	SelectRandWeight        *float64
	SelectStakeWeight       *float64
	SelectPriceWeight       *float64
	SelectPriceExpFactor    *float64
	OrchPerfStatsURL        *string
	Region                  *string
	MaxPricePerUnit         *string
	MaxPricePerCapability   *string
	IgnoreMaxPriceIfNeeded  *bool
	MinPerfScore            *float64
	DiscoveryTimeout        *time.Duration
	MaxSessions             *string
	CurrentManifest         *bool
	Nvidia                  *string
	Netint                  *string
	HevcDecoding            *bool
	TestTranscoder          *bool
	EthAcctAddr             *string
	EthPassword             *string
	EthKeystorePath         *string
	EthOrchAddr             *string
	EthUrl                  *string
	TxTimeout               *time.Duration
	MaxTxReplacements       *int
	GasLimit                *int
	MinGasPrice             *int64
	MaxGasPrice             *int
	InitializeRound         *bool
	InitializeRoundMaxDelay *time.Duration
	TicketEV                *string
	MaxFaceValue            *string
	MaxTicketEV             *string
	MaxTotalEV              *string
	DepositMultiplier       *int
	PricePerUnit            *string
	PixelsPerUnit           *string
	PriceFeedAddr           *string
	AutoAdjustPrice         *bool
	PricePerGateway         *string
	PricePerBroadcaster     *string
	BlockPollingInterval    *int
	Redeemer                *bool
	RedeemerAddr            *string
	Reward                  *bool
	Monitor                 *bool
	MetricsPerStream        *bool
	MetricsExposeClientIP   *bool
	MetadataQueueUri        *string
	MetadataAmqpExchange    *string
	MetadataPublishTimeout  *time.Duration
	Datadir                 *string
	AIModelsDir             *string
	Objectstore             *string
	Recordstore             *string
	FVfailGsBucket          *string
	FVfailGsKey             *string
	AuthWebhookURL          *string
	OrchWebhookURL          *string
	OrchBlacklist           *string
	OrchMinLivepeerVersion  *string
	TestOrchAvail           *bool
	AIRunnerImage           *string
}

// DefaultLivepeerConfig creates LivepeerConfig exactly the same as when no flags are passed to the livepeer process.
func DefaultLivepeerConfig() LivepeerConfig {
	// Network & Addresses:
	defaultNetwork := "offchain"
	defaultRtmpAddr := ""
	defaultCliAddr := ""
	defaultHttpAddr := ""
	defaultServiceAddr := ""
	defaultOrchAddr := ""
	defaultVerifierURL := ""
	defaultVerifierPath := ""

	// Transcoding:
	defaultOrchestrator := false
	defaultTranscoder := false
	defaultBroadcaster := false
	defaultGateway := false
	defaultOrchSecret := ""
	defaultTranscodingOptions := "P240p30fps16x9,P360p30fps16x9"
	defaultMaxAttempts := 3
	defaultSelectRandWeight := 0.3
	defaultSelectStakeWeight := 0.7
	defaultSelectPriceWeight := 0.0
	defaultSelectPriceExpFactor := 100.0
	defaultMaxSessions := strconv.Itoa(10)
	defaultOrchPerfStatsURL := ""
	defaultRegion := ""
	defaultMinPerfScore := 0.0
	defaultDiscoveryTimeout := 500 * time.Millisecond
	defaultCurrentManifest := false
	defaultNvidia := ""
	defaultNetint := ""
	defaultHevcDecoding := false
	defaultTestTranscoder := true

	// AI:
	defaultAIWorker := false
	defaultAIModels := ""
	defaultAIModelsDir := ""
	defaultAIRunnerImage := "livepeer/ai-runner:latest"

	// Onchain:
	defaultEthAcctAddr := ""
	defaultEthPassword := ""
	defaultEthKeystorePath := ""
	defaultEthOrchAddr := ""
	defaultEthUrl := ""
	defaultTxTimeout := 5 * time.Minute
	defaultMaxTxReplacements := 1
	defaultGasLimit := 0
	defaultMaxGasPrice := 0
	defaultEthController := ""
	defaultInitializeRound := false
	defaultInitializeRoundMaxDelay := 30 * time.Second
	defaultTicketEV := "8000000000"
	defaultMaxFaceValue := "0"
	defaultMaxTicketEV := "3000000000000"
	defaultMaxTotalEV := "20000000000000"
	defaultDepositMultiplier := 1
	defaultMaxPricePerUnit := "0"
	defaultMaxPricePerCapability := ""
	defaultIgnoreMaxPriceIfNeeded := false
	defaultPixelsPerUnit := "1"
	defaultPriceFeedAddr := "0x639Fe6ab55C921f74e7fac1ee960C0B6293ba612" // ETH / USD price feed address on Arbitrum Mainnet
	defaultAutoAdjustPrice := true
	defaultPricePerGateway := ""
	defaultPricePerBroadcaster := ""
	defaultBlockPollingInterval := 5
	defaultRedeemer := false
	defaultRedeemerAddr := ""
	defaultMonitor := false
	defaultMetricsPerStream := false
	defaultMetricsExposeClientIP := false
	defaultMetadataQueueUri := ""
	defaultMetadataAmqpExchange := "lp_golivepeer_metadata"
	defaultMetadataPublishTimeout := 1 * time.Second

	// Ingest:
	defaultHttpIngest := true

	// Verification:
	defaultLocalVerify := true

	// Storage:
	defaultDatadir := ""
	defaultObjectstore := ""
	defaultRecordstore := ""

	// Fast Verification GS bucket:
	defaultFVfailGsBucket := ""
	defaultFVfailGsKey := ""

	// API
	defaultAuthWebhookURL := ""
	defaultOrchWebhookURL := ""
	defaultMinLivepeerVersion := ""

	// Flags
	defaultTestOrchAvail := true

	return LivepeerConfig{
		// Network & Addresses:
		Network:      &defaultNetwork,
		RtmpAddr:     &defaultRtmpAddr,
		CliAddr:      &defaultCliAddr,
		HttpAddr:     &defaultHttpAddr,
		ServiceAddr:  &defaultServiceAddr,
		OrchAddr:     &defaultOrchAddr,
		VerifierURL:  &defaultVerifierURL,
		VerifierPath: &defaultVerifierPath,

		// Transcoding:
		Orchestrator:         &defaultOrchestrator,
		Transcoder:           &defaultTranscoder,
		Gateway:              &defaultGateway,
		Broadcaster:          &defaultBroadcaster,
		OrchSecret:           &defaultOrchSecret,
		TranscodingOptions:   &defaultTranscodingOptions,
		MaxAttempts:          &defaultMaxAttempts,
		SelectRandWeight:     &defaultSelectRandWeight,
		SelectStakeWeight:    &defaultSelectStakeWeight,
		SelectPriceWeight:    &defaultSelectPriceWeight,
		SelectPriceExpFactor: &defaultSelectPriceExpFactor,
		MaxSessions:          &defaultMaxSessions,
		OrchPerfStatsURL:     &defaultOrchPerfStatsURL,
		Region:               &defaultRegion,
		MinPerfScore:         &defaultMinPerfScore,
		DiscoveryTimeout:     &defaultDiscoveryTimeout,
		CurrentManifest:      &defaultCurrentManifest,
		Nvidia:               &defaultNvidia,
		Netint:               &defaultNetint,
		HevcDecoding:         &defaultHevcDecoding,
		TestTranscoder:       &defaultTestTranscoder,

		// AI:
		AIWorker:      &defaultAIWorker,
		AIModels:      &defaultAIModels,
		AIModelsDir:   &defaultAIModelsDir,
		AIRunnerImage: &defaultAIRunnerImage,

		// Onchain:
		EthAcctAddr:             &defaultEthAcctAddr,
		EthPassword:             &defaultEthPassword,
		EthKeystorePath:         &defaultEthKeystorePath,
		EthOrchAddr:             &defaultEthOrchAddr,
		EthUrl:                  &defaultEthUrl,
		TxTimeout:               &defaultTxTimeout,
		MaxTxReplacements:       &defaultMaxTxReplacements,
		GasLimit:                &defaultGasLimit,
		MaxGasPrice:             &defaultMaxGasPrice,
		EthController:           &defaultEthController,
		InitializeRound:         &defaultInitializeRound,
		InitializeRoundMaxDelay: &defaultInitializeRoundMaxDelay,
		TicketEV:                &defaultTicketEV,
		MaxFaceValue:            &defaultMaxFaceValue,
		MaxTicketEV:             &defaultMaxTicketEV,
		MaxTotalEV:              &defaultMaxTotalEV,
		DepositMultiplier:       &defaultDepositMultiplier,
		MaxPricePerUnit:         &defaultMaxPricePerUnit,
		MaxPricePerCapability:   &defaultMaxPricePerCapability,
		IgnoreMaxPriceIfNeeded:  &defaultIgnoreMaxPriceIfNeeded,
		PixelsPerUnit:           &defaultPixelsPerUnit,
		PriceFeedAddr:           &defaultPriceFeedAddr,
		AutoAdjustPrice:         &defaultAutoAdjustPrice,
		PricePerGateway:         &defaultPricePerGateway,
		PricePerBroadcaster:     &defaultPricePerBroadcaster,
		BlockPollingInterval:    &defaultBlockPollingInterval,
		Redeemer:                &defaultRedeemer,
		RedeemerAddr:            &defaultRedeemerAddr,
		Monitor:                 &defaultMonitor,
		MetricsPerStream:        &defaultMetricsPerStream,
		MetricsExposeClientIP:   &defaultMetricsExposeClientIP,
		MetadataQueueUri:        &defaultMetadataQueueUri,
		MetadataAmqpExchange:    &defaultMetadataAmqpExchange,
		MetadataPublishTimeout:  &defaultMetadataPublishTimeout,

		// Ingest:
		HttpIngest: &defaultHttpIngest,

		// Verification:
		LocalVerify: &defaultLocalVerify,

		// Storage:
		Datadir:     &defaultDatadir,
		Objectstore: &defaultObjectstore,
		Recordstore: &defaultRecordstore,

		// Fast Verification GS bucket:
		FVfailGsBucket: &defaultFVfailGsBucket,
		FVfailGsKey:    &defaultFVfailGsKey,

		// API
		AuthWebhookURL: &defaultAuthWebhookURL,
		OrchWebhookURL: &defaultOrchWebhookURL,

		// Versioning constraints
		OrchMinLivepeerVersion: &defaultMinLivepeerVersion,

		// Flags
		TestOrchAvail: &defaultTestOrchAvail,
	}
}

func StartLivepeer(ctx context.Context, cfg LivepeerConfig) {
	if *cfg.MaxSessions == "auto" && *cfg.Orchestrator {
		if *cfg.Transcoder {
			glog.Exit("-maxSessions 'auto' cannot be used when both -orchestrator and -transcoder are specified")
		}
		core.MaxSessions = 0
	} else {
		intMaxSessions, err := strconv.Atoi(*cfg.MaxSessions)
		if err != nil || intMaxSessions <= 0 {
			glog.Exit("-maxSessions must be 'auto' or greater than zero")
		}

		core.MaxSessions = intMaxSessions
	}

	if *cfg.Netint != "" && *cfg.Nvidia != "" {
		glog.Exit("both -netint and -nvidia arguments specified, this is not supported")
	}

	blockPollingTime := time.Duration(*cfg.BlockPollingInterval) * time.Second

	type NetworkConfig struct {
		ethController string
		minGasPrice   int64
		redeemGas     int
	}

	configOptions := map[string]*NetworkConfig{
		"rinkeby": {
			ethController: "0x9a9827455911a858E55f07911904fACC0D66027E",
			redeemGas:     redeemGasL1,
		},
		"arbitrum-one-rinkeby": {
			ethController: "0x9ceC649179e2C7Ab91688271bcD09fb707b3E574",
			redeemGas:     redeemGasL2,
		},
		"mainnet": {
			ethController: "0xf96d54e490317c557a967abfa5d6e33006be69b3",
			minGasPrice:   int64(params.GWei),
			redeemGas:     redeemGasL1,
		},
		"arbitrum-one-mainnet": {
			ethController: "0xD8E8328501E9645d16Cf49539efC04f734606ee4",
			redeemGas:     redeemGasL2,
		},
	}

	if *cfg.Network == "rinkeby" || *cfg.Network == "arbitrum-one-rinkeby" {
		glog.Warning("The Rinkeby/ArbRinkeby networks are deprecated in favor of the Goerli/ArbGoerli networks which will be launched in January 2023.")
	}

	// If multiple orchAddr specified, ensure other necessary flags present and clean up list
	orchURLs := parseOrchAddrs(*cfg.OrchAddr)

	// Setting config options based on specified network
	var redeemGas int
	minGasPrice := int64(0)
	if cfg.MinGasPrice != nil {
		minGasPrice = *cfg.MinGasPrice
	}
	if netw, ok := configOptions[*cfg.Network]; ok {
		if *cfg.EthController == "" {
			*cfg.EthController = netw.ethController
		}

		if cfg.MinGasPrice == nil {
			minGasPrice = netw.minGasPrice
		}

		redeemGas = netw.redeemGas

		glog.Infof("***Livepeer is running on the %v network: %v***", *cfg.Network, *cfg.EthController)
	} else {
		redeemGas = redeemGasL1
		glog.Infof("***Livepeer is running on the %v network***", *cfg.Network)
	}

	if *cfg.Datadir == "" {
		homedir := os.Getenv("HOME")
		if homedir == "" {
			usr, err := user.Current()
			if err != nil {
				exit("Cannot find current user: %v", err)
			}
			homedir = usr.HomeDir
		}
		*cfg.Datadir = filepath.Join(homedir, ".lpData", *cfg.Network)
	}

	//Make sure datadir is present
	if _, err := os.Stat(*cfg.Datadir); os.IsNotExist(err) {
		glog.Infof("Creating data dir: %v", *cfg.Datadir)
		if err = os.MkdirAll(*cfg.Datadir, 0755); err != nil {
			glog.Errorf("Error creating datadir: %v", err)
		}
	}

	//Set Gs bucket for fast verification fail case
	if *cfg.FVfailGsBucket != "" && *cfg.FVfailGsKey != "" {
		drivers.SetCreds(*cfg.FVfailGsBucket, *cfg.FVfailGsKey)
	}

	//Set up DB
	dbh, err := common.InitDB(*cfg.Datadir + "/lpdb.sqlite3")
	if err != nil {
		glog.Errorf("Error opening DB: %v", err)
		return
	}
	defer dbh.Close()

	n, err := core.NewLivepeerNode(nil, *cfg.Datadir, dbh)
	if err != nil {
		glog.Errorf("Error creating livepeer node: %v", err)
	}

	if *cfg.OrchSecret != "" {
		n.OrchSecret, _ = common.ReadFromFile(*cfg.OrchSecret)
	}

	var transcoderCaps []core.Capability
	if *cfg.Transcoder {
		core.WorkDir = *cfg.Datadir
		accel := ffmpeg.Software
		var devicesStr string
		if *cfg.Nvidia != "" {
			accel = ffmpeg.Nvidia
			devicesStr = *cfg.Nvidia
		}
		if *cfg.Netint != "" {
			accel = ffmpeg.Netint
			devicesStr = *cfg.Netint
		}
		if accel != ffmpeg.Software {
			accelName := ffmpeg.AccelerationNameLookup[accel]
			tf, err := core.GetTranscoderFactoryByAccel(accel)
			if err != nil {
				exit("Error unsupported acceleration: %v", err)
			}
			// Get a list of device ids
			devices, err := common.ParseAccelDevices(devicesStr, accel)
			glog.Infof("%v devices: %v", accelName, devices)
			if err != nil {
				exit("Error while parsing '-%v %v' flag: %v", strings.ToLower(accelName), devices, err)
			}
			glog.Infof("Transcoding on these %v devices: %v", accelName, devices)
			// Test transcoding with specified device
			if *cfg.TestTranscoder {
				transcoderCaps, err = core.TestTranscoderCapabilities(devices, tf)
				if err != nil {
					glog.Exit(err)
				}
			} else {
				// no capability test was run, assume default capabilities
				transcoderCaps = append(transcoderCaps, core.DefaultCapabilities()...)
			}
			// Initialize LB transcoder
			n.Transcoder = core.NewLoadBalancingTranscoder(devices, tf)
		} else {
			// for local software mode, enable most capabilities but remove expensive decoders and non-H264 encoders
			capsToRemove := []core.Capability{core.Capability_HEVC_Decode, core.Capability_HEVC_Encode, core.Capability_VP8_Encode, core.Capability_VP9_Decode, core.Capability_VP9_Encode}
			caps := core.OptionalCapabilities()
			for _, c := range capsToRemove {
				caps = core.RemoveCapability(caps, c)
			}
			transcoderCaps = append(core.DefaultCapabilities(), caps...)
			n.Transcoder = core.NewLocalTranscoder(*cfg.Datadir)
		}

		if cfg.HevcDecoding == nil {
			// do nothing; keep defaults
		} else if *cfg.HevcDecoding {
			if !core.HasCapability(transcoderCaps, core.Capability_HEVC_Decode) {
				if accel != ffmpeg.Software {
					glog.Info("Enabling HEVC decoding when the hardware does not support it")
				} else {
					glog.Info("Enabling HEVC decoding on CPU, may be slow")
				}
				transcoderCaps = core.AddCapability(transcoderCaps, core.Capability_HEVC_Decode)
			}
		} else if !*cfg.HevcDecoding {
			transcoderCaps = core.RemoveCapability(transcoderCaps, core.Capability_HEVC_Decode)
		}
	}

	if *cfg.Redeemer {
		n.NodeType = core.RedeemerNode
	} else if *cfg.Orchestrator {
		n.NodeType = core.OrchestratorNode
		if !*cfg.Transcoder {
			n.TranscoderManager = core.NewRemoteTranscoderManager()
			n.Transcoder = n.TranscoderManager
		}
		if !*cfg.AIWorker {
			n.AIWorkerManager = core.NewRemoteAIWorkerManager()
		}
	} else if *cfg.Transcoder {
		n.NodeType = core.TranscoderNode
	} else if *cfg.AIWorker {
		n.NodeType = core.AIWorkerNode
	} else if *cfg.Broadcaster {
		n.NodeType = core.BroadcasterNode
		glog.Warning("-broadcaster flag is deprecated and will be removed in a future release. Please use -gateway instead")
	} else if *cfg.Gateway {
		n.NodeType = core.BroadcasterNode
	} else if (cfg.Reward == nil || !*cfg.Reward) && !*cfg.InitializeRound {
		exit("No services enabled; must be at least one of -gateway, -transcoder, -aiWorker, -orchestrator, -redeemer, -reward or -initializeRound")
	}

	lpmon.NodeID = *cfg.EthAcctAddr
	if lpmon.NodeID != "" {
		lpmon.NodeID += "-"
	}
	hn, _ := os.Hostname()
	lpmon.NodeID += hn

	if *cfg.Monitor {
		if *cfg.MetricsExposeClientIP {
			*cfg.MetricsPerStream = true
		}
		lpmon.Enabled = true
		lpmon.PerStreamMetrics = *cfg.MetricsPerStream
		lpmon.ExposeClientIP = *cfg.MetricsExposeClientIP
		nodeType := lpmon.Default
		switch n.NodeType {
		case core.BroadcasterNode:
			nodeType = lpmon.Broadcaster
		case core.OrchestratorNode:
			nodeType = lpmon.Orchestrator
		case core.TranscoderNode:
			nodeType = lpmon.Transcoder
		case core.RedeemerNode:
			nodeType = lpmon.Redeemer
		case core.AIWorkerNode:
			nodeType = lpmon.AIWorker
		}
		lpmon.InitCensus(nodeType, core.LivepeerVersion)
	}

	watcherErr := make(chan error)
	serviceErr := make(chan error)
	var timeWatcher *watchers.TimeWatcher
	if *cfg.Network == "offchain" {
		glog.Infof("***Livepeer is in off-chain mode***")

		if err := checkOrStoreChainID(dbh, big.NewInt(0)); err != nil {
			glog.Error(err)
			return
		}
	} else {
		n.SelectionAlgorithm, err = createSelectionAlgorithm(cfg)
		if err != nil {
			exit("Incorrect parameters for selection algorithm, err=%v", err)
		}

		var keystoreDir = filepath.Join(*cfg.Datadir, "keystore")
		keystoreInfo, err := parseEthKeystorePath(*cfg.EthKeystorePath)
		if err == nil {
			if keystoreInfo.path != "" {
				keystoreDir = keystoreInfo.path
			} else if (keystoreInfo.address != ethcommon.Address{}) {
				ethKeystoreAddr := keystoreInfo.address.Hex()
				ethAcctAddr := ethcommon.HexToAddress(*cfg.EthAcctAddr).Hex()

				if (ethAcctAddr == ethcommon.Address{}.Hex()) || ethKeystoreAddr == ethAcctAddr {
					*cfg.EthAcctAddr = ethKeystoreAddr
				} else {
					glog.Exit("-ethKeystorePath and -ethAcctAddr were both provided, but ethAcctAddr does not match the address found in keystore")
				}
			}
		} else {
			glog.Exit(fmt.Errorf(err.Error()))
		}

		//Get the Eth client connection information
		if *cfg.EthUrl == "" {
			glog.Exit("Need to specify an Ethereum node JSON-RPC URL using -ethUrl")
		}

		//Set up eth client
		backend, err := ethclient.Dial(*cfg.EthUrl)
		if err != nil {
			glog.Errorf("Failed to connect to Ethereum client: %v", err)
			return
		}

		chainID, err := backend.ChainID(ctx)
		if err != nil {
			glog.Errorf("failed to get chain ID from remote ethereum node: %v", err)
			return
		}

		if !build.ChainSupported(chainID.Int64()) {
			glog.Errorf("node does not support chainID = %v right now", chainID)
			return
		}

		if err := checkOrStoreChainID(dbh, chainID); err != nil {
			glog.Error(err)
			return
		}

		var bigMaxGasPrice *big.Int
		if *cfg.MaxGasPrice > 0 {
			bigMaxGasPrice = big.NewInt(int64(*cfg.MaxGasPrice))
		}

		gpm := eth.NewGasPriceMonitor(backend, blockPollingTime, big.NewInt(minGasPrice), bigMaxGasPrice)
		// Start gas price monitor
		_, err = gpm.Start(ctx)
		if err != nil {
			glog.Errorf("Error starting gas price monitor: %v", err)
			return
		}
		defer gpm.Stop()

		am, err := eth.NewAccountManager(ethcommon.HexToAddress(*cfg.EthAcctAddr), keystoreDir, chainID, *cfg.EthPassword)
		if err != nil {
			glog.Errorf("Error creating Ethereum account manager: %v", err)
			return
		}

		if err := am.Unlock(*cfg.EthPassword); err != nil {
			glog.Errorf("Error unlocking Ethereum account: %v", err)
			return
		}

		tm := eth.NewTransactionManager(backend, gpm, am, *cfg.TxTimeout, *cfg.MaxTxReplacements)
		go tm.Start()
		defer tm.Stop()

		ethCfg := eth.LivepeerEthClientConfig{
			AccountManager:     am,
			ControllerAddr:     ethcommon.HexToAddress(*cfg.EthController),
			EthClient:          backend,
			GasPriceMonitor:    gpm,
			TransactionManager: tm,
			Signer:             types.LatestSignerForChainID(chainID),
			CheckTxTimeout:     time.Duration(int64(*cfg.TxTimeout) * int64(*cfg.MaxTxReplacements+1)),
		}

		client, err := eth.NewClient(ethCfg)
		if err != nil {
			glog.Errorf("Failed to create Livepeer Ethereum client: %v", err)
			return
		}

		if err := client.SetGasInfo(uint64(*cfg.GasLimit)); err != nil {
			glog.Errorf("Failed to set gas info on Livepeer Ethereum Client: %v", err)
			return
		}
		if err := client.SetMaxGasPrice(bigMaxGasPrice); err != nil {
			glog.Errorf("Failed to set max gas price: %v", err)
			return
		}

		n.Eth = client

		addrMap := n.Eth.ContractAddresses()

		// Initialize block watcher that will emit logs used by event watchers
		blockWatcherClient, err := blockwatch.NewRPCClient(*cfg.EthUrl, ethRPCTimeout)
		if err != nil {
			glog.Errorf("Failed to setup blockwatch client: %v", err)
			return
		}
		topics := watchers.FilterTopics()

		blockWatcherCfg := blockwatch.Config{
			Store:               n.Database,
			PollingInterval:     blockPollingTime,
			StartBlockDepth:     rpc.LatestBlockNumber,
			BlockRetentionLimit: blockWatcherRetentionLimit,
			WithLogs:            true,
			Topics:              topics,
			Client:              blockWatcherClient,
		}
		// Wait until all event watchers have been initialized before starting the block watcher
		blockWatcher := blockwatch.New(blockWatcherCfg)

		timeWatcher, err = watchers.NewTimeWatcher(addrMap["RoundsManager"], blockWatcher, n.Eth)
		if err != nil {
			glog.Errorf("Failed to setup roundswatcher: %v", err)
			return
		}

		timeWatcherErr := make(chan error, 1)
		go func() {
			if err := timeWatcher.Watch(); err != nil {
				timeWatcherErr <- fmt.Errorf("roundswatcher failed to start watching for events: %v", err)
			}
		}()
		defer timeWatcher.Stop()

		// Initialize unbonding watcher to update the DB with latest state of the node's unbonding locks
		unbondingWatcher, err := watchers.NewUnbondingWatcher(n.Eth.Account().Address, addrMap["BondingManager"], blockWatcher, n.Database)
		if err != nil {
			glog.Errorf("Failed to setup unbonding watcher: %v", err)
			return
		}
		// Start unbonding watcher (logs will not be received until the block watcher is started)
		go unbondingWatcher.Watch()
		defer unbondingWatcher.Stop()

		senderWatcher, err := watchers.NewSenderWatcher(addrMap["TicketBroker"], blockWatcher, n.Eth, timeWatcher)
		if err != nil {
			glog.Errorf("Failed to setup senderwatcher: %v", err)
			return
		}
		go senderWatcher.Watch()
		defer senderWatcher.Stop()

		orchWatcher, err := watchers.NewOrchestratorWatcher(addrMap["BondingManager"], blockWatcher, dbh, n.Eth, timeWatcher)
		if err != nil {
			glog.Errorf("Failed to setup orchestrator watcher: %v", err)
			return
		}
		go orchWatcher.Watch()
		defer orchWatcher.Stop()

		serviceRegistryWatcher, err := watchers.NewServiceRegistryWatcher(addrMap["ServiceRegistry"], blockWatcher, dbh, n.Eth)
		if err != nil {
			glog.Errorf("Failed to set up service registry watcher: %v", err)
			return
		}
		go serviceRegistryWatcher.Watch()
		defer serviceRegistryWatcher.Stop()

		core.PriceFeedWatcher, err = watchers.NewPriceFeedWatcher(backend, *cfg.PriceFeedAddr)
		// The price feed watch loop is started on demand on first subscribe.
		if err != nil {
			glog.Errorf("Failed to set up price feed watcher: %v", err)
			return
		}

		n.Balances = core.NewAddressBalances(cleanupInterval)
		defer n.Balances.StopCleanup()

		// By default the ticket recipient is the node's address
		// If the address of an on-chain registered orchestrator is provided, then it should be specified as the ticket recipient
		recipientAddr := n.Eth.Account().Address
		if *cfg.EthOrchAddr != "" {
			recipientAddr = ethcommon.HexToAddress(*cfg.EthOrchAddr)
		}

		smCfg := &pm.LocalSenderMonitorConfig{
			Claimant:        recipientAddr,
			CleanupInterval: cleanupInterval,
			TTL:             smTTL,
			RedeemGas:       redeemGas,
			SuggestGasPrice: client.Backend().SuggestGasPrice,
			RPCTimeout:      ethRPCTimeout,
		}

		if *cfg.Orchestrator {
			// Set price per pixel base info
			pixelsPerUnit, ok := new(big.Rat).SetString(*cfg.PixelsPerUnit)
			if !ok || !pixelsPerUnit.IsInt() {
				panic(fmt.Errorf("-pixelsPerUnit must be a valid integer, provided %v", *cfg.PixelsPerUnit))
			}
			if pixelsPerUnit.Sign() <= 0 {
				// Can't divide by 0
				panic(fmt.Errorf("-pixelsPerUnit must be > 0, provided %v", *cfg.PixelsPerUnit))
			}
			if cfg.PricePerUnit == nil && !*cfg.AIWorker {
				// Prevent orchestrators from unknowingly providing free transcoding
				panic(fmt.Errorf("-pricePerUnit must be set"))
			} else if cfg.PricePerUnit != nil {
				pricePerUnit, currency, err := parsePricePerUnit(*cfg.PricePerUnit)
				if err != nil {
					panic(fmt.Errorf("-pricePerUnit must be a valid integer with an optional currency, provided %v", *cfg.PricePerUnit))
				} else if pricePerUnit.Sign() < 0 {
					panic(fmt.Errorf("-pricePerUnit must be >= 0, provided %s", pricePerUnit))
				}
				pricePerPixel := new(big.Rat).Quo(pricePerUnit, pixelsPerUnit)
				autoPrice, err := core.NewAutoConvertedPrice(currency, pricePerPixel, func(price *big.Rat) {
					unit := "pixel"
					if *cfg.AIWorker {
						unit = "compute unit"
					}
					glog.Infof("Price: %v wei per %s\n", price.FloatString(3), unit)
				})
				if err != nil {
					panic(fmt.Errorf("Error converting price: %v", err))
				}
				n.SetBasePrice("default", autoPrice)
			}

			if *cfg.PricePerBroadcaster != "" {
				glog.Warning("-PricePerBroadcaster flag is deprecated and will be removed in a future release. Please use -PricePerGateway instead")
				cfg.PricePerGateway = cfg.PricePerBroadcaster
			}
			gatewayPrices := getGatewayPrices(*cfg.PricePerGateway)
			for _, p := range gatewayPrices {
				p := p
				pricePerPixel := new(big.Rat).Quo(p.PricePerUnit, p.PixelsPerUnit)
				autoPrice, err := core.NewAutoConvertedPrice(p.Currency, pricePerPixel, func(price *big.Rat) {
					glog.Infof("Price: %v wei per pixel for gateway %v", price.FloatString(3), p.EthAddress)
				})
				if err != nil {
					panic(fmt.Errorf("Error converting price for gateway %s: %v", p.EthAddress, err))
				}
				n.SetBasePrice(p.EthAddress, autoPrice)
			}

			n.AutoSessionLimit = *cfg.MaxSessions == "auto"
			n.AutoAdjustPrice = *cfg.AutoAdjustPrice

			ev, _ := new(big.Int).SetString(*cfg.TicketEV, 10)
			if ev == nil {
				glog.Errorf("-ticketEV must be a valid integer, but %v provided. Restart the node with a different valid value for -ticketEV", *cfg.TicketEV)
				return
			}

			if ev.Cmp(big.NewInt(0)) < 0 {
				glog.Errorf("-ticketEV must be greater than 0, but %v provided. Restart the node with a different valid value for -ticketEV", *cfg.TicketEV)
				return
			}

			if err := setupOrchestrator(n, recipientAddr); err != nil {
				glog.Errorf("Error setting up orchestrator: %v", err)
				return
			}
			n.RecipientAddr = recipientAddr.Hex()

			sigVerifier := &pm.DefaultSigVerifier{}
			validator := pm.NewValidator(sigVerifier, timeWatcher)

			var sm pm.SenderMonitor
			if *cfg.RedeemerAddr != "" {
				*cfg.RedeemerAddr = defaultAddr(*cfg.RedeemerAddr, "127.0.0.1", OrchestratorRpcPort)
				rc, err := server.NewRedeemerClient(*cfg.RedeemerAddr, senderWatcher, timeWatcher)
				if err != nil {
					glog.Error("Unable to start redeemer client: ", err)
					return
				}
				sm = rc
			} else {
				sm = pm.NewSenderMonitor(smCfg, n.Eth, senderWatcher, timeWatcher, n.Database)
			}

			// Start sender monitor
			sm.Start()
			defer sm.Stop()

			tcfg := pm.TicketParamsConfig{
				EV:               ev,
				RedeemGas:        redeemGas,
				TxCostMultiplier: txCostMultiplier,
			}
			n.Recipient, err = pm.NewRecipient(
				recipientAddr,
				n.Eth,
				validator,
				gpm,
				sm,
				timeWatcher,
				tcfg,
			)
			if err != nil {
				glog.Errorf("Error setting up PM recipient: %v", err)
				return
			}
			mfv, _ := new(big.Int).SetString(*cfg.MaxFaceValue, 10)
			if mfv == nil {
				panic(fmt.Errorf("-maxFaceValue must be a valid integer, but %v provided. Restart the node with a different valid value for -maxFaceValue", *cfg.MaxFaceValue))
				return
			} else {
				n.SetMaxFaceValue(mfv)
			}

		}
		if n.NodeType == core.BroadcasterNode {
			maxEV, _ := new(big.Rat).SetString(*cfg.MaxTicketEV)
			if maxEV == nil {
				panic(fmt.Errorf("-maxTicketEV must be a valid rational number, but %v provided. Restart the node with a valid value for -maxTicketEV", *cfg.MaxTicketEV))
			}
			if maxEV.Cmp(big.NewRat(0, 1)) < 0 {
				panic(fmt.Errorf("-maxTicketEV must not be negative, but %v provided. Restart the node with a valid value for -maxTicketEV", *cfg.MaxTicketEV))
			}
			maxTotalEV, _ := new(big.Rat).SetString(*cfg.MaxTotalEV)
			if maxTotalEV.Cmp(big.NewRat(0, 1)) < 0 {
				panic(fmt.Errorf("-maxTotalEV must not be negative, but %v provided. Restart the node with a valid value for -maxTotalEV", *cfg.MaxTotalEV))
			}

			if *cfg.DepositMultiplier <= 0 {
				panic(fmt.Errorf("-depositMultiplier must be greater than 0, but %v provided. Restart the node with a valid value for -depositMultiplier", *cfg.DepositMultiplier))
			}

			// Fetch and cache broadcaster on-chain info
			info, err := senderWatcher.GetSenderInfo(n.Eth.Account().Address)
			if err != nil {
				glog.Error("Failed to get broadcaster on-chain info: ", err)
				return
			}
			glog.Info("Broadcaster Deposit: ", eth.FormatUnits(info.Deposit, "ETH"))
			glog.Info("Broadcaster Reserve: ", eth.FormatUnits(info.Reserve.FundsRemaining, "ETH"))

			n.Sender = pm.NewSender(n.Eth, timeWatcher, senderWatcher, maxEV, maxTotalEV, *cfg.DepositMultiplier)

			pixelsPerUnit, ok := new(big.Rat).SetString(*cfg.PixelsPerUnit)
			if !ok || !pixelsPerUnit.IsInt() {
				panic(fmt.Errorf("-pixelsPerUnit must be a valid integer, provided %v", *cfg.PixelsPerUnit))
			}
			if pixelsPerUnit.Sign() <= 0 {
				// Can't divide by 0
				panic(fmt.Errorf("-pixelsPerUnit must be > 0, provided %v", *cfg.PixelsPerUnit))
			}
			maxPricePerUnit, currency, err := parsePricePerUnit(*cfg.MaxPricePerUnit)
			if err != nil {
				panic(fmt.Errorf("The maximum price per unit must be a valid integer with an optional currency, provided %v instead\n", *cfg.MaxPricePerUnit))
			}

			if maxPricePerUnit.Sign() > 0 {
				pricePerPixel := new(big.Rat).Quo(maxPricePerUnit, pixelsPerUnit)
				autoPrice, err := core.NewAutoConvertedPrice(currency, pricePerPixel, func(price *big.Rat) {
					if monitor.Enabled {
						monitor.MaxTranscodingPrice(price)
					}
					glog.Infof("Maximum transcoding price: %v wei per pixel\n ", price.FloatString(3))
				})
				if err != nil {
					panic(fmt.Errorf("Error converting price: %v", err))
				}
				server.BroadcastCfg.SetMaxPrice(autoPrice)
			} else {
				glog.Infof("Maximum transcoding price per pixel is not greater than 0: %v, broadcaster is currently set to accept ANY price.\n", *cfg.MaxPricePerUnit)
				glog.Infoln("To update the broadcaster's maximum acceptable transcoding price per pixel, use the CLI or restart the broadcaster with the appropriate 'maxPricePerUnit' and 'pixelsPerUnit' values")
			}

			if *cfg.MaxPricePerCapability != "" {
				maxCapabilityPrices := getCapabilityPrices(*cfg.MaxPricePerCapability)
				for _, p := range maxCapabilityPrices {
					if p.PixelsPerUnit == nil {
						p.PixelsPerUnit = pixelsPerUnit
					} else if p.PixelsPerUnit.Sign() <= 0 {
						glog.Infof("Pixels per unit for capability=%v model_id=%v in 'maxPricePerCapability' config is not greater than 0, using default pixelsPerUnit=%v.\n", p.Pipeline, p.ModelID, *cfg.PixelsPerUnit)
						p.PixelsPerUnit = pixelsPerUnit
					}

					if p.PricePerUnit == nil || p.PricePerUnit.Sign() <= 0 {
						if maxPricePerUnit.Sign() > 0 {
							glog.Infof("Maximum price per unit not set for capability=%v model_id=%v in 'maxPricePerCapability' config, using maxPricePerUnit=%v.\n", p.Pipeline, p.ModelID, *cfg.MaxPricePerUnit)
							p.PricePerUnit = maxPricePerUnit
						} else {
							glog.Warningf("Maximum price per unit for capability=%v model_id=%v in 'maxPricePerCapability' config is not greater than 0, and 'maxPricePerUnit' not set, gateway is currently set to accept ANY price.\n", p.Pipeline, p.ModelID)
							continue
						}
					}

					maxCapabilityPrice := new(big.Rat).Quo(p.PricePerUnit, p.PixelsPerUnit)

					cap, err := core.PipelineToCapability(p.Pipeline)
					if err != nil {
						panic(fmt.Errorf("Pipeline in 'maxPricePerCapability' config is not valid capability: %v\n", p.Pipeline))
					}
					capName := core.CapabilityNameLookup[cap]
					modelID := p.ModelID
					autoCapPrice, err := core.NewAutoConvertedPrice(p.Currency, maxCapabilityPrice, func(price *big.Rat) {
						if monitor.Enabled {
							monitor.MaxPriceForCapability(capName, modelID, price)
						}
						glog.Infof("Maximum price per unit set to %v wei for capability=%v model_id=%v", price.FloatString(3), p.Pipeline, p.ModelID)
					})
					if err != nil {
						panic(fmt.Errorf("Error converting price: %v", err))
					}

					server.BroadcastCfg.SetCapabilityMaxPrice(cap, p.ModelID, autoCapPrice)
				}
			}
		}

		if n.NodeType == core.RedeemerNode {
			if err := setupOrchestrator(n, recipientAddr); err != nil {
				glog.Errorf("Error setting up orchestrator: %v", err)
				return
			}

			r, err := server.NewRedeemer(
				recipientAddr,
				n.Eth,
				pm.NewSenderMonitor(smCfg, n.Eth, senderWatcher, timeWatcher, n.Database),
			)
			if err != nil {
				glog.Errorf("Unable to create redeemer: %v", err)
				return
			}

			*cfg.HttpAddr = defaultAddr(*cfg.HttpAddr, "127.0.0.1", OrchestratorRpcPort)
			url, err := url.ParseRequestURI("https://" + *cfg.HttpAddr)
			if err != nil {
				glog.Error("Could not parse redeemer URI: ", err)
				return
			}

			go func() {
				if err := r.Start(url, n.WorkDir); err != nil {
					serviceErr <- err
					return
				}
			}()
			defer r.Stop()
			glog.Infof("Redeemer started on %v", *cfg.HttpAddr)
		}

		var reward bool
		if cfg.Reward == nil {
			// If the node address is an on-chain registered address, start the reward service
			t, err := n.Eth.GetTranscoder(n.Eth.Account().Address)
			if err != nil {
				glog.Error(err)
				return
			}
			if t.Status == "Registered" {
				reward = true
			} else {
				reward = false
			}
		} else {
			reward = *cfg.Reward
		}

		if reward {
			// Start reward service
			// The node will only call reward if it is active in the current round
			rs := eth.NewRewardService(n.Eth, timeWatcher)
			go func() {
				if err := rs.Start(ctx); err != nil {
					serviceErr <- err
				}
				return
			}()
			defer rs.Stop()
		}

		if *cfg.InitializeRound {
			// Start round initializer
			// The node will only initialize rounds if it in the upcoming active set for the round
			initializer := eth.NewRoundInitializer(n.Eth, timeWatcher, *cfg.InitializeRoundMaxDelay)
			go func() {
				if err := initializer.Start(); err != nil {
					serviceErr <- err
				}
				return
			}()
			defer initializer.Stop()
		}

		blockWatchCtx, cancel := context.WithCancel(ctx)
		defer cancel()

		// Backfill events that the node has missed since its last seen block. This method will block
		// and the node will not continue setup until it finishes
		glog.Infof("Backfilling block events (this can take a while)...\n")
		if err := blockWatcher.BackfillEvents(blockWatchCtx, nil); err != nil {
			glog.Errorf("Failed to backfill events: %v", err)
			return
		}
		glog.Info("Done backfilling block events")

		blockWatcherErr := make(chan error, 1)
		go func() {
			if err := blockWatcher.Watch(blockWatchCtx); err != nil {
				blockWatcherErr <- fmt.Errorf("block watcher error: %v", err)
			}
		}()

		go func() {
			var err error
			select {
			case err = <-timeWatcherErr:
			case err = <-blockWatcherErr:
			}

			watcherErr <- err
		}()
	}

	var aiCaps []core.Capability
	capabilityConstraints := make(core.PerCapabilityConstraints)

	if *cfg.AIWorker {
		gpus := []string{}
		if *cfg.Nvidia != "" {
			var err error
			gpus, err = common.ParseAccelDevices(*cfg.Nvidia, ffmpeg.Nvidia)
			if err != nil {
				glog.Errorf("Error parsing -nvidia for devices: %v", err)
				return
			}
		}

		modelsDir := *cfg.AIModelsDir
		if modelsDir == "" {
			var err error
			modelsDir, err = filepath.Abs(path.Join(*cfg.Datadir, "models"))
			if err != nil {
				glog.Error("Error creating absolute path for models dir: %v", modelsDir)
				return
			}
		}

		if err := os.MkdirAll(modelsDir, 0755); err != nil {
			glog.Error("Error creating models dir %v", modelsDir)
			return
		}

		n.AIWorker, err = worker.NewWorker(*cfg.AIRunnerImage, gpus, modelsDir)
		if err != nil {
			glog.Errorf("Error starting AI worker: %v", err)
			return
		}

		defer func() {
			ctx, cancel := context.WithTimeout(context.Background(), aiWorkerContainerStopTimeout)
			defer cancel()
			if err := n.AIWorker.Stop(ctx); err != nil {
				glog.Errorf("Error stopping AI worker containers: %v", err)
				return
			}

			glog.Infof("Stopped AI worker containers")
		}()
	}

	if *cfg.AIModels != "" {
		configs, err := core.ParseAIModelConfigs(*cfg.AIModels)
		if err != nil {
			glog.Errorf("Error parsing -aiModels: %v", err)
			return
		}

		for _, config := range configs {
			pipelineCap, err := core.PipelineToCapability(config.Pipeline)
			if err != nil {
				panic(fmt.Errorf("Pipeline is not valid capability: %v\n", config.Pipeline))
			}
			if *cfg.AIWorker {
				modelConstraint := &core.ModelConstraint{Warm: config.Warm, Capacity: 1}
				// External containers do auto-scale; default to 1 or use provided capacity.
				if config.URL != "" && config.Capacity != 0 {
					modelConstraint.Capacity = config.Capacity
				}

				if config.Warm || config.URL != "" {
					// Register external container endpoint if URL is provided.
					endpoint := worker.RunnerEndpoint{URL: config.URL, Token: config.Token}

					// Warm the AI worker container or register the endpoint.
					if err := n.AIWorker.Warm(ctx, config.Pipeline, config.ModelID, endpoint, config.OptimizationFlags); err != nil {
						glog.Errorf("Error AI worker warming %v container: %v", config.Pipeline, err)
						return
					}
				}

				// Show warning if people set OptimizationFlags but not Warm.
				if len(config.OptimizationFlags) > 0 && !config.Warm {
					glog.Warningf("Model %v has 'optimization_flags' set without 'warm'. Optimization flags are currently only used for warm containers.", config.ModelID)
				}

				// Add capability and model constraints.
				if _, hasCap := capabilityConstraints[pipelineCap]; !hasCap {
					aiCaps = append(aiCaps, pipelineCap)
					capabilityConstraints[pipelineCap] = &core.CapabilityConstraints{
						Models: make(map[string]*core.ModelConstraint),
					}
				}
				model, exists := capabilityConstraints[pipelineCap].Models[config.ModelID]
				if !exists {
					capabilityConstraints[pipelineCap].Models[config.ModelID] = modelConstraint
				} else if model.Warm == config.Warm {
					model.Capacity += modelConstraint.Capacity
				} else {
					panic(fmt.Errorf("Cannot have same model_id (%v) as cold and warm in same AI worker, please fix aiModels json config", config.ModelID))
				}

				glog.V(6).Infof("Capability %s (ID: %v) advertised with model constraint %s", config.Pipeline, pipelineCap, config.ModelID)
			}

			// Orch and combined Orch/AIWorker set the price. Remote AIWorker is always
			// offchain and does not set the price.
			if *cfg.Network != "offchain" {
				if config.Gateway == "" {
					config.Gateway = "default"
				}

				// Get base pixels and price per unit.
				pixelsPerUnitBase, ok := new(big.Rat).SetString(*cfg.PixelsPerUnit)
				if !ok || !pixelsPerUnitBase.IsInt() {
					panic(fmt.Errorf("-pixelsPerUnit must be a valid integer, provided %v", *cfg.PixelsPerUnit))
				}
				if !ok || pixelsPerUnitBase.Sign() <= 0 {
					// Can't divide by 0
					panic(fmt.Errorf("-pixelsPerUnit must be > 0, provided %v", *cfg.PixelsPerUnit))
				}
				pricePerUnitBase := new(big.Rat)
				currencyBase := ""
				if cfg.PricePerUnit != nil {
					pricePerUnit, currency, err := parsePricePerUnit(*cfg.PricePerUnit)
					if err != nil || pricePerUnit.Sign() < 0 {
						panic(fmt.Errorf("-pricePerUnit must be a valid positive integer with an optional currency, provided %v", *cfg.PricePerUnit))
					}
					pricePerUnitBase = pricePerUnit
					currencyBase = currency
				}

				// Set price for capability.
				var autoPrice *core.AutoConvertedPrice
				pixelsPerUnit := config.PixelsPerUnit.Rat
				if config.PixelsPerUnit.Rat == nil {
					pixelsPerUnit = pixelsPerUnitBase
				} else if !pixelsPerUnit.IsInt() || pixelsPerUnit.Sign() <= 0 {
					panic(fmt.Errorf("'pixelsPerUnit' value specified for model '%v' in pipeline '%v' must be a valid positive integer, provided %v", config.ModelID, config.Pipeline, config.PixelsPerUnit))
				}

				pricePerUnit := config.PricePerUnit.Rat
				currency := config.Currency
				if pricePerUnit == nil {
					if pricePerUnitBase.Sign() == 0 {
						panic(fmt.Errorf("'pricePerUnit' must be set for model '%v' in pipeline '%v'", config.ModelID, config.Pipeline))
					}
					pricePerUnit = pricePerUnitBase
					currency = currencyBase
					glog.Warningf("No 'pricePerUnit' specified for model '%v' in pipeline '%v'. Using default value from `-pricePerUnit`: %v", config.ModelID, config.Pipeline, *cfg.PricePerUnit)
				} else if !pricePerUnit.IsInt() || pricePerUnit.Sign() <= 0 {
					panic(fmt.Errorf("'pricePerUnit' value specified for model '%v' in pipeline '%v' must be a valid positive integer, provided %v", config.ModelID, config.Pipeline, config.PricePerUnit))
				}

				pricePerPixel := new(big.Rat).Quo(pricePerUnit, pixelsPerUnit)

<<<<<<< HEAD
					if *cfg.Network != "offchain" {
						n.SetBasePriceForCap("default", core.Capability_SegmentAnything2, config.ModelID, autoPrice)
					}
				case "image-to-text":
					_, ok := capabilityConstraints[core.Capability_ImageToText]
					if !ok {
						aiCaps = append(aiCaps, core.Capability_ImageToText)
						capabilityConstraints[core.Capability_ImageToText] = &core.CapabilityConstraints{
							Models: make(map[string]*core.ModelConstraint),
						}
					}

					capabilityConstraints[core.Capability_ImageToText].Models[config.ModelID] = modelConstraint

					if *cfg.Network != "offchain" {
						n.SetBasePriceForCap("default", core.Capability_ImageToText, config.ModelID, autoPrice)
					}
=======
				pipeline := config.Pipeline
				modelID := config.ModelID
				autoPrice, err = core.NewAutoConvertedPrice(currency, pricePerPixel, func(price *big.Rat) {
					glog.V(6).Infof("Capability %s (ID: %v) with model constraint %s price set to %s wei per compute unit", pipeline, pipelineCap, modelID, price.FloatString(3))
				})
				if err != nil {
					panic(fmt.Errorf("error converting price: %v", err))
>>>>>>> ff1f5178
				}

				n.SetBasePriceForCap(config.Gateway, pipelineCap, config.ModelID, autoPrice)
			}
		}
	} else {
		if n.NodeType == core.AIWorkerNode {
			glog.Error("The '-aiWorker' flag was set, but no model configuration was provided. Please specify the model configuration using the '-aiModels' flag.")
			return
		}
	}

	if *cfg.Objectstore != "" {
		prepared, err := drivers.PrepareOSURL(*cfg.Objectstore)
		if err != nil {
			glog.Error("Error creating object store driver: ", err)
			return
		}
		drivers.NodeStorage, err = drivers.ParseOSURL(prepared, false)
		if err != nil {
			glog.Error("Error creating object store driver: ", err)
			return
		}
	}

	if *cfg.Recordstore != "" {
		prepared, err := drivers.PrepareOSURL(*cfg.Recordstore)
		if err != nil {
			glog.Error("Error creating recordings object store driver: ", err)
			return
		}
		drivers.RecordStorage, err = drivers.ParseOSURL(prepared, true)
		if err != nil {
			glog.Error("Error creating recordings object store driver: ", err)
			return
		}
	}

	if lpmon.Enabled {
		lpmon.MaxSessions(core.MaxSessions)
	}

	if *cfg.AuthWebhookURL != "" {
		parsedUrl, err := validateURL(*cfg.AuthWebhookURL)
		if err != nil {
			glog.Exit("Error setting auth webhook URL ", err)
		}
		glog.Info("Using auth webhook URL ", parsedUrl.Redacted())
		server.AuthWebhookURL = parsedUrl
	}

	httpIngest := true

	if n.NodeType == core.BroadcasterNode {
		// default lpms listener for broadcaster; same as default rpc port
		// TODO provide an option to disable this?
		*cfg.RtmpAddr = defaultAddr(*cfg.RtmpAddr, "127.0.0.1", BroadcasterRtmpPort)
		*cfg.HttpAddr = defaultAddr(*cfg.HttpAddr, "127.0.0.1", BroadcasterRpcPort)
		*cfg.CliAddr = defaultAddr(*cfg.CliAddr, "127.0.0.1", BroadcasterCliPort)

		bcast := core.NewBroadcaster(n)
		orchBlacklist := parseOrchBlacklist(cfg.OrchBlacklist)
		if *cfg.OrchPerfStatsURL != "" && *cfg.Region != "" {
			glog.Infof("Using Performance Stats, region=%s, URL=%s, minPerfScore=%v", *cfg.Region, *cfg.OrchPerfStatsURL, *cfg.MinPerfScore)
			n.OrchPerfScore = &common.PerfScore{Scores: make(map[ethcommon.Address]float64)}
			go refreshOrchPerfScoreLoop(ctx, strings.ToUpper(*cfg.Region), *cfg.OrchPerfStatsURL, n.OrchPerfScore)
		}

		// When the node is on-chain mode always cache the on-chain orchestrators and poll for updates
		// Right now we rely on the DBOrchestratorPoolCache constructor to do this. Consider separating the logic
		// caching/polling from the logic for fetching orchestrators during discovery
		if *cfg.Network != "offchain" {
			ctx, cancel := context.WithCancel(ctx)
			defer cancel()
			dbOrchPoolCache, err := discovery.NewDBOrchestratorPoolCache(ctx, n, timeWatcher, orchBlacklist, *cfg.DiscoveryTimeout)
			if err != nil {
				exit("Could not create orchestrator pool with DB cache: %v", err)
			}

			n.OrchestratorPool = dbOrchPoolCache
		}

		// Set up orchestrator discovery
		if *cfg.OrchWebhookURL != "" {
			whurl, err := validateURL(*cfg.OrchWebhookURL)
			if err != nil {
				glog.Exit("Error setting orch webhook URL ", err)
			}
			glog.Info("Using orchestrator webhook URL ", whurl)
			n.OrchestratorPool = discovery.NewWebhookPool(bcast, whurl, *cfg.DiscoveryTimeout)
		} else if len(orchURLs) > 0 {
			n.OrchestratorPool = discovery.NewOrchestratorPool(bcast, orchURLs, common.Score_Trusted, orchBlacklist, *cfg.DiscoveryTimeout)
		}

		if n.OrchestratorPool == nil {
			// Not a fatal error; may continue operating in segment-only mode
			glog.Error("No orchestrator specified; transcoding will not happen")
		}

		isLocalHTTP, err := isLocalURL("https://" + *cfg.HttpAddr)
		if err != nil {
			glog.Errorf("Error checking for local -httpAddr: %v", err)
			return
		}
		if cfg.HttpIngest != nil {
			httpIngest = *cfg.HttpIngest
		}
		if cfg.HttpIngest == nil && !isLocalHTTP && server.AuthWebhookURL == nil {
			glog.Warning("HTTP ingest is disabled because -httpAddr is publicly accessible. To enable, configure -authWebhookUrl or use the -httpIngest flag")
			httpIngest = false
		}

		// Disable local verification when running in off-chain mode
		// To enable, set -localVerify or -verifierURL
		localVerify := true
		if cfg.LocalVerify != nil {
			localVerify = *cfg.LocalVerify
		}
		if cfg.LocalVerify == nil && *cfg.Network == "offchain" {
			localVerify = false
		}

		if *cfg.VerifierURL != "" {
			_, err := validateURL(*cfg.VerifierURL)
			if err != nil {
				glog.Exit("Error setting verifier URL ", err)
			}
			glog.Info("Using the Epic Labs classifier for verification at ", *cfg.VerifierURL)
			server.Policy = &verification.Policy{Retries: 2, Verifier: &verification.EpicClassifier{Addr: *cfg.VerifierURL}}

			// Set the verifier path. Remove once [1] is implemented!
			// [1] https://github.com/livepeer/verification-classifier/issues/64
			if drivers.NodeStorage == nil && *cfg.VerifierPath == "" {
				glog.Exit("Requires a path to the verifier shared volume when local storage is in use; use -verifierPath or -objectStore")
			}
			verification.VerifierPath = *cfg.VerifierPath
		} else if localVerify {
			glog.Info("Local verification enabled")
			server.Policy = &verification.Policy{Retries: 2}
		}

		// Set max transcode attempts. <=0 is OK; it just means "don't transcode"
		server.MaxAttempts = *cfg.MaxAttempts

	} else if n.NodeType == core.OrchestratorNode {
		*cfg.CliAddr = defaultAddr(*cfg.CliAddr, "127.0.0.1", OrchestratorCliPort)

		suri, err := getServiceURI(n, *cfg.ServiceAddr)
		if err != nil {
			glog.Exit("Error getting service URI: ", err)
		}

		if *cfg.Network != "offchain" && !common.ValidateServiceURI(suri) {
			glog.Warning("**Warning -serviceAddr is a not a public address or hostname; this is not recommended for onchain networks**")
		}

		n.SetServiceURI(suri)
		// if http addr is not provided, listen to all ifaces
		// take the port to listen to from the service URI
		*cfg.HttpAddr = defaultAddr(*cfg.HttpAddr, "", n.GetServiceURI().Port())
		if !*cfg.Transcoder && !*cfg.AIWorker {
			if n.OrchSecret == "" {
				if *cfg.AIModels != "" {
					glog.Info("Running an orchestrator in AI External Container mode")
				} else {
					glog.Exit("Running an orchestrator requires an -orchSecret for standalone mode or -transcoder for orchestrator+transcoder mode")
				}
			}
		}
	} else if n.NodeType == core.TranscoderNode {
		*cfg.CliAddr = defaultAddr(*cfg.CliAddr, "127.0.0.1", TranscoderCliPort)
	} else if n.NodeType == core.AIWorkerNode {
		*cfg.CliAddr = defaultAddr(*cfg.CliAddr, "127.0.0.1", AIWorkerCliPort)
		// Need to have default Capabilities if not running transcoder.
		if !*cfg.Transcoder {
			aiCaps = append(aiCaps, core.DefaultCapabilities()...)
		}
	}

	n.Capabilities = core.NewCapabilities(append(transcoderCaps, aiCaps...), nil)
	n.Capabilities.SetPerCapabilityConstraints(capabilityConstraints)
	if cfg.OrchMinLivepeerVersion != nil {
		n.Capabilities.SetMinVersionConstraint(*cfg.OrchMinLivepeerVersion)
	}
	if n.AIWorkerManager != nil {
		// Set min version constraint to prevent incompatible workers.
		n.Capabilities.SetMinVersionConstraint(core.LivepeerVersion)
	}

	if drivers.NodeStorage == nil {
		// base URI will be empty for broadcasters; that's OK
		drivers.NodeStorage = drivers.NewMemoryDriver(n.GetServiceURI())
	}

	if *cfg.MetadataPublishTimeout > 0 {
		server.MetadataPublishTimeout = *cfg.MetadataPublishTimeout
	}
	if *cfg.MetadataQueueUri != "" {
		uri, err := url.ParseRequestURI(*cfg.MetadataQueueUri)
		if err != nil {
			exit("Error parsing -metadataQueueUri: err=%q", err)
		}
		switch uri.Scheme {
		case "amqp", "amqps":
			uriStr, exchange, keyNs := *cfg.MetadataQueueUri, *cfg.MetadataAmqpExchange, n.NodeType.String()
			server.MetadataQueue, err = event.NewAMQPExchangeProducer(context.Background(), uriStr, exchange, keyNs)
			if err != nil {
				exit("Error establishing AMQP connection: err=%q", err)
			}
		default:
			exit("Unsupported scheme in -metadataUri: %s", uri.Scheme)
		}
	}

	//Create Livepeer Node

	//Set up the media server
	s, err := server.NewLivepeerServer(*cfg.RtmpAddr, n, httpIngest, *cfg.TranscodingOptions)
	if err != nil {
		exit("Error creating Livepeer server: err=%q", err)
	}

	ec := make(chan error)
	tc := make(chan struct{})
	wc := make(chan struct{})
	msCtx, cancel := context.WithCancel(ctx)
	defer cancel()

	if *cfg.CurrentManifest {
		glog.Info("Current ManifestID will be available over ", *cfg.HttpAddr)
		s.ExposeCurrentManifest = *cfg.CurrentManifest
	}
	srv := &http.Server{Addr: *cfg.CliAddr}
	go func() {
		s.StartCliWebserver(srv)
		close(wc)
	}()
	if n.NodeType != core.RedeemerNode {
		go func() {
			ec <- s.StartMediaServer(msCtx, *cfg.HttpAddr)
		}()
	}

	go func() {
		if core.OrchestratorNode != n.NodeType {
			return
		}

		orch := core.NewOrchestrator(s.LivepeerNode, timeWatcher)

		go func() {
			err = server.StartTranscodeServer(orch, *cfg.HttpAddr, s.HTTPMux, n.WorkDir, n.TranscoderManager != nil, n.AIWorkerManager != nil, n)
			if err != nil {
				exit("Error starting Transcoder node: err=%q", err)
			}
			tc <- struct{}{}
		}()

		// check whether or not the orchestrator is available
		if *cfg.TestOrchAvail {
			time.Sleep(2 * time.Second)
			orchAvail := server.CheckOrchestratorAvailability(orch)
			if !orchAvail {
				// shut down orchestrator
				glog.Infof("Orchestrator not available at %v; shutting down", orch.ServiceURI())
				tc <- struct{}{}
			}
		}

	}()

	if n.NodeType == core.TranscoderNode || n.NodeType == core.AIWorkerNode {
		if n.OrchSecret == "" {
			glog.Exit("Missing -orchSecret")
		}
		if len(orchURLs) <= 0 {
			glog.Exit("Missing -orchAddr")
		}

		if n.NodeType == core.TranscoderNode {
			go server.RunTranscoder(n, orchURLs[0].Host, core.MaxSessions, transcoderCaps)
		}

		if n.NodeType == core.AIWorkerNode {
			go server.RunAIWorker(n, orchURLs[0].Host, core.MaxSessions, n.Capabilities.ToNetCapabilities())
		}
	}

	switch n.NodeType {
	case core.OrchestratorNode:
		glog.Infof("***Livepeer Running in Orchestrator Mode***")
	case core.BroadcasterNode:
		glog.Infof("***Livepeer Running in Gateway Mode***")
		glog.Infof("Video Ingest Endpoint - rtmp://%v", *cfg.RtmpAddr)
	case core.TranscoderNode:
		glog.Infof("**Liveepeer Running in Transcoder Mode***")
	case core.AIWorkerNode:
		glog.Infof("**Livepeer Running in AI Worker Mode**")
	case core.RedeemerNode:
		glog.Infof("**Livepeer Running in Redeemer Mode**")
	}

	glog.Infof("Livepeer Node version: %v", core.LivepeerVersion)

	select {
	case err := <-watcherErr:
		glog.Error(err)
		return
	case err := <-ec:
		glog.Infof("Error from media server: %v", err)
		return
	case err := <-serviceErr:
		if err != nil {
			exit("Error starting service: %v", err)
		}
	case <-tc:
		glog.Infof("Orchestrator server shut down")
	case <-wc:
		glog.Infof("CLI webserver shut down")
		return
	case <-msCtx.Done():
		glog.Infof("MediaServer Done()")
		return
	case <-ctx.Done():
		srv.Shutdown(ctx)
		return
	}
}

func parseOrchAddrs(addrs string) []*url.URL {
	var res []*url.URL
	if len(addrs) > 0 {
		for _, addr := range strings.Split(addrs, ",") {
			addr = strings.TrimSpace(addr)
			addr = defaultAddr(addr, "127.0.0.1", OrchestratorRpcPort)
			if !strings.HasPrefix(addr, "http") {
				addr = "https://" + addr
			}
			uri, err := url.ParseRequestURI(addr)
			if err != nil {
				glog.Error("Could not parse orchestrator URI: ", err)
				continue
			}
			res = append(res, uri)
		}
	}
	return res
}

func parseOrchBlacklist(b *string) []string {
	if b == nil {
		return []string{}
	}
	return strings.Split(strings.ToLower(*b), ",")
}

func validateURL(u string) (*url.URL, error) {
	if u == "" {
		return nil, nil
	}
	p, err := url.ParseRequestURI(u)
	if err != nil {
		return nil, err
	}
	if p.Scheme != "http" && p.Scheme != "https" {
		return nil, errors.New("URL should be HTTP or HTTPS")
	}
	return p, nil
}

func isLocalURL(u string) (bool, error) {
	uri, err := url.ParseRequestURI(u)
	if err != nil {
		return false, err
	}

	hostname := uri.Hostname()
	if net.ParseIP(hostname).IsLoopback() || hostname == "localhost" {
		return true, nil
	}

	return false, nil
}

// ServiceURI checking steps:
// If passed in via -serviceAddr: return that
// Else: get inferred address.
// If offchain: return inferred address
// Else: get on-chain sURI
// If on-chain sURI mismatches inferred address: print warning
// Return on-chain sURI
func getServiceURI(n *core.LivepeerNode, serviceAddr string) (*url.URL, error) {
	// Passed in via CLI
	if serviceAddr != "" {
		return url.ParseRequestURI("https://" + serviceAddr)
	}

	// Infer address
	// TODO probably should put this (along w wizard GETs) into common code
	resp, err := http.Get("https://api.ipify.org?format=text")
	if err != nil {
		glog.Errorf("Could not look up public IP err=%q", err)
		return nil, err
	}
	defer resp.Body.Close()
	body, err := ioutil.ReadAll(resp.Body)
	if err != nil {
		glog.Errorf("Could not look up public IP err=%q", err)
		return nil, err
	}
	addr := "https://" + strings.TrimSpace(string(body)) + ":" + OrchestratorRpcPort
	inferredUri, err := url.ParseRequestURI(addr)
	if err != nil {
		glog.Errorf("Could not look up public IP err=%q", err)
		return nil, err
	}
	if n.Eth == nil {
		// we won't be looking up onchain sURI so use the inferred one
		return inferredUri, err
	}

	// On-chain lookup and matching with inferred public address
	addr, err = n.Eth.GetServiceURI(n.Eth.Account().Address)
	if err != nil {
		glog.Errorf("Could not get service URI; orchestrator may be unreachable err=%q", err)
		return nil, err
	}
	ethUri, err := url.ParseRequestURI(addr)
	if err != nil {
		glog.Errorf("Could not parse service URI; orchestrator may be unreachable err=%q", err)
		ethUri, _ = url.ParseRequestURI("http://127.0.0.1:" + OrchestratorRpcPort)
	}
	if ethUri.Hostname() != inferredUri.Hostname() || ethUri.Port() != inferredUri.Port() {
		glog.Errorf("Service address %v did not match discovered address %v; set the correct address in livepeer_cli or use -serviceAddr", ethUri, inferredUri)
	}
	return ethUri, nil
}

func setupOrchestrator(n *core.LivepeerNode, ethOrchAddr ethcommon.Address) error {
	// add orchestrator to DB
	orch, err := n.Eth.GetTranscoder(ethOrchAddr)
	if err != nil {
		return err
	}

	err = n.Database.UpdateOrch(&common.DBOrch{
		EthereumAddr:      ethOrchAddr.Hex(),
		ActivationRound:   common.ToInt64(orch.ActivationRound),
		DeactivationRound: common.ToInt64(orch.DeactivationRound),
	})
	if err != nil {
		return err
	}

	if !orch.Active {
		glog.Infof("Orchestrator %v is inactive", ethOrchAddr.Hex())
	} else {
		glog.Infof("Orchestrator %v is active", ethOrchAddr.Hex())
	}

	return nil
}

func defaultAddr(addr, defaultHost, defaultPort string) string {
	if addr == "" {
		return defaultHost + ":" + defaultPort
	}

	if addr[0] == ':' {
		return defaultHost + addr
	}
	// not IPv6 safe
	if !strings.Contains(addr, ":") {
		return addr + ":" + defaultPort
	}
	return addr
}

func checkOrStoreChainID(dbh *common.DB, chainID *big.Int) error {
	expectedChainID, err := dbh.ChainID()
	if err != nil {
		return err
	}

	if expectedChainID == nil {
		// No chainID stored yet
		// Store the provided chainID and skip the check
		return dbh.SetChainID(chainID)
	}

	if expectedChainID.Cmp(chainID) != 0 {
		return fmt.Errorf("expecting chainID of %v, but got %v. Did you change networks without changing network name or datadir?", expectedChainID, chainID)
	}

	return nil
}

type GatewayPrice struct {
	EthAddress    string
	PricePerUnit  *big.Rat
	Currency      string
	PixelsPerUnit *big.Rat
}

func getGatewayPrices(gatewayPrices string) []GatewayPrice {
	if gatewayPrices == "" {
		return nil
	}

	// Format of gatewayPrices json
	// {"gateways":[{"ethaddress":"address1","priceperunit":0.5,"currency":"USD","pixelsperunit":1}, {"ethaddress":"address2","priceperunit":0.3,"currency":"USD","pixelsperunit":3}]}
	var pricesSet struct {
		Gateways []struct {
			EthAddress    string       `json:"ethaddress"`
			PixelsPerUnit core.JSONRat `json:"pixelsperunit"`
			PricePerUnit  core.JSONRat `json:"priceperunit"`
			Currency      string       `json:"currency"`
		} `json:"gateways"`
		// TODO: Keep the old name for backwards compatibility, remove in the future
		Broadcasters []struct {
			EthAddress    string       `json:"ethaddress"`
			PixelsPerUnit core.JSONRat `json:"pixelsperunit"`
			PricePerUnit  core.JSONRat `json:"priceperunit"`
			Currency      string       `json:"currency"`
		} `json:"broadcasters"`
	}

	pricesFileContent, _ := common.ReadFromFile(gatewayPrices)
	err := json.Unmarshal([]byte(pricesFileContent), &pricesSet)
	if err != nil {
		glog.Errorf("gateway prices could not be parsed: %s", err)
		return nil
	}

	// Check if broadcasters field is used and display a warning
	if len(pricesSet.Broadcasters) > 0 {
		glog.Warning("The 'broadcaster' property in the 'pricePerGateway' config is deprecated and will be removed in a future release. Please use 'gateways' instead.")
	}

	// Combine broadcasters and gateways into a single slice
	allGateways := append(pricesSet.Broadcasters, pricesSet.Gateways...)

	prices := make([]GatewayPrice, len(allGateways))
	for i, p := range allGateways {
		prices[i] = GatewayPrice{
			EthAddress:    p.EthAddress,
			Currency:      p.Currency,
			PricePerUnit:  p.PricePerUnit.Rat,
			PixelsPerUnit: p.PixelsPerUnit.Rat,
		}
	}

	return prices
}

type ModelPrice struct {
	Pipeline      string
	ModelID       string
	PricePerUnit  *big.Rat
	PixelsPerUnit *big.Rat
	Currency      string
}

func getCapabilityPrices(capabilitiesPrices string) []ModelPrice {
	if capabilitiesPrices == "" {
		return nil
	}

	// Format of modelPrices json
	// Model_id will be set to "default" to price all models in the pipeline if not specified.
	// {"capabilities_prices": [ {"pipeline": "text-to-image", "model_id": "stabilityai/sd-turbo", "price_per_unit": 1000, "pixels_per_unit": 1}, {"pipeline": "image-to-video", "model_id": "default", "price_per_unit": 2000, "pixels_per_unit": 3} ] }
	var pricesSet struct {
		CapabilitiesPrices []struct {
			Pipeline      string       `json:"pipeline"`
			ModelID       string       `json:"model_id"`
			PixelsPerUnit core.JSONRat `json:"pixels_per_unit"`
			PricePerUnit  core.JSONRat `json:"price_per_unit"`
			Currency      string       `json:"currency"`
		} `json:"capabilities_prices"`
	}

	pricesFileContent, _ := common.ReadFromFile(capabilitiesPrices)
	err := json.Unmarshal([]byte(pricesFileContent), &pricesSet)
	if err != nil {
		glog.Errorf("model prices could not be parsed: %s", err)
		return nil
	}

	prices := make([]ModelPrice, len(pricesSet.CapabilitiesPrices))
	for i, p := range pricesSet.CapabilitiesPrices {
		if p.ModelID == "" {
			p.ModelID = "default"
		}

		prices[i] = ModelPrice{
			Pipeline:      p.Pipeline,
			ModelID:       p.ModelID,
			PricePerUnit:  p.PricePerUnit.Rat,
			PixelsPerUnit: p.PixelsPerUnit.Rat,
			Currency:      p.Currency,
		}
	}

	return prices
}

func createSelectionAlgorithm(cfg LivepeerConfig) (common.SelectionAlgorithm, error) {
	sumWeight := *cfg.SelectStakeWeight + *cfg.SelectPriceWeight + *cfg.SelectRandWeight
	if math.Abs(sumWeight-1.0) > 0.0001 {
		return nil, fmt.Errorf(
			"sum of selection algorithm weights must be 1.0, stakeWeight=%v, priceWeight=%v, randWeight=%v",
			*cfg.SelectStakeWeight, *cfg.SelectPriceWeight, *cfg.SelectRandWeight)
	}
	return server.ProbabilitySelectionAlgorithm{
		MinPerfScore:           *cfg.MinPerfScore,
		StakeWeight:            *cfg.SelectStakeWeight,
		PriceWeight:            *cfg.SelectPriceWeight,
		RandWeight:             *cfg.SelectRandWeight,
		PriceExpFactor:         *cfg.SelectPriceExpFactor,
		IgnoreMaxPriceIfNeeded: *cfg.IgnoreMaxPriceIfNeeded,
	}, nil
}

type keystorePath struct {
	path    string
	address ethcommon.Address
}

func parseEthKeystorePath(ethKeystorePath string) (keystorePath, error) {
	var keystore = keystorePath{"", ethcommon.Address{}}
	if ethKeystorePath == "" {
		return keystore, nil
	}

	ethKeystorePath = strings.TrimSuffix(ethKeystorePath, "/")
	fileInfo, err := os.Stat(ethKeystorePath)
	if err != nil {
		return keystore, errors.New("provided -ethKeystorePath was not found")
	}

	if fileInfo.IsDir() {
		keystore.path = ethKeystorePath
	} else {
		if keyText, err := common.ReadFromFile(ethKeystorePath); err == nil {
			if address, err := common.ParseEthAddr(keyText); err == nil {
				keystore.address = ethcommon.BytesToAddress(ethcommon.FromHex(address))
			} else {
				return keystore, errors.New("error parsing address from keyfile")
			}
		} else {
			return keystore, errors.New("error opening keystore")
		}
	}
	return keystore, nil
}

func parsePricePerUnit(pricePerUnitStr string) (*big.Rat, string, error) {
	pricePerUnitRex := regexp.MustCompile(`^(\d+(\.\d+)?)([A-z][A-z0-9]*)?$`)
	match := pricePerUnitRex.FindStringSubmatch(pricePerUnitStr)
	if match == nil {
		return nil, "", fmt.Errorf("price must be in the format of <price><currency>, provided %v", pricePerUnitStr)
	}
	price, currency := match[1], match[3]

	pricePerUnit, ok := new(big.Rat).SetString(price)
	if !ok {
		return nil, "", fmt.Errorf("price must be a valid number, provided %v", match[1])
	}

	return pricePerUnit, currency, nil
}

func refreshOrchPerfScoreLoop(ctx context.Context, region string, orchPerfScoreURL string, score *common.PerfScore) {
	for {
		refreshOrchPerfScore(region, orchPerfScoreURL, score)

		select {
		case <-ctx.Done():
			return
		case <-time.After(RefreshPerfScoreInterval):
		}
	}
}

func refreshOrchPerfScore(region string, scoreURL string, score *common.PerfScore) {
	resp, err := http.Get(scoreURL)
	if err != nil {
		glog.Warning("Cannot fetch Orchestrator Performance Stats from URL: %s", scoreURL)
		return
	}
	defer resp.Body.Close()
	body, err := io.ReadAll(resp.Body)
	if err != nil {
		glog.Warning("Cannot fetch Orchestrator Performance Stats from URL: %s", scoreURL)
		return
	}
	updatePerfScore(region, body, score)
}

func updatePerfScore(region string, respBody []byte, score *common.PerfScore) {
	respMap := map[ethcommon.Address]map[string]map[string]float64{}
	if err := json.Unmarshal(respBody, &respMap); err != nil {
		glog.Warning("Cannot unmarshal response from Orchestrator Performance Stats URL, err=%v", err)
		return
	}

	score.Mu.Lock()
	defer score.Mu.Unlock()
	for orchAddr, regions := range respMap {
		if stats, ok := regions[region]; ok {
			if sc, ok := stats["score"]; ok {
				score.Scores[orchAddr] = sc
			}
		}
	}
}

func exit(msg string, args ...any) {
	glog.Errorf(msg, args...)
	os.Exit(2)
}<|MERGE_RESOLUTION|>--- conflicted
+++ resolved
@@ -1232,6 +1232,20 @@
 					capabilityConstraints[pipelineCap] = &core.CapabilityConstraints{
 						Models: make(map[string]*core.ModelConstraint),
 					}
+				case "image-to-text":
+					_, ok := capabilityConstraints[core.Capability_ImageToText]
+					if !ok {
+						aiCaps = append(aiCaps, core.Capability_ImageToText)
+						capabilityConstraints[core.Capability_ImageToText] = &core.CapabilityConstraints{
+							Models: make(map[string]*core.ModelConstraint),
+						}
+					}
+
+					capabilityConstraints[core.Capability_ImageToText].Models[config.ModelID] = modelConstraint
+
+					if *cfg.Network != "offchain" {
+						n.SetBasePriceForCap("default", core.Capability_ImageToText, config.ModelID, autoPrice)
+					}
 				}
 				model, exists := capabilityConstraints[pipelineCap].Models[config.ModelID]
 				if !exists {
@@ -1296,25 +1310,6 @@
 
 				pricePerPixel := new(big.Rat).Quo(pricePerUnit, pixelsPerUnit)
 
-<<<<<<< HEAD
-					if *cfg.Network != "offchain" {
-						n.SetBasePriceForCap("default", core.Capability_SegmentAnything2, config.ModelID, autoPrice)
-					}
-				case "image-to-text":
-					_, ok := capabilityConstraints[core.Capability_ImageToText]
-					if !ok {
-						aiCaps = append(aiCaps, core.Capability_ImageToText)
-						capabilityConstraints[core.Capability_ImageToText] = &core.CapabilityConstraints{
-							Models: make(map[string]*core.ModelConstraint),
-						}
-					}
-
-					capabilityConstraints[core.Capability_ImageToText].Models[config.ModelID] = modelConstraint
-
-					if *cfg.Network != "offchain" {
-						n.SetBasePriceForCap("default", core.Capability_ImageToText, config.ModelID, autoPrice)
-					}
-=======
 				pipeline := config.Pipeline
 				modelID := config.ModelID
 				autoPrice, err = core.NewAutoConvertedPrice(currency, pricePerPixel, func(price *big.Rat) {
@@ -1322,7 +1317,6 @@
 				})
 				if err != nil {
 					panic(fmt.Errorf("error converting price: %v", err))
->>>>>>> ff1f5178
 				}
 
 				n.SetBasePriceForCap(config.Gateway, pipelineCap, config.ModelID, autoPrice)
