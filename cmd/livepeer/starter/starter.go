package starter

import (
	"context"
	"encoding/json"
	"errors"
	"fmt"
	"io"
	"io/ioutil"
	"math"
	"math/big"
	"net"
	"net/http"
	"net/url"
	"os"
	"os/user"
	"path"
	"path/filepath"
	"regexp"
	"strconv"
	"strings"
	"time"

	ethcommon "github.com/ethereum/go-ethereum/common"
	"github.com/ethereum/go-ethereum/core/types"
	"github.com/ethereum/go-ethereum/ethclient"
	"github.com/ethereum/go-ethereum/params"
	"github.com/ethereum/go-ethereum/rpc"
	"github.com/golang/glog"
	"github.com/livepeer/ai-worker/worker"
	"github.com/livepeer/go-livepeer/build"
	"github.com/livepeer/go-livepeer/common"
	"github.com/livepeer/go-livepeer/core"
	"github.com/livepeer/go-livepeer/discovery"
	"github.com/livepeer/go-livepeer/eth"
	"github.com/livepeer/go-livepeer/eth/blockwatch"
	"github.com/livepeer/go-livepeer/eth/watchers"
	"github.com/livepeer/go-livepeer/monitor"
	lpmon "github.com/livepeer/go-livepeer/monitor"
	"github.com/livepeer/go-livepeer/pm"
	"github.com/livepeer/go-livepeer/server"
	"github.com/livepeer/go-livepeer/verification"
	"github.com/livepeer/go-tools/drivers"
	"github.com/livepeer/livepeer-data/pkg/event"
	"github.com/livepeer/lpms/ffmpeg"
)

var (
	// The timeout for ETH RPC calls
	ethRPCTimeout = 20 * time.Second
	// The maximum blocks for the block watcher to retain
	blockWatcherRetentionLimit = 20

	// Estimate of the gas required to redeem a PM ticket on L1 Ethereum
	redeemGasL1 = 350000
	// Estimate of the gas required to redeem a PM ticket on L2 Arbitrum
	redeemGasL2 = 1200000
	// The multiplier on the transaction cost to use for PM ticket faceValue
	txCostMultiplier = 100

	// The interval at which to clean up cached max float values for PM senders and balances per stream
	cleanupInterval = 10 * time.Minute
	// The time to live for cached max float values for PM senders (else they will be cleaned up) in seconds
	smTTL = 172800 // 2 days

	aiWorkerContainerStopTimeout = 5 * time.Second
)

const (
	BroadcasterRpcPort  = "9935"
	BroadcasterCliPort  = "5935"
	BroadcasterRtmpPort = "1935"
	OrchestratorRpcPort = "8935"
	OrchestratorCliPort = "7935"
	TranscoderCliPort   = "6935"

	RefreshPerfScoreInterval = 10 * time.Minute
)

type LivepeerConfig struct {
	Network                 *string
	RtmpAddr                *string
	CliAddr                 *string
	HttpAddr                *string
	ServiceAddr             *string
	OrchAddr                *string
	VerifierURL             *string
	EthController           *string
	VerifierPath            *string
	LocalVerify             *bool
	HttpIngest              *bool
	Orchestrator            *bool
	Transcoder              *bool
	AIWorker                *bool
	Gateway                 *bool
	Broadcaster             *bool
	OrchSecret              *string
	TranscodingOptions      *string
	AIModels                *string
	MaxAttempts             *int
	SelectRandWeight        *float64
	SelectStakeWeight       *float64
	SelectPriceWeight       *float64
	SelectPriceExpFactor    *float64
	OrchPerfStatsURL        *string
	Region                  *string
	MaxPricePerUnit         *string
	MaxPricePerCapability   *string
	IgnoreMaxPriceIfNeeded  *bool
	MinPerfScore            *float64
	DiscoveryTimeout        *time.Duration
	MaxSessions             *string
	CurrentManifest         *bool
	Nvidia                  *string
	Netint                  *string
	HevcDecoding            *bool
	TestTranscoder          *bool
	EthAcctAddr             *string
	EthPassword             *string
	EthKeystorePath         *string
	EthOrchAddr             *string
	EthUrl                  *string
	TxTimeout               *time.Duration
	MaxTxReplacements       *int
	GasLimit                *int
	MinGasPrice             *int64
	MaxGasPrice             *int
	InitializeRound         *bool
	InitializeRoundMaxDelay *time.Duration
	TicketEV                *string
	MaxFaceValue            *string
	MaxTicketEV             *string
	MaxTotalEV              *string
	DepositMultiplier       *int
	PricePerUnit            *string
	PixelsPerUnit           *string
	PriceFeedAddr           *string
	AutoAdjustPrice         *bool
	PricePerGateway         *string
	PricePerBroadcaster     *string
	BlockPollingInterval    *int
	Redeemer                *bool
	RedeemerAddr            *string
	Reward                  *bool
	Monitor                 *bool
	MetricsPerStream        *bool
	MetricsExposeClientIP   *bool
	MetadataQueueUri        *string
	MetadataAmqpExchange    *string
	MetadataPublishTimeout  *time.Duration
	Datadir                 *string
	AIModelsDir             *string
	Objectstore             *string
	Recordstore             *string
	FVfailGsBucket          *string
	FVfailGsKey             *string
	AuthWebhookURL          *string
	OrchWebhookURL          *string
	OrchBlacklist           *string
	OrchMinLivepeerVersion  *string
	TestOrchAvail           *bool
	AIRunnerImage           *string
}

// DefaultLivepeerConfig creates LivepeerConfig exactly the same as when no flags are passed to the livepeer process.
func DefaultLivepeerConfig() LivepeerConfig {
	// Network & Addresses:
	defaultNetwork := "offchain"
	defaultRtmpAddr := ""
	defaultCliAddr := ""
	defaultHttpAddr := ""
	defaultServiceAddr := ""
	defaultOrchAddr := ""
	defaultVerifierURL := ""
	defaultVerifierPath := ""

	// Transcoding:
	defaultOrchestrator := false
	defaultTranscoder := false
	defaultBroadcaster := false
	defaultGateway := false
	defaultOrchSecret := ""
	defaultTranscodingOptions := "P240p30fps16x9,P360p30fps16x9"
	defaultMaxAttempts := 3
	defaultSelectRandWeight := 0.3
	defaultSelectStakeWeight := 0.7
	defaultSelectPriceWeight := 0.0
	defaultSelectPriceExpFactor := 100.0
	defaultMaxSessions := strconv.Itoa(10)
	defaultOrchPerfStatsURL := ""
	defaultRegion := ""
	defaultMinPerfScore := 0.0
	defaultDiscoveryTimeout := 500 * time.Millisecond
	defaultCurrentManifest := false
	defaultNvidia := ""
	defaultNetint := ""
	defaultHevcDecoding := false
	defaultTestTranscoder := true

	// AI:
	defaultAIWorker := false
	defaultAIModels := ""
	defaultAIModelsDir := ""
	defaultAIRunnerImage := "livepeer/ai-runner:latest"

	// Onchain:
	defaultEthAcctAddr := ""
	defaultEthPassword := ""
	defaultEthKeystorePath := ""
	defaultEthOrchAddr := ""
	defaultEthUrl := ""
	defaultTxTimeout := 5 * time.Minute
	defaultMaxTxReplacements := 1
	defaultGasLimit := 0
	defaultMaxGasPrice := 0
	defaultEthController := ""
	defaultInitializeRound := false
	defaultInitializeRoundMaxDelay := 30 * time.Second
	defaultTicketEV := "8000000000"
	defaultMaxFaceValue := "0"
	defaultMaxTicketEV := "3000000000000"
	defaultMaxTotalEV := "20000000000000"
	defaultDepositMultiplier := 1
	defaultMaxPricePerUnit := "0"
	defaultMaxPricePerCapability := ""
	defaultIgnoreMaxPriceIfNeeded := false
	defaultPixelsPerUnit := "1"
	defaultPriceFeedAddr := "0x639Fe6ab55C921f74e7fac1ee960C0B6293ba612" // ETH / USD price feed address on Arbitrum Mainnet
	defaultAutoAdjustPrice := true
	defaultPricePerGateway := ""
	defaultPricePerBroadcaster := ""
	defaultBlockPollingInterval := 5
	defaultRedeemer := false
	defaultRedeemerAddr := ""
	defaultMonitor := false
	defaultMetricsPerStream := false
	defaultMetricsExposeClientIP := false
	defaultMetadataQueueUri := ""
	defaultMetadataAmqpExchange := "lp_golivepeer_metadata"
	defaultMetadataPublishTimeout := 1 * time.Second

	// Ingest:
	defaultHttpIngest := true

	// Verification:
	defaultLocalVerify := true

	// Storage:
	defaultDatadir := ""
	defaultObjectstore := ""
	defaultRecordstore := ""

	// Fast Verification GS bucket:
	defaultFVfailGsBucket := ""
	defaultFVfailGsKey := ""

	// API
	defaultAuthWebhookURL := ""
	defaultOrchWebhookURL := ""
	defaultMinLivepeerVersion := ""

	// Flags
	defaultTestOrchAvail := true

	return LivepeerConfig{
		// Network & Addresses:
		Network:      &defaultNetwork,
		RtmpAddr:     &defaultRtmpAddr,
		CliAddr:      &defaultCliAddr,
		HttpAddr:     &defaultHttpAddr,
		ServiceAddr:  &defaultServiceAddr,
		OrchAddr:     &defaultOrchAddr,
		VerifierURL:  &defaultVerifierURL,
		VerifierPath: &defaultVerifierPath,

		// Transcoding:
		Orchestrator:         &defaultOrchestrator,
		Transcoder:           &defaultTranscoder,
		Gateway:              &defaultGateway,
		Broadcaster:          &defaultBroadcaster,
		OrchSecret:           &defaultOrchSecret,
		TranscodingOptions:   &defaultTranscodingOptions,
		MaxAttempts:          &defaultMaxAttempts,
		SelectRandWeight:     &defaultSelectRandWeight,
		SelectStakeWeight:    &defaultSelectStakeWeight,
		SelectPriceWeight:    &defaultSelectPriceWeight,
		SelectPriceExpFactor: &defaultSelectPriceExpFactor,
		MaxSessions:          &defaultMaxSessions,
		OrchPerfStatsURL:     &defaultOrchPerfStatsURL,
		Region:               &defaultRegion,
		MinPerfScore:         &defaultMinPerfScore,
		DiscoveryTimeout:     &defaultDiscoveryTimeout,
		CurrentManifest:      &defaultCurrentManifest,
		Nvidia:               &defaultNvidia,
		Netint:               &defaultNetint,
		HevcDecoding:         &defaultHevcDecoding,
		TestTranscoder:       &defaultTestTranscoder,

		// AI:
		AIWorker:      &defaultAIWorker,
		AIModels:      &defaultAIModels,
		AIModelsDir:   &defaultAIModelsDir,
		AIRunnerImage: &defaultAIRunnerImage,

		// Onchain:
		EthAcctAddr:             &defaultEthAcctAddr,
		EthPassword:             &defaultEthPassword,
		EthKeystorePath:         &defaultEthKeystorePath,
		EthOrchAddr:             &defaultEthOrchAddr,
		EthUrl:                  &defaultEthUrl,
		TxTimeout:               &defaultTxTimeout,
		MaxTxReplacements:       &defaultMaxTxReplacements,
		GasLimit:                &defaultGasLimit,
		MaxGasPrice:             &defaultMaxGasPrice,
		EthController:           &defaultEthController,
		InitializeRound:         &defaultInitializeRound,
		InitializeRoundMaxDelay: &defaultInitializeRoundMaxDelay,
		TicketEV:                &defaultTicketEV,
		MaxFaceValue:            &defaultMaxFaceValue,
		MaxTicketEV:             &defaultMaxTicketEV,
		MaxTotalEV:              &defaultMaxTotalEV,
		DepositMultiplier:       &defaultDepositMultiplier,
		MaxPricePerUnit:         &defaultMaxPricePerUnit,
		MaxPricePerCapability:   &defaultMaxPricePerCapability,
		IgnoreMaxPriceIfNeeded:  &defaultIgnoreMaxPriceIfNeeded,
		PixelsPerUnit:           &defaultPixelsPerUnit,
		PriceFeedAddr:           &defaultPriceFeedAddr,
		AutoAdjustPrice:         &defaultAutoAdjustPrice,
		PricePerGateway:         &defaultPricePerGateway,
		PricePerBroadcaster:     &defaultPricePerBroadcaster,
		BlockPollingInterval:    &defaultBlockPollingInterval,
		Redeemer:                &defaultRedeemer,
		RedeemerAddr:            &defaultRedeemerAddr,
		Monitor:                 &defaultMonitor,
		MetricsPerStream:        &defaultMetricsPerStream,
		MetricsExposeClientIP:   &defaultMetricsExposeClientIP,
		MetadataQueueUri:        &defaultMetadataQueueUri,
		MetadataAmqpExchange:    &defaultMetadataAmqpExchange,
		MetadataPublishTimeout:  &defaultMetadataPublishTimeout,

		// Ingest:
		HttpIngest: &defaultHttpIngest,

		// Verification:
		LocalVerify: &defaultLocalVerify,

		// Storage:
		Datadir:     &defaultDatadir,
		Objectstore: &defaultObjectstore,
		Recordstore: &defaultRecordstore,

		// Fast Verification GS bucket:
		FVfailGsBucket: &defaultFVfailGsBucket,
		FVfailGsKey:    &defaultFVfailGsKey,

		// API
		AuthWebhookURL: &defaultAuthWebhookURL,
		OrchWebhookURL: &defaultOrchWebhookURL,

		// Versioning constraints
		OrchMinLivepeerVersion: &defaultMinLivepeerVersion,

		// Flags
		TestOrchAvail: &defaultTestOrchAvail,
	}
}

func StartLivepeer(ctx context.Context, cfg LivepeerConfig) {
	if *cfg.MaxSessions == "auto" && *cfg.Orchestrator {
		if *cfg.Transcoder {
			glog.Exit("-maxSessions 'auto' cannot be used when both -orchestrator and -transcoder are specified")
		}
		core.MaxSessions = 0
	} else {
		intMaxSessions, err := strconv.Atoi(*cfg.MaxSessions)
		if err != nil || intMaxSessions <= 0 {
			glog.Exit("-maxSessions must be 'auto' or greater than zero")
		}

		core.MaxSessions = intMaxSessions
	}

	if *cfg.Netint != "" && *cfg.Nvidia != "" {
		glog.Exit("both -netint and -nvidia arguments specified, this is not supported")
	}

	blockPollingTime := time.Duration(*cfg.BlockPollingInterval) * time.Second

	type NetworkConfig struct {
		ethController string
		minGasPrice   int64
		redeemGas     int
	}

	configOptions := map[string]*NetworkConfig{
		"rinkeby": {
			ethController: "0x9a9827455911a858E55f07911904fACC0D66027E",
			redeemGas:     redeemGasL1,
		},
		"arbitrum-one-rinkeby": {
			ethController: "0x9ceC649179e2C7Ab91688271bcD09fb707b3E574",
			redeemGas:     redeemGasL2,
		},
		"mainnet": {
			ethController: "0xf96d54e490317c557a967abfa5d6e33006be69b3",
			minGasPrice:   int64(params.GWei),
			redeemGas:     redeemGasL1,
		},
		"arbitrum-one-mainnet": {
			ethController: "0xD8E8328501E9645d16Cf49539efC04f734606ee4",
			redeemGas:     redeemGasL2,
		},
	}

	if *cfg.Network == "rinkeby" || *cfg.Network == "arbitrum-one-rinkeby" {
		glog.Warning("The Rinkeby/ArbRinkeby networks are deprecated in favor of the Goerli/ArbGoerli networks which will be launched in January 2023.")
	}

	// If multiple orchAddr specified, ensure other necessary flags present and clean up list
	orchURLs := parseOrchAddrs(*cfg.OrchAddr)

	// Setting config options based on specified network
	var redeemGas int
	minGasPrice := int64(0)
	if cfg.MinGasPrice != nil {
		minGasPrice = *cfg.MinGasPrice
	}
	if netw, ok := configOptions[*cfg.Network]; ok {
		if *cfg.EthController == "" {
			*cfg.EthController = netw.ethController
		}

		if cfg.MinGasPrice == nil {
			minGasPrice = netw.minGasPrice
		}

		redeemGas = netw.redeemGas

		glog.Infof("***Livepeer is running on the %v network: %v***", *cfg.Network, *cfg.EthController)
	} else {
		redeemGas = redeemGasL1
		glog.Infof("***Livepeer is running on the %v network***", *cfg.Network)
	}

	if *cfg.Datadir == "" {
		homedir := os.Getenv("HOME")
		if homedir == "" {
			usr, err := user.Current()
			if err != nil {
				exit("Cannot find current user: %v", err)
			}
			homedir = usr.HomeDir
		}
		*cfg.Datadir = filepath.Join(homedir, ".lpData", *cfg.Network)
	}

	//Make sure datadir is present
	if _, err := os.Stat(*cfg.Datadir); os.IsNotExist(err) {
		glog.Infof("Creating data dir: %v", *cfg.Datadir)
		if err = os.MkdirAll(*cfg.Datadir, 0755); err != nil {
			glog.Errorf("Error creating datadir: %v", err)
		}
	}

	//Set Gs bucket for fast verification fail case
	if *cfg.FVfailGsBucket != "" && *cfg.FVfailGsKey != "" {
		drivers.SetCreds(*cfg.FVfailGsBucket, *cfg.FVfailGsKey)
	}

	//Set up DB
	dbh, err := common.InitDB(*cfg.Datadir + "/lpdb.sqlite3")
	if err != nil {
		glog.Errorf("Error opening DB: %v", err)
		return
	}
	defer dbh.Close()

	n, err := core.NewLivepeerNode(nil, *cfg.Datadir, dbh)
	if err != nil {
		glog.Errorf("Error creating livepeer node: %v", err)
	}

	if *cfg.OrchSecret != "" {
		n.OrchSecret, _ = common.ReadFromFile(*cfg.OrchSecret)
	}

	var transcoderCaps []core.Capability
	if *cfg.Transcoder {
		core.WorkDir = *cfg.Datadir
		accel := ffmpeg.Software
		var devicesStr string
		if *cfg.Nvidia != "" {
			accel = ffmpeg.Nvidia
			devicesStr = *cfg.Nvidia
		}
		if *cfg.Netint != "" {
			accel = ffmpeg.Netint
			devicesStr = *cfg.Netint
		}
		if accel != ffmpeg.Software {
			accelName := ffmpeg.AccelerationNameLookup[accel]
			tf, err := core.GetTranscoderFactoryByAccel(accel)
			if err != nil {
				exit("Error unsupported acceleration: %v", err)
			}
			// Get a list of device ids
			devices, err := common.ParseAccelDevices(devicesStr, accel)
			glog.Infof("%v devices: %v", accelName, devices)
			if err != nil {
				exit("Error while parsing '-%v %v' flag: %v", strings.ToLower(accelName), devices, err)
			}
			glog.Infof("Transcoding on these %v devices: %v", accelName, devices)
			// Test transcoding with specified device
			if *cfg.TestTranscoder {
				transcoderCaps, err = core.TestTranscoderCapabilities(devices, tf)
				if err != nil {
					glog.Exit(err)
				}
			} else {
				// no capability test was run, assume default capabilities
				transcoderCaps = append(transcoderCaps, core.DefaultCapabilities()...)
			}
			// Initialize LB transcoder
			n.Transcoder = core.NewLoadBalancingTranscoder(devices, tf)
		} else {
			// for local software mode, enable most capabilities but remove expensive decoders and non-H264 encoders
			capsToRemove := []core.Capability{core.Capability_HEVC_Decode, core.Capability_HEVC_Encode, core.Capability_VP8_Encode, core.Capability_VP9_Decode, core.Capability_VP9_Encode}
			caps := core.OptionalCapabilities()
			for _, c := range capsToRemove {
				caps = core.RemoveCapability(caps, c)
			}
			transcoderCaps = append(core.DefaultCapabilities(), caps...)
			n.Transcoder = core.NewLocalTranscoder(*cfg.Datadir)
		}

		if cfg.HevcDecoding == nil {
			// do nothing; keep defaults
		} else if *cfg.HevcDecoding {
			if !core.HasCapability(transcoderCaps, core.Capability_HEVC_Decode) {
				if accel != ffmpeg.Software {
					glog.Info("Enabling HEVC decoding when the hardware does not support it")
				} else {
					glog.Info("Enabling HEVC decoding on CPU, may be slow")
				}
				transcoderCaps = core.AddCapability(transcoderCaps, core.Capability_HEVC_Decode)
			}
		} else if !*cfg.HevcDecoding {
			transcoderCaps = core.RemoveCapability(transcoderCaps, core.Capability_HEVC_Decode)
		}
	}

	if *cfg.Redeemer {
		n.NodeType = core.RedeemerNode
	} else if *cfg.Orchestrator {
		n.NodeType = core.OrchestratorNode
		if !*cfg.Transcoder {
			n.TranscoderManager = core.NewRemoteTranscoderManager()
			n.Transcoder = n.TranscoderManager
		}
	} else if *cfg.Transcoder {
		n.NodeType = core.TranscoderNode
	} else if *cfg.Broadcaster {
		n.NodeType = core.BroadcasterNode
		glog.Warning("-broadcaster flag is deprecated and will be removed in a future release. Please use -gateway instead")
	} else if *cfg.Gateway {
		n.NodeType = core.BroadcasterNode
	} else if (cfg.Reward == nil || !*cfg.Reward) && !*cfg.InitializeRound {
		exit("No services enabled; must be at least one of -gateway, -transcoder, -orchestrator, -redeemer, -reward or -initializeRound")
	}

	lpmon.NodeID = *cfg.EthAcctAddr
	if lpmon.NodeID != "" {
		lpmon.NodeID += "-"
	}
	hn, _ := os.Hostname()
	lpmon.NodeID += hn

	if *cfg.Monitor {
		if *cfg.MetricsExposeClientIP {
			*cfg.MetricsPerStream = true
		}
		lpmon.Enabled = true
		lpmon.PerStreamMetrics = *cfg.MetricsPerStream
		lpmon.ExposeClientIP = *cfg.MetricsExposeClientIP
		nodeType := lpmon.Default
		switch n.NodeType {
		case core.BroadcasterNode:
			nodeType = lpmon.Broadcaster
		case core.OrchestratorNode:
			nodeType = lpmon.Orchestrator
		case core.TranscoderNode:
			nodeType = lpmon.Transcoder
		case core.RedeemerNode:
			nodeType = lpmon.Redeemer
		}
		lpmon.InitCensus(nodeType, core.LivepeerVersion)
	}

	watcherErr := make(chan error)
	serviceErr := make(chan error)
	var timeWatcher *watchers.TimeWatcher
	if *cfg.Network == "offchain" {
		glog.Infof("***Livepeer is in off-chain mode***")

		if err := checkOrStoreChainID(dbh, big.NewInt(0)); err != nil {
			glog.Error(err)
			return
		}
	} else {
		n.SelectionAlgorithm, err = createSelectionAlgorithm(cfg)
		if err != nil {
			exit("Incorrect parameters for selection algorithm, err=%v", err)
		}

		var keystoreDir = filepath.Join(*cfg.Datadir, "keystore")
		keystoreInfo, err := parseEthKeystorePath(*cfg.EthKeystorePath)
		if err == nil {
			if keystoreInfo.path != "" {
				keystoreDir = keystoreInfo.path
			} else if (keystoreInfo.address != ethcommon.Address{}) {
				ethKeystoreAddr := keystoreInfo.address.Hex()
				ethAcctAddr := ethcommon.HexToAddress(*cfg.EthAcctAddr).Hex()

				if (ethAcctAddr == ethcommon.Address{}.Hex()) || ethKeystoreAddr == ethAcctAddr {
					*cfg.EthAcctAddr = ethKeystoreAddr
				} else {
					glog.Exit("-ethKeystorePath and -ethAcctAddr were both provided, but ethAcctAddr does not match the address found in keystore")
				}
			}
		} else {
			glog.Exit(fmt.Errorf(err.Error()))
		}

		//Get the Eth client connection information
		if *cfg.EthUrl == "" {
			glog.Exit("Need to specify an Ethereum node JSON-RPC URL using -ethUrl")
		}

		//Set up eth client
		backend, err := ethclient.Dial(*cfg.EthUrl)
		if err != nil {
			glog.Errorf("Failed to connect to Ethereum client: %v", err)
			return
		}

		chainID, err := backend.ChainID(ctx)
		if err != nil {
			glog.Errorf("failed to get chain ID from remote ethereum node: %v", err)
			return
		}

		if !build.ChainSupported(chainID.Int64()) {
			glog.Errorf("node does not support chainID = %v right now", chainID)
			return
		}

		if err := checkOrStoreChainID(dbh, chainID); err != nil {
			glog.Error(err)
			return
		}

		var bigMaxGasPrice *big.Int
		if *cfg.MaxGasPrice > 0 {
			bigMaxGasPrice = big.NewInt(int64(*cfg.MaxGasPrice))
		}

		gpm := eth.NewGasPriceMonitor(backend, blockPollingTime, big.NewInt(minGasPrice), bigMaxGasPrice)
		// Start gas price monitor
		_, err = gpm.Start(ctx)
		if err != nil {
			glog.Errorf("Error starting gas price monitor: %v", err)
			return
		}
		defer gpm.Stop()

		am, err := eth.NewAccountManager(ethcommon.HexToAddress(*cfg.EthAcctAddr), keystoreDir, chainID, *cfg.EthPassword)
		if err != nil {
			glog.Errorf("Error creating Ethereum account manager: %v", err)
			return
		}

		if err := am.Unlock(*cfg.EthPassword); err != nil {
			glog.Errorf("Error unlocking Ethereum account: %v", err)
			return
		}

		tm := eth.NewTransactionManager(backend, gpm, am, *cfg.TxTimeout, *cfg.MaxTxReplacements)
		go tm.Start()
		defer tm.Stop()

		ethCfg := eth.LivepeerEthClientConfig{
			AccountManager:     am,
			ControllerAddr:     ethcommon.HexToAddress(*cfg.EthController),
			EthClient:          backend,
			GasPriceMonitor:    gpm,
			TransactionManager: tm,
			Signer:             types.LatestSignerForChainID(chainID),
			CheckTxTimeout:     time.Duration(int64(*cfg.TxTimeout) * int64(*cfg.MaxTxReplacements+1)),
		}

		client, err := eth.NewClient(ethCfg)
		if err != nil {
			glog.Errorf("Failed to create Livepeer Ethereum client: %v", err)
			return
		}

		if err := client.SetGasInfo(uint64(*cfg.GasLimit)); err != nil {
			glog.Errorf("Failed to set gas info on Livepeer Ethereum Client: %v", err)
			return
		}
		if err := client.SetMaxGasPrice(bigMaxGasPrice); err != nil {
			glog.Errorf("Failed to set max gas price: %v", err)
			return
		}

		n.Eth = client

		addrMap := n.Eth.ContractAddresses()

		// Initialize block watcher that will emit logs used by event watchers
		blockWatcherClient, err := blockwatch.NewRPCClient(*cfg.EthUrl, ethRPCTimeout)
		if err != nil {
			glog.Errorf("Failed to setup blockwatch client: %v", err)
			return
		}
		topics := watchers.FilterTopics()

		blockWatcherCfg := blockwatch.Config{
			Store:               n.Database,
			PollingInterval:     blockPollingTime,
			StartBlockDepth:     rpc.LatestBlockNumber,
			BlockRetentionLimit: blockWatcherRetentionLimit,
			WithLogs:            true,
			Topics:              topics,
			Client:              blockWatcherClient,
		}
		// Wait until all event watchers have been initialized before starting the block watcher
		blockWatcher := blockwatch.New(blockWatcherCfg)

		timeWatcher, err = watchers.NewTimeWatcher(addrMap["RoundsManager"], blockWatcher, n.Eth)
		if err != nil {
			glog.Errorf("Failed to setup roundswatcher: %v", err)
			return
		}

		timeWatcherErr := make(chan error, 1)
		go func() {
			if err := timeWatcher.Watch(); err != nil {
				timeWatcherErr <- fmt.Errorf("roundswatcher failed to start watching for events: %v", err)
			}
		}()
		defer timeWatcher.Stop()

		// Initialize unbonding watcher to update the DB with latest state of the node's unbonding locks
		unbondingWatcher, err := watchers.NewUnbondingWatcher(n.Eth.Account().Address, addrMap["BondingManager"], blockWatcher, n.Database)
		if err != nil {
			glog.Errorf("Failed to setup unbonding watcher: %v", err)
			return
		}
		// Start unbonding watcher (logs will not be received until the block watcher is started)
		go unbondingWatcher.Watch()
		defer unbondingWatcher.Stop()

		senderWatcher, err := watchers.NewSenderWatcher(addrMap["TicketBroker"], blockWatcher, n.Eth, timeWatcher)
		if err != nil {
			glog.Errorf("Failed to setup senderwatcher: %v", err)
			return
		}
		go senderWatcher.Watch()
		defer senderWatcher.Stop()

		orchWatcher, err := watchers.NewOrchestratorWatcher(addrMap["BondingManager"], blockWatcher, dbh, n.Eth, timeWatcher)
		if err != nil {
			glog.Errorf("Failed to setup orchestrator watcher: %v", err)
			return
		}
		go orchWatcher.Watch()
		defer orchWatcher.Stop()

		serviceRegistryWatcher, err := watchers.NewServiceRegistryWatcher(addrMap["ServiceRegistry"], blockWatcher, dbh, n.Eth)
		if err != nil {
			glog.Errorf("Failed to set up service registry watcher: %v", err)
			return
		}
		go serviceRegistryWatcher.Watch()
		defer serviceRegistryWatcher.Stop()

		core.PriceFeedWatcher, err = watchers.NewPriceFeedWatcher(backend, *cfg.PriceFeedAddr)
		// The price feed watch loop is started on demand on first subscribe.
		if err != nil {
			glog.Errorf("Failed to set up price feed watcher: %v", err)
			return
		}

		n.Balances = core.NewAddressBalances(cleanupInterval)
		defer n.Balances.StopCleanup()

		// By default the ticket recipient is the node's address
		// If the address of an on-chain registered orchestrator is provided, then it should be specified as the ticket recipient
		recipientAddr := n.Eth.Account().Address
		if *cfg.EthOrchAddr != "" {
			recipientAddr = ethcommon.HexToAddress(*cfg.EthOrchAddr)
		}

		smCfg := &pm.LocalSenderMonitorConfig{
			Claimant:        recipientAddr,
			CleanupInterval: cleanupInterval,
			TTL:             smTTL,
			RedeemGas:       redeemGas,
			SuggestGasPrice: client.Backend().SuggestGasPrice,
			RPCTimeout:      ethRPCTimeout,
		}

		if *cfg.Orchestrator {
			// Set price per pixel base info
			pixelsPerUnit, ok := new(big.Rat).SetString(*cfg.PixelsPerUnit)
			if !ok || !pixelsPerUnit.IsInt() {
				panic(fmt.Errorf("-pixelsPerUnit must be a valid integer, provided %v", *cfg.PixelsPerUnit))
			}
			if pixelsPerUnit.Sign() <= 0 {
				// Can't divide by 0
				panic(fmt.Errorf("-pixelsPerUnit must be > 0, provided %v", *cfg.PixelsPerUnit))
			}
			if cfg.PricePerUnit == nil && !*cfg.AIWorker {
				// Prevent orchestrators from unknowingly providing free transcoding
				panic(fmt.Errorf("-pricePerUnit must be set"))
			} else if cfg.PricePerUnit != nil {
				pricePerUnit, currency, err := parsePricePerUnit(*cfg.PricePerUnit)
				if err != nil {
					panic(fmt.Errorf("-pricePerUnit must be a valid integer with an optional currency, provided %v", *cfg.PricePerUnit))
				} else if pricePerUnit.Sign() < 0 {
					panic(fmt.Errorf("-pricePerUnit must be >= 0, provided %s", pricePerUnit))
				}
				pricePerPixel := new(big.Rat).Quo(pricePerUnit, pixelsPerUnit)
				autoPrice, err := core.NewAutoConvertedPrice(currency, pricePerPixel, func(price *big.Rat) {
					unit := "pixel"
					if *cfg.AIWorker {
						unit = "compute unit"
					}
					glog.Infof("Price: %v wei per %s\n", price.FloatString(3), unit)
				})
				if err != nil {
					panic(fmt.Errorf("Error converting price: %v", err))
				}
				n.SetBasePrice("default", autoPrice)
			}

			if *cfg.PricePerBroadcaster != "" {
				glog.Warning("-PricePerBroadcaster flag is deprecated and will be removed in a future release. Please use -PricePerGateway instead")
				cfg.PricePerGateway = cfg.PricePerBroadcaster
			}
			gatewayPrices := getGatewayPrices(*cfg.PricePerGateway)
			for _, p := range gatewayPrices {
				p := p
				pricePerPixel := new(big.Rat).Quo(p.PricePerUnit, p.PixelsPerUnit)
				autoPrice, err := core.NewAutoConvertedPrice(p.Currency, pricePerPixel, func(price *big.Rat) {
					glog.Infof("Price: %v wei per pixel for gateway %v", price.FloatString(3), p.EthAddress)
				})
				if err != nil {
					panic(fmt.Errorf("Error converting price for gateway %s: %v", p.EthAddress, err))
				}
				n.SetBasePrice(p.EthAddress, autoPrice)
			}

			n.AutoSessionLimit = *cfg.MaxSessions == "auto"
			n.AutoAdjustPrice = *cfg.AutoAdjustPrice

			ev, _ := new(big.Int).SetString(*cfg.TicketEV, 10)
			if ev == nil {
				glog.Errorf("-ticketEV must be a valid integer, but %v provided. Restart the node with a different valid value for -ticketEV", *cfg.TicketEV)
				return
			}

			if ev.Cmp(big.NewInt(0)) < 0 {
				glog.Errorf("-ticketEV must be greater than 0, but %v provided. Restart the node with a different valid value for -ticketEV", *cfg.TicketEV)
				return
			}

			if err := setupOrchestrator(n, recipientAddr); err != nil {
				glog.Errorf("Error setting up orchestrator: %v", err)
				return
			}
			n.RecipientAddr = recipientAddr.Hex()

			sigVerifier := &pm.DefaultSigVerifier{}
			validator := pm.NewValidator(sigVerifier, timeWatcher)

			var sm pm.SenderMonitor
			if *cfg.RedeemerAddr != "" {
				*cfg.RedeemerAddr = defaultAddr(*cfg.RedeemerAddr, "127.0.0.1", OrchestratorRpcPort)
				rc, err := server.NewRedeemerClient(*cfg.RedeemerAddr, senderWatcher, timeWatcher)
				if err != nil {
					glog.Error("Unable to start redeemer client: ", err)
					return
				}
				sm = rc
			} else {
				sm = pm.NewSenderMonitor(smCfg, n.Eth, senderWatcher, timeWatcher, n.Database)
			}

			// Start sender monitor
			sm.Start()
			defer sm.Stop()

			tcfg := pm.TicketParamsConfig{
				EV:               ev,
				RedeemGas:        redeemGas,
				TxCostMultiplier: txCostMultiplier,
			}
			n.Recipient, err = pm.NewRecipient(
				recipientAddr,
				n.Eth,
				validator,
				gpm,
				sm,
				timeWatcher,
				tcfg,
			)
			if err != nil {
				glog.Errorf("Error setting up PM recipient: %v", err)
				return
			}
			mfv, _ := new(big.Int).SetString(*cfg.MaxFaceValue, 10)
			if mfv == nil {
				panic(fmt.Errorf("-maxFaceValue must be a valid integer, but %v provided. Restart the node with a different valid value for -maxFaceValue", *cfg.MaxFaceValue))
				return
			} else {
				n.SetMaxFaceValue(mfv)
			}

		}
		if n.NodeType == core.BroadcasterNode {
			maxEV, _ := new(big.Rat).SetString(*cfg.MaxTicketEV)
			if maxEV == nil {
				panic(fmt.Errorf("-maxTicketEV must be a valid rational number, but %v provided. Restart the node with a valid value for -maxTicketEV", *cfg.MaxTicketEV))
			}
			if maxEV.Cmp(big.NewRat(0, 1)) < 0 {
				panic(fmt.Errorf("-maxTicketEV must not be negative, but %v provided. Restart the node with a valid value for -maxTicketEV", *cfg.MaxTicketEV))
			}
			maxTotalEV, _ := new(big.Rat).SetString(*cfg.MaxTotalEV)
			if maxTotalEV.Cmp(big.NewRat(0, 1)) < 0 {
				panic(fmt.Errorf("-maxTotalEV must not be negative, but %v provided. Restart the node with a valid value for -maxTotalEV", *cfg.MaxTotalEV))
			}

			if *cfg.DepositMultiplier <= 0 {
				panic(fmt.Errorf("-depositMultiplier must be greater than 0, but %v provided. Restart the node with a valid value for -depositMultiplier", *cfg.DepositMultiplier))
			}

			// Fetch and cache broadcaster on-chain info
			info, err := senderWatcher.GetSenderInfo(n.Eth.Account().Address)
			if err != nil {
				glog.Error("Failed to get broadcaster on-chain info: ", err)
				return
			}
			glog.Info("Broadcaster Deposit: ", eth.FormatUnits(info.Deposit, "ETH"))
			glog.Info("Broadcaster Reserve: ", eth.FormatUnits(info.Reserve.FundsRemaining, "ETH"))

			n.Sender = pm.NewSender(n.Eth, timeWatcher, senderWatcher, maxEV, maxTotalEV, *cfg.DepositMultiplier)

			pixelsPerUnit, ok := new(big.Rat).SetString(*cfg.PixelsPerUnit)
			if !ok || !pixelsPerUnit.IsInt() {
				panic(fmt.Errorf("-pixelsPerUnit must be a valid integer, provided %v", *cfg.PixelsPerUnit))
			}
			if pixelsPerUnit.Sign() <= 0 {
				// Can't divide by 0
				panic(fmt.Errorf("-pixelsPerUnit must be > 0, provided %v", *cfg.PixelsPerUnit))
			}
			maxPricePerUnit, currency, err := parsePricePerUnit(*cfg.MaxPricePerUnit)
			if err != nil {
				panic(fmt.Errorf("The maximum price per unit must be a valid integer with an optional currency, provided %v instead\n", *cfg.MaxPricePerUnit))
			}

			if maxPricePerUnit.Sign() > 0 {
				pricePerPixel := new(big.Rat).Quo(maxPricePerUnit, pixelsPerUnit)
				autoPrice, err := core.NewAutoConvertedPrice(currency, pricePerPixel, func(price *big.Rat) {
					if monitor.Enabled {
						monitor.MaxTranscodingPrice(price)
					}
					glog.Infof("Maximum transcoding price: %v wei per pixel\n ", price.FloatString(3))
				})
				if err != nil {
					panic(fmt.Errorf("Error converting price: %v", err))
				}
				server.BroadcastCfg.SetMaxPrice(autoPrice)
			} else {
				glog.Infof("Maximum transcoding price per pixel is not greater than 0: %v, broadcaster is currently set to accept ANY price.\n", *cfg.MaxPricePerUnit)
				glog.Infoln("To update the broadcaster's maximum acceptable transcoding price per pixel, use the CLI or restart the broadcaster with the appropriate 'maxPricePerUnit' and 'pixelsPerUnit' values")
			}

			if *cfg.MaxPricePerCapability != "" {
				maxCapabilityPrices := getCapabilityPrices(*cfg.MaxPricePerCapability)
				for _, p := range maxCapabilityPrices {
					if p.PixelsPerUnit == nil {
						p.PixelsPerUnit = pixelsPerUnit
					} else if p.PixelsPerUnit.Sign() <= 0 {
						glog.Infof("Pixels per unit for capability=%v model_id=%v in 'maxPricePerCapability' config is not greater than 0, using default pixelsPerUnit=%v.\n", p.Pipeline, p.ModelID, *cfg.PixelsPerUnit)
						p.PixelsPerUnit = pixelsPerUnit
					}

					if p.PricePerUnit == nil || p.PricePerUnit.Sign() <= 0 {
						if maxPricePerUnit.Sign() > 0 {
							glog.Infof("Maximum price per unit not set for capability=%v model_id=%v in 'maxPricePerCapability' config, using maxPricePerUnit=%v.\n", p.Pipeline, p.ModelID, *cfg.MaxPricePerUnit)
							p.PricePerUnit = maxPricePerUnit
						} else {
							glog.Warningf("Maximum price per unit for capability=%v model_id=%v in 'maxPricePerCapability' config is not greater than 0, and 'maxPricePerUnit' not set, gateway is currently set to accept ANY price.\n", p.Pipeline, p.ModelID)
							continue
						}
					}

					maxCapabilityPrice := new(big.Rat).Quo(p.PricePerUnit, p.PixelsPerUnit)

					cap, err := core.PipelineToCapability(p.Pipeline)
					if err != nil {
						panic(fmt.Errorf("Pipeline in 'maxPricePerCapability' config is not valid capability: %v\n", p.Pipeline))
					}
					capName := core.CapabilityNameLookup[cap]
					modelID := p.ModelID
					autoCapPrice, err := core.NewAutoConvertedPrice(p.Currency, maxCapabilityPrice, func(price *big.Rat) {
						if monitor.Enabled {
							monitor.MaxPriceForCapability(capName, modelID, price)
						}
						glog.Infof("Maximum price per unit set to %v wei for capability=%v model_id=%v", price.FloatString(3), p.Pipeline, p.ModelID)
					})
					if err != nil {
						panic(fmt.Errorf("Error converting price: %v", err))
					}

					server.BroadcastCfg.SetCapabilityMaxPrice(cap, p.ModelID, autoCapPrice)
				}
			}
		}

		if n.NodeType == core.RedeemerNode {
			if err := setupOrchestrator(n, recipientAddr); err != nil {
				glog.Errorf("Error setting up orchestrator: %v", err)
				return
			}

			r, err := server.NewRedeemer(
				recipientAddr,
				n.Eth,
				pm.NewSenderMonitor(smCfg, n.Eth, senderWatcher, timeWatcher, n.Database),
			)
			if err != nil {
				glog.Errorf("Unable to create redeemer: %v", err)
				return
			}

			*cfg.HttpAddr = defaultAddr(*cfg.HttpAddr, "127.0.0.1", OrchestratorRpcPort)
			url, err := url.ParseRequestURI("https://" + *cfg.HttpAddr)
			if err != nil {
				glog.Error("Could not parse redeemer URI: ", err)
				return
			}

			go func() {
				if err := r.Start(url, n.WorkDir); err != nil {
					serviceErr <- err
					return
				}
			}()
			defer r.Stop()
			glog.Infof("Redeemer started on %v", *cfg.HttpAddr)
		}

		var reward bool
		if cfg.Reward == nil {
			// If the node address is an on-chain registered address, start the reward service
			t, err := n.Eth.GetTranscoder(n.Eth.Account().Address)
			if err != nil {
				glog.Error(err)
				return
			}
			if t.Status == "Registered" {
				reward = true
			} else {
				reward = false
			}
		} else {
			reward = *cfg.Reward
		}

		if reward {
			// Start reward service
			// The node will only call reward if it is active in the current round
			rs := eth.NewRewardService(n.Eth, timeWatcher)
			go func() {
				if err := rs.Start(ctx); err != nil {
					serviceErr <- err
				}
				return
			}()
			defer rs.Stop()
		}

		if *cfg.InitializeRound {
			// Start round initializer
			// The node will only initialize rounds if it in the upcoming active set for the round
			initializer := eth.NewRoundInitializer(n.Eth, timeWatcher, *cfg.InitializeRoundMaxDelay)
			go func() {
				if err := initializer.Start(); err != nil {
					serviceErr <- err
				}
				return
			}()
			defer initializer.Stop()
		}

		blockWatchCtx, cancel := context.WithCancel(ctx)
		defer cancel()

		// Backfill events that the node has missed since its last seen block. This method will block
		// and the node will not continue setup until it finishes
		glog.Infof("Backfilling block events (this can take a while)...\n")
		if err := blockWatcher.BackfillEvents(blockWatchCtx, nil); err != nil {
			glog.Errorf("Failed to backfill events: %v", err)
			return
		}
		glog.Info("Done backfilling block events")

		blockWatcherErr := make(chan error, 1)
		go func() {
			if err := blockWatcher.Watch(blockWatchCtx); err != nil {
				blockWatcherErr <- fmt.Errorf("block watcher error: %v", err)
			}
		}()

		go func() {
			var err error
			select {
			case err = <-timeWatcherErr:
			case err = <-blockWatcherErr:
			}

			watcherErr <- err
		}()
	}

	var aiCaps []core.Capability
	capabilityConstraints := make(core.PerCapabilityConstraints)

	if *cfg.AIWorker {
		gpus := []string{}
		if *cfg.Nvidia != "" {
			var err error
			gpus, err = common.ParseAccelDevices(*cfg.Nvidia, ffmpeg.Nvidia)
			if err != nil {
				glog.Errorf("Error parsing -nvidia for devices: %v", err)
				return
			}
		}

		modelsDir := *cfg.AIModelsDir
		if modelsDir == "" {
			var err error
			modelsDir, err = filepath.Abs(path.Join(*cfg.Datadir, "models"))
			if err != nil {
				glog.Error("Error creating absolute path for models dir: %v", modelsDir)
				return
			}
		}

		if err := os.MkdirAll(modelsDir, 0755); err != nil {
			glog.Error("Error creating models dir %v", modelsDir)
			return
		}

		n.AIWorker, err = worker.NewWorker(*cfg.AIRunnerImage, gpus, modelsDir)
		if err != nil {
			glog.Errorf("Error starting AI worker: %v", err)
			return
		}

		// Get base pixels and price per unit.
		pixelsPerUnitBase, ok := new(big.Rat).SetString(*cfg.PixelsPerUnit)
		if !ok || !pixelsPerUnitBase.IsInt() {
			panic(fmt.Errorf("-pixelsPerUnit must be a valid integer, provided %v", *cfg.PixelsPerUnit))
		}
		if !ok || pixelsPerUnitBase.Sign() <= 0 {
			// Can't divide by 0
			panic(fmt.Errorf("-pixelsPerUnit must be > 0, provided %v", *cfg.PixelsPerUnit))
		}
		pricePerUnitBase := new(big.Rat)
		currencyBase := ""
		if cfg.PricePerUnit != nil {
			pricePerUnit, currency, err := parsePricePerUnit(*cfg.PricePerUnit)
			if err != nil || pricePerUnit.Sign() < 0 {
				panic(fmt.Errorf("-pricePerUnit must be a valid positive integer with an optional currency, provided %v", *cfg.PricePerUnit))
			}
			pricePerUnitBase = pricePerUnit
			currencyBase = currency
		}

		if *cfg.AIModels != "" {
			configs, err := core.ParseAIModelConfigs(*cfg.AIModels)
			if err != nil {
				glog.Errorf("Error parsing -aiModels: %v", err)
				return
			}

			for _, config := range configs {
				modelConstraint := &core.ModelConstraint{Warm: config.Warm}

				var autoPrice *core.AutoConvertedPrice
				if *cfg.Network != "offchain" {
					pixelsPerUnit := config.PixelsPerUnit.Rat
					if config.PixelsPerUnit.Rat == nil {
						pixelsPerUnit = pixelsPerUnitBase
					} else if !pixelsPerUnit.IsInt() || pixelsPerUnit.Sign() <= 0 {
						panic(fmt.Errorf("'pixelsPerUnit' value specified for model '%v' in pipeline '%v' must be a valid positive integer, provided %v", config.ModelID, config.Pipeline, config.PixelsPerUnit))
					}

					pricePerUnit := config.PricePerUnit.Rat
					currency := config.Currency
					if pricePerUnit == nil {
						if pricePerUnitBase.Sign() == 0 {
							panic(fmt.Errorf("'pricePerUnit' must be set for model '%v' in pipeline '%v'", config.ModelID, config.Pipeline))
						}
						pricePerUnit = pricePerUnitBase
						currency = currencyBase
						glog.Warningf("No 'pricePerUnit' specified for model '%v' in pipeline '%v'. Using default value from `-pricePerUnit`: %v", config.ModelID, config.Pipeline, *cfg.PricePerUnit)
					} else if !pricePerUnit.IsInt() || pricePerUnit.Sign() <= 0 {
						panic(fmt.Errorf("'pricePerUnit' value specified for model '%v' in pipeline '%v' must be a valid positive integer, provided %v", config.ModelID, config.Pipeline, config.PricePerUnit))
					}

					pricePerPixel := new(big.Rat).Quo(pricePerUnit, pixelsPerUnit)

					autoPrice, err = core.NewAutoConvertedPrice(currency, pricePerPixel, nil)
					if err != nil {
						panic(fmt.Errorf("error converting price: %v", err))
					}
				}

				if config.Warm || config.URL != "" {
					// Register external container endpoint if URL is provided.
					endpoint := worker.RunnerEndpoint{URL: config.URL, Token: config.Token}

					// Warm the AI worker container or register the endpoint.
					if err := n.AIWorker.Warm(ctx, config.Pipeline, config.ModelID, endpoint, config.OptimizationFlags); err != nil {
						glog.Errorf("Error AI worker warming %v container: %v", config.Pipeline, err)
						return
					}
				}

				// Show warning if people set OptimizationFlags but not Warm.
				if len(config.OptimizationFlags) > 0 && !config.Warm {
					glog.Warningf("Model %v has 'optimization_flags' set without 'warm'. Optimization flags are currently only used for warm containers.", config.ModelID)
				}

				switch config.Pipeline {
				case "text-to-image":
					_, ok := capabilityConstraints[core.Capability_TextToImage]
					if !ok {
						aiCaps = append(aiCaps, core.Capability_TextToImage)
						capabilityConstraints[core.Capability_TextToImage] = &core.CapabilityConstraints{
							Models: make(map[string]*core.ModelConstraint),
						}
					}

					capabilityConstraints[core.Capability_TextToImage].Models[config.ModelID] = modelConstraint

					if *cfg.Network != "offchain" {
						n.SetBasePriceForCap("default", core.Capability_TextToImage, config.ModelID, autoPrice)
					}
				case "image-to-image":
					_, ok := capabilityConstraints[core.Capability_ImageToImage]
					if !ok {
						aiCaps = append(aiCaps, core.Capability_ImageToImage)
						capabilityConstraints[core.Capability_ImageToImage] = &core.CapabilityConstraints{
							Models: make(map[string]*core.ModelConstraint),
						}
					}

					capabilityConstraints[core.Capability_ImageToImage].Models[config.ModelID] = modelConstraint

					if *cfg.Network != "offchain" {
						n.SetBasePriceForCap("default", core.Capability_ImageToImage, config.ModelID, autoPrice)
					}
				case "image-to-video":
					_, ok := capabilityConstraints[core.Capability_ImageToVideo]
					if !ok {
						aiCaps = append(aiCaps, core.Capability_ImageToVideo)
						capabilityConstraints[core.Capability_ImageToVideo] = &core.CapabilityConstraints{
							Models: make(map[string]*core.ModelConstraint),
						}
					}

					capabilityConstraints[core.Capability_ImageToVideo].Models[config.ModelID] = modelConstraint

					if *cfg.Network != "offchain" {
						n.SetBasePriceForCap("default", core.Capability_ImageToVideo, config.ModelID, autoPrice)
					}
				case "upscale":
					_, ok := capabilityConstraints[core.Capability_Upscale]
					if !ok {
						aiCaps = append(aiCaps, core.Capability_Upscale)
						capabilityConstraints[core.Capability_Upscale] = &core.CapabilityConstraints{
							Models: make(map[string]*core.ModelConstraint),
						}
					}

					capabilityConstraints[core.Capability_Upscale].Models[config.ModelID] = modelConstraint

					if *cfg.Network != "offchain" {
						n.SetBasePriceForCap("default", core.Capability_Upscale, config.ModelID, autoPrice)
					}
				case "audio-to-text":
					_, ok := capabilityConstraints[core.Capability_AudioToText]
					if !ok {
						aiCaps = append(aiCaps, core.Capability_AudioToText)
						capabilityConstraints[core.Capability_AudioToText] = &core.CapabilityConstraints{
							Models: make(map[string]*core.ModelConstraint),
						}
					}

					capabilityConstraints[core.Capability_AudioToText].Models[config.ModelID] = modelConstraint

					if *cfg.Network != "offchain" {
						n.SetBasePriceForCap("default", core.Capability_AudioToText, config.ModelID, autoPrice)
					}
<<<<<<< HEAD
				case "frame-interpolation":
					_, ok := capabilityConstraints[core.Capability_FrameInterpolation]
					if !ok {
						aiCaps = append(aiCaps, core.Capability_FrameInterpolation)
						capabilityConstraints[core.Capability_FrameInterpolation] = &core.PerCapabilityConstraints{
							Models: make(map[string]*core.ModelConstraint),
						}
					}
          
          capabilityConstraints[core.Capability_FrameInterpolation].Models[config.ModelID] = modelConstraint

          if *cfg.Network != "offchain" {
              n.SetBasePriceForCap("default", core.Capability_FrameInterpolation, config.ModelID, autoPrice)
          }
=======
					n.SetBasePriceForCap("default", core.Capability_AudioToText, config.ModelID, autoPrice)

				case "llm":
					_, ok := capabilityConstraints[core.Capability_LLM]
					if !ok {
						aiCaps = append(aiCaps, core.Capability_LLM)
						capabilityConstraints[core.Capability_LLM] = &core.CapabilityConstraints{
							Models: make(map[string]*core.ModelConstraint),
						}
					}

					capabilityConstraints[core.Capability_LLM].Models[config.ModelID] = modelConstraint

					if *cfg.Network != "offchain" {
						n.SetBasePriceForCap("default", core.Capability_LLM, config.ModelID, autoPrice)
					}
>>>>>>> f2e18325
				case "segment-anything-2":
					_, ok := capabilityConstraints[core.Capability_SegmentAnything2]
					if !ok {
						aiCaps = append(aiCaps, core.Capability_SegmentAnything2)
						capabilityConstraints[core.Capability_SegmentAnything2] = &core.CapabilityConstraints{
							Models: make(map[string]*core.ModelConstraint),
						}
					}

					capabilityConstraints[core.Capability_SegmentAnything2].Models[config.ModelID] = modelConstraint

					if *cfg.Network != "offchain" {
						n.SetBasePriceForCap("default", core.Capability_SegmentAnything2, config.ModelID, autoPrice)
					}
				}

				if len(aiCaps) > 0 {
					capability := aiCaps[len(aiCaps)-1]
					price := n.GetBasePriceForCap("default", capability, config.ModelID)
					if *cfg.Network != "offchain" {
						glog.V(6).Infof("Capability %s (ID: %v) advertised with model constraint %s at price %s wei per compute unit", config.Pipeline, capability, config.ModelID, price.FloatString(3))
					} else {
						glog.V(6).Infof("Capability %s (ID: %v) advertised with model constraint %s", config.Pipeline, capability, config.ModelID)
					}
				}
			}
		} else {
			glog.Error("The '-aiModels' flag was set, but no model configuration was provided. Please specify the model configuration using the '-aiModels' flag.")
			return
		}

		defer func() {
			ctx, cancel := context.WithTimeout(context.Background(), aiWorkerContainerStopTimeout)
			defer cancel()
			if err := n.AIWorker.Stop(ctx); err != nil {
				glog.Errorf("Error stopping AI worker containers: %v", err)
				return
			}

			glog.Infof("Stopped AI worker containers")
		}()
	}

	if *cfg.Objectstore != "" {
		prepared, err := drivers.PrepareOSURL(*cfg.Objectstore)
		if err != nil {
			glog.Error("Error creating object store driver: ", err)
			return
		}
		drivers.NodeStorage, err = drivers.ParseOSURL(prepared, false)
		if err != nil {
			glog.Error("Error creating object store driver: ", err)
			return
		}
	}

	if *cfg.Recordstore != "" {
		prepared, err := drivers.PrepareOSURL(*cfg.Recordstore)
		if err != nil {
			glog.Error("Error creating recordings object store driver: ", err)
			return
		}
		drivers.RecordStorage, err = drivers.ParseOSURL(prepared, true)
		if err != nil {
			glog.Error("Error creating recordings object store driver: ", err)
			return
		}
	}

	if lpmon.Enabled {
		lpmon.MaxSessions(core.MaxSessions)
	}

	if *cfg.AuthWebhookURL != "" {
		parsedUrl, err := validateURL(*cfg.AuthWebhookURL)
		if err != nil {
			glog.Exit("Error setting auth webhook URL ", err)
		}
		glog.Info("Using auth webhook URL ", parsedUrl.Redacted())
		server.AuthWebhookURL = parsedUrl
	}

	httpIngest := true

	if n.NodeType == core.BroadcasterNode {
		// default lpms listener for broadcaster; same as default rpc port
		// TODO provide an option to disable this?
		*cfg.RtmpAddr = defaultAddr(*cfg.RtmpAddr, "127.0.0.1", BroadcasterRtmpPort)
		*cfg.HttpAddr = defaultAddr(*cfg.HttpAddr, "127.0.0.1", BroadcasterRpcPort)
		*cfg.CliAddr = defaultAddr(*cfg.CliAddr, "127.0.0.1", BroadcasterCliPort)

		bcast := core.NewBroadcaster(n)
		orchBlacklist := parseOrchBlacklist(cfg.OrchBlacklist)
		if *cfg.OrchPerfStatsURL != "" && *cfg.Region != "" {
			glog.Infof("Using Performance Stats, region=%s, URL=%s, minPerfScore=%v", *cfg.Region, *cfg.OrchPerfStatsURL, *cfg.MinPerfScore)
			n.OrchPerfScore = &common.PerfScore{Scores: make(map[ethcommon.Address]float64)}
			go refreshOrchPerfScoreLoop(ctx, strings.ToUpper(*cfg.Region), *cfg.OrchPerfStatsURL, n.OrchPerfScore)
		}

		// When the node is on-chain mode always cache the on-chain orchestrators and poll for updates
		// Right now we rely on the DBOrchestratorPoolCache constructor to do this. Consider separating the logic
		// caching/polling from the logic for fetching orchestrators during discovery
		if *cfg.Network != "offchain" {
			ctx, cancel := context.WithCancel(ctx)
			defer cancel()
			dbOrchPoolCache, err := discovery.NewDBOrchestratorPoolCache(ctx, n, timeWatcher, orchBlacklist, *cfg.DiscoveryTimeout)
			if err != nil {
				exit("Could not create orchestrator pool with DB cache: %v", err)
			}

			n.OrchestratorPool = dbOrchPoolCache
		}

		// Set up orchestrator discovery
		if *cfg.OrchWebhookURL != "" {
			whurl, err := validateURL(*cfg.OrchWebhookURL)
			if err != nil {
				glog.Exit("Error setting orch webhook URL ", err)
			}
			glog.Info("Using orchestrator webhook URL ", whurl)
			n.OrchestratorPool = discovery.NewWebhookPool(bcast, whurl, *cfg.DiscoveryTimeout)
		} else if len(orchURLs) > 0 {
			n.OrchestratorPool = discovery.NewOrchestratorPool(bcast, orchURLs, common.Score_Trusted, orchBlacklist, *cfg.DiscoveryTimeout)
		}

		if n.OrchestratorPool == nil {
			// Not a fatal error; may continue operating in segment-only mode
			glog.Error("No orchestrator specified; transcoding will not happen")
		}

		isLocalHTTP, err := isLocalURL("https://" + *cfg.HttpAddr)
		if err != nil {
			glog.Errorf("Error checking for local -httpAddr: %v", err)
			return
		}
		if cfg.HttpIngest != nil {
			httpIngest = *cfg.HttpIngest
		}
		if cfg.HttpIngest == nil && !isLocalHTTP && server.AuthWebhookURL == nil {
			glog.Warning("HTTP ingest is disabled because -httpAddr is publicly accessible. To enable, configure -authWebhookUrl or use the -httpIngest flag")
			httpIngest = false
		}

		// Disable local verification when running in off-chain mode
		// To enable, set -localVerify or -verifierURL
		localVerify := true
		if cfg.LocalVerify != nil {
			localVerify = *cfg.LocalVerify
		}
		if cfg.LocalVerify == nil && *cfg.Network == "offchain" {
			localVerify = false
		}

		if *cfg.VerifierURL != "" {
			_, err := validateURL(*cfg.VerifierURL)
			if err != nil {
				glog.Exit("Error setting verifier URL ", err)
			}
			glog.Info("Using the Epic Labs classifier for verification at ", *cfg.VerifierURL)
			server.Policy = &verification.Policy{Retries: 2, Verifier: &verification.EpicClassifier{Addr: *cfg.VerifierURL}}

			// Set the verifier path. Remove once [1] is implemented!
			// [1] https://github.com/livepeer/verification-classifier/issues/64
			if drivers.NodeStorage == nil && *cfg.VerifierPath == "" {
				glog.Exit("Requires a path to the verifier shared volume when local storage is in use; use -verifierPath or -objectStore")
			}
			verification.VerifierPath = *cfg.VerifierPath
		} else if localVerify {
			glog.Info("Local verification enabled")
			server.Policy = &verification.Policy{Retries: 2}
		}

		// Set max transcode attempts. <=0 is OK; it just means "don't transcode"
		server.MaxAttempts = *cfg.MaxAttempts

	} else if n.NodeType == core.OrchestratorNode {
		*cfg.CliAddr = defaultAddr(*cfg.CliAddr, "127.0.0.1", OrchestratorCliPort)

		suri, err := getServiceURI(n, *cfg.ServiceAddr)
		if err != nil {
			glog.Exit("Error getting service URI: ", err)
		}

		if *cfg.Network != "offchain" && !common.ValidateServiceURI(suri) {
			glog.Warning("**Warning -serviceAddr is a not a public address or hostname; this is not recommended for onchain networks**")
		}

		n.SetServiceURI(suri)
		// if http addr is not provided, listen to all ifaces
		// take the port to listen to from the service URI
		*cfg.HttpAddr = defaultAddr(*cfg.HttpAddr, "", n.GetServiceURI().Port())
		if !*cfg.Transcoder && !*cfg.AIWorker {
			if *cfg.AIModels != "" && n.OrchSecret == "" {
				glog.Info("Running an orchestrator in AI External Container mode")
			} else {
				glog.Exit("Running an orchestrator requires an -orchSecret for standalone mode or -transcoder for orchestrator+transcoder mode")
			}
		}
	} else if n.NodeType == core.TranscoderNode {
		*cfg.CliAddr = defaultAddr(*cfg.CliAddr, "127.0.0.1", TranscoderCliPort)
	}

	n.Capabilities = core.NewCapabilities(append(transcoderCaps, aiCaps...), nil)
	n.Capabilities.SetPerCapabilityConstraints(capabilityConstraints)
	if cfg.OrchMinLivepeerVersion != nil {
		n.Capabilities.SetMinVersionConstraint(*cfg.OrchMinLivepeerVersion)
	}

	if drivers.NodeStorage == nil {
		// base URI will be empty for broadcasters; that's OK
		drivers.NodeStorage = drivers.NewMemoryDriver(n.GetServiceURI())
	}

	if *cfg.MetadataPublishTimeout > 0 {
		server.MetadataPublishTimeout = *cfg.MetadataPublishTimeout
	}
	if *cfg.MetadataQueueUri != "" {
		uri, err := url.ParseRequestURI(*cfg.MetadataQueueUri)
		if err != nil {
			exit("Error parsing -metadataQueueUri: err=%q", err)
		}
		switch uri.Scheme {
		case "amqp", "amqps":
			uriStr, exchange, keyNs := *cfg.MetadataQueueUri, *cfg.MetadataAmqpExchange, n.NodeType.String()
			server.MetadataQueue, err = event.NewAMQPExchangeProducer(context.Background(), uriStr, exchange, keyNs)
			if err != nil {
				exit("Error establishing AMQP connection: err=%q", err)
			}
		default:
			exit("Unsupported scheme in -metadataUri: %s", uri.Scheme)
		}
	}

	//Create Livepeer Node

	//Set up the media server
	s, err := server.NewLivepeerServer(*cfg.RtmpAddr, n, httpIngest, *cfg.TranscodingOptions)
	if err != nil {
		exit("Error creating Livepeer server: err=%q", err)
	}

	ec := make(chan error)
	tc := make(chan struct{})
	wc := make(chan struct{})
	msCtx, cancel := context.WithCancel(ctx)
	defer cancel()

	if *cfg.CurrentManifest {
		glog.Info("Current ManifestID will be available over ", *cfg.HttpAddr)
		s.ExposeCurrentManifest = *cfg.CurrentManifest
	}
	srv := &http.Server{Addr: *cfg.CliAddr}
	go func() {
		s.StartCliWebserver(srv)
		close(wc)
	}()
	if n.NodeType != core.RedeemerNode {
		go func() {
			ec <- s.StartMediaServer(msCtx, *cfg.HttpAddr)
		}()
	}

	go func() {
		if core.OrchestratorNode != n.NodeType {
			return
		}

		orch := core.NewOrchestrator(s.LivepeerNode, timeWatcher)

		go func() {
			err = server.StartTranscodeServer(orch, *cfg.HttpAddr, s.HTTPMux, n.WorkDir, n.TranscoderManager != nil, n)
			if err != nil {
				exit("Error starting Transcoder node: err=%q", err)
			}
			tc <- struct{}{}
		}()

		// check whether or not the orchestrator is available
		if *cfg.TestOrchAvail {
			time.Sleep(2 * time.Second)
			orchAvail := server.CheckOrchestratorAvailability(orch)
			if !orchAvail {
				// shut down orchestrator
				glog.Infof("Orchestrator not available at %v; shutting down", orch.ServiceURI())
				tc <- struct{}{}
			}
		}

	}()

	if n.NodeType == core.TranscoderNode {
		if n.OrchSecret == "" {
			glog.Exit("Missing -orchSecret")
		}
		if len(orchURLs) <= 0 {
			glog.Exit("Missing -orchAddr")
		}

		go server.RunTranscoder(n, orchURLs[0].Host, core.MaxSessions, transcoderCaps)
	}

	switch n.NodeType {
	case core.OrchestratorNode:
		glog.Infof("***Livepeer Running in Orchestrator Mode***")
	case core.BroadcasterNode:
		glog.Infof("***Livepeer Running in Gateway Mode***")
		glog.Infof("Video Ingest Endpoint - rtmp://%v", *cfg.RtmpAddr)
	case core.TranscoderNode:
		glog.Infof("**Liveepeer Running in Transcoder Mode***")
	case core.RedeemerNode:
		glog.Infof("**Livepeer Running in Redeemer Mode**")
	}

	glog.Infof("Livepeer Node version: %v", core.LivepeerVersion)

	select {
	case err := <-watcherErr:
		glog.Error(err)
		return
	case err := <-ec:
		glog.Infof("Error from media server: %v", err)
		return
	case err := <-serviceErr:
		if err != nil {
			exit("Error starting service: %v", err)
		}
	case <-tc:
		glog.Infof("Orchestrator server shut down")
	case <-wc:
		glog.Infof("CLI webserver shut down")
		return
	case <-msCtx.Done():
		glog.Infof("MediaServer Done()")
		return
	case <-ctx.Done():
		srv.Shutdown(ctx)
		return
	}
}

func parseOrchAddrs(addrs string) []*url.URL {
	var res []*url.URL
	if len(addrs) > 0 {
		for _, addr := range strings.Split(addrs, ",") {
			addr = strings.TrimSpace(addr)
			addr = defaultAddr(addr, "127.0.0.1", OrchestratorRpcPort)
			if !strings.HasPrefix(addr, "http") {
				addr = "https://" + addr
			}
			uri, err := url.ParseRequestURI(addr)
			if err != nil {
				glog.Error("Could not parse orchestrator URI: ", err)
				continue
			}
			res = append(res, uri)
		}
	}
	return res
}

func parseOrchBlacklist(b *string) []string {
	if b == nil {
		return []string{}
	}
	return strings.Split(strings.ToLower(*b), ",")
}

func validateURL(u string) (*url.URL, error) {
	if u == "" {
		return nil, nil
	}
	p, err := url.ParseRequestURI(u)
	if err != nil {
		return nil, err
	}
	if p.Scheme != "http" && p.Scheme != "https" {
		return nil, errors.New("URL should be HTTP or HTTPS")
	}
	return p, nil
}

func isLocalURL(u string) (bool, error) {
	uri, err := url.ParseRequestURI(u)
	if err != nil {
		return false, err
	}

	hostname := uri.Hostname()
	if net.ParseIP(hostname).IsLoopback() || hostname == "localhost" {
		return true, nil
	}

	return false, nil
}

// ServiceURI checking steps:
// If passed in via -serviceAddr: return that
// Else: get inferred address.
// If offchain: return inferred address
// Else: get on-chain sURI
// If on-chain sURI mismatches inferred address: print warning
// Return on-chain sURI
func getServiceURI(n *core.LivepeerNode, serviceAddr string) (*url.URL, error) {
	// Passed in via CLI
	if serviceAddr != "" {
		return url.ParseRequestURI("https://" + serviceAddr)
	}

	// Infer address
	// TODO probably should put this (along w wizard GETs) into common code
	resp, err := http.Get("https://api.ipify.org?format=text")
	if err != nil {
		glog.Errorf("Could not look up public IP err=%q", err)
		return nil, err
	}
	defer resp.Body.Close()
	body, err := ioutil.ReadAll(resp.Body)
	if err != nil {
		glog.Errorf("Could not look up public IP err=%q", err)
		return nil, err
	}
	addr := "https://" + strings.TrimSpace(string(body)) + ":" + OrchestratorRpcPort
	inferredUri, err := url.ParseRequestURI(addr)
	if err != nil {
		glog.Errorf("Could not look up public IP err=%q", err)
		return nil, err
	}
	if n.Eth == nil {
		// we won't be looking up onchain sURI so use the inferred one
		return inferredUri, err
	}

	// On-chain lookup and matching with inferred public address
	addr, err = n.Eth.GetServiceURI(n.Eth.Account().Address)
	if err != nil {
		glog.Errorf("Could not get service URI; orchestrator may be unreachable err=%q", err)
		return nil, err
	}
	ethUri, err := url.ParseRequestURI(addr)
	if err != nil {
		glog.Errorf("Could not parse service URI; orchestrator may be unreachable err=%q", err)
		ethUri, _ = url.ParseRequestURI("http://127.0.0.1:" + OrchestratorRpcPort)
	}
	if ethUri.Hostname() != inferredUri.Hostname() || ethUri.Port() != inferredUri.Port() {
		glog.Errorf("Service address %v did not match discovered address %v; set the correct address in livepeer_cli or use -serviceAddr", ethUri, inferredUri)
	}
	return ethUri, nil
}

func setupOrchestrator(n *core.LivepeerNode, ethOrchAddr ethcommon.Address) error {
	// add orchestrator to DB
	orch, err := n.Eth.GetTranscoder(ethOrchAddr)
	if err != nil {
		return err
	}

	err = n.Database.UpdateOrch(&common.DBOrch{
		EthereumAddr:      ethOrchAddr.Hex(),
		ActivationRound:   common.ToInt64(orch.ActivationRound),
		DeactivationRound: common.ToInt64(orch.DeactivationRound),
	})
	if err != nil {
		return err
	}

	if !orch.Active {
		glog.Infof("Orchestrator %v is inactive", ethOrchAddr.Hex())
	} else {
		glog.Infof("Orchestrator %v is active", ethOrchAddr.Hex())
	}

	return nil
}

func defaultAddr(addr, defaultHost, defaultPort string) string {
	if addr == "" {
		return defaultHost + ":" + defaultPort
	}

	if addr[0] == ':' {
		return defaultHost + addr
	}
	// not IPv6 safe
	if !strings.Contains(addr, ":") {
		return addr + ":" + defaultPort
	}
	return addr
}

func checkOrStoreChainID(dbh *common.DB, chainID *big.Int) error {
	expectedChainID, err := dbh.ChainID()
	if err != nil {
		return err
	}

	if expectedChainID == nil {
		// No chainID stored yet
		// Store the provided chainID and skip the check
		return dbh.SetChainID(chainID)
	}

	if expectedChainID.Cmp(chainID) != 0 {
		return fmt.Errorf("expecting chainID of %v, but got %v. Did you change networks without changing network name or datadir?", expectedChainID, chainID)
	}

	return nil
}

type GatewayPrice struct {
	EthAddress    string
	PricePerUnit  *big.Rat
	Currency      string
	PixelsPerUnit *big.Rat
}

func getGatewayPrices(gatewayPrices string) []GatewayPrice {
	if gatewayPrices == "" {
		return nil
	}

	// Format of gatewayPrices json
	// {"gateways":[{"ethaddress":"address1","priceperunit":0.5,"currency":"USD","pixelsperunit":1}, {"ethaddress":"address2","priceperunit":0.3,"currency":"USD","pixelsperunit":3}]}
	var pricesSet struct {
		Gateways []struct {
			EthAddress    string       `json:"ethaddress"`
			PixelsPerUnit core.JSONRat `json:"pixelsperunit"`
			PricePerUnit  core.JSONRat `json:"priceperunit"`
			Currency      string       `json:"currency"`
		} `json:"gateways"`
		// TODO: Keep the old name for backwards compatibility, remove in the future
		Broadcasters []struct {
			EthAddress    string       `json:"ethaddress"`
			PixelsPerUnit core.JSONRat `json:"pixelsperunit"`
			PricePerUnit  core.JSONRat `json:"priceperunit"`
			Currency      string       `json:"currency"`
		} `json:"broadcasters"`
	}

	pricesFileContent, _ := common.ReadFromFile(gatewayPrices)
	err := json.Unmarshal([]byte(pricesFileContent), &pricesSet)
	if err != nil {
		glog.Errorf("gateway prices could not be parsed: %s", err)
		return nil
	}

	// Check if broadcasters field is used and display a warning
	if len(pricesSet.Broadcasters) > 0 {
		glog.Warning("The 'broadcaster' property in the 'pricePerGateway' config is deprecated and will be removed in a future release. Please use 'gateways' instead.")
	}

	// Combine broadcasters and gateways into a single slice
	allGateways := append(pricesSet.Broadcasters, pricesSet.Gateways...)

	prices := make([]GatewayPrice, len(allGateways))
	for i, p := range allGateways {
		prices[i] = GatewayPrice{
			EthAddress:    p.EthAddress,
			Currency:      p.Currency,
			PricePerUnit:  p.PricePerUnit.Rat,
			PixelsPerUnit: p.PixelsPerUnit.Rat,
		}
	}

	return prices
}

type ModelPrice struct {
	Pipeline      string
	ModelID       string
	PricePerUnit  *big.Rat
	PixelsPerUnit *big.Rat
	Currency      string
}

func getCapabilityPrices(capabilitiesPrices string) []ModelPrice {
	if capabilitiesPrices == "" {
		return nil
	}

	// Format of modelPrices json
	// Model_id will be set to "default" to price all models in the pipeline if not specified.
	// {"capabilities_prices": [ {"pipeline": "text-to-image", "model_id": "stabilityai/sd-turbo", "price_per_unit": 1000, "pixels_per_unit": 1}, {"pipeline": "image-to-video", "model_id": "default", "price_per_unit": 2000, "pixels_per_unit": 3} ] }
	var pricesSet struct {
		CapabilitiesPrices []struct {
			Pipeline      string       `json:"pipeline"`
			ModelID       string       `json:"model_id"`
			PixelsPerUnit core.JSONRat `json:"pixels_per_unit"`
			PricePerUnit  core.JSONRat `json:"price_per_unit"`
			Currency      string       `json:"currency"`
		} `json:"capabilities_prices"`
	}

	pricesFileContent, _ := common.ReadFromFile(capabilitiesPrices)
	err := json.Unmarshal([]byte(pricesFileContent), &pricesSet)
	if err != nil {
		glog.Errorf("model prices could not be parsed: %s", err)
		return nil
	}

	prices := make([]ModelPrice, len(pricesSet.CapabilitiesPrices))
	for i, p := range pricesSet.CapabilitiesPrices {
		if p.ModelID == "" {
			p.ModelID = "default"
		}

		prices[i] = ModelPrice{
			Pipeline:      p.Pipeline,
			ModelID:       p.ModelID,
			PricePerUnit:  p.PricePerUnit.Rat,
			PixelsPerUnit: p.PixelsPerUnit.Rat,
			Currency:      p.Currency,
		}
	}

	return prices
}

func createSelectionAlgorithm(cfg LivepeerConfig) (common.SelectionAlgorithm, error) {
	sumWeight := *cfg.SelectStakeWeight + *cfg.SelectPriceWeight + *cfg.SelectRandWeight
	if math.Abs(sumWeight-1.0) > 0.0001 {
		return nil, fmt.Errorf(
			"sum of selection algorithm weights must be 1.0, stakeWeight=%v, priceWeight=%v, randWeight=%v",
			*cfg.SelectStakeWeight, *cfg.SelectPriceWeight, *cfg.SelectRandWeight)
	}
	return server.ProbabilitySelectionAlgorithm{
		MinPerfScore:           *cfg.MinPerfScore,
		StakeWeight:            *cfg.SelectStakeWeight,
		PriceWeight:            *cfg.SelectPriceWeight,
		RandWeight:             *cfg.SelectRandWeight,
		PriceExpFactor:         *cfg.SelectPriceExpFactor,
		IgnoreMaxPriceIfNeeded: *cfg.IgnoreMaxPriceIfNeeded,
	}, nil
}

type keystorePath struct {
	path    string
	address ethcommon.Address
}

func parseEthKeystorePath(ethKeystorePath string) (keystorePath, error) {
	var keystore = keystorePath{"", ethcommon.Address{}}
	if ethKeystorePath == "" {
		return keystore, nil
	}

	ethKeystorePath = strings.TrimSuffix(ethKeystorePath, "/")
	fileInfo, err := os.Stat(ethKeystorePath)
	if err != nil {
		return keystore, errors.New("provided -ethKeystorePath was not found")
	}

	if fileInfo.IsDir() {
		keystore.path = ethKeystorePath
	} else {
		if keyText, err := common.ReadFromFile(ethKeystorePath); err == nil {
			if address, err := common.ParseEthAddr(keyText); err == nil {
				keystore.address = ethcommon.BytesToAddress(ethcommon.FromHex(address))
			} else {
				return keystore, errors.New("error parsing address from keyfile")
			}
		} else {
			return keystore, errors.New("error opening keystore")
		}
	}
	return keystore, nil
}

func parsePricePerUnit(pricePerUnitStr string) (*big.Rat, string, error) {
	pricePerUnitRex := regexp.MustCompile(`^(\d+(\.\d+)?)([A-z][A-z0-9]*)?$`)
	match := pricePerUnitRex.FindStringSubmatch(pricePerUnitStr)
	if match == nil {
		return nil, "", fmt.Errorf("price must be in the format of <price><currency>, provided %v", pricePerUnitStr)
	}
	price, currency := match[1], match[3]

	pricePerUnit, ok := new(big.Rat).SetString(price)
	if !ok {
		return nil, "", fmt.Errorf("price must be a valid number, provided %v", match[1])
	}

	return pricePerUnit, currency, nil
}

func refreshOrchPerfScoreLoop(ctx context.Context, region string, orchPerfScoreURL string, score *common.PerfScore) {
	for {
		refreshOrchPerfScore(region, orchPerfScoreURL, score)

		select {
		case <-ctx.Done():
			return
		case <-time.After(RefreshPerfScoreInterval):
		}
	}
}

func refreshOrchPerfScore(region string, scoreURL string, score *common.PerfScore) {
	resp, err := http.Get(scoreURL)
	if err != nil {
		glog.Warning("Cannot fetch Orchestrator Performance Stats from URL: %s", scoreURL)
		return
	}
	defer resp.Body.Close()
	body, err := io.ReadAll(resp.Body)
	if err != nil {
		glog.Warning("Cannot fetch Orchestrator Performance Stats from URL: %s", scoreURL)
		return
	}
	updatePerfScore(region, body, score)
}

func updatePerfScore(region string, respBody []byte, score *common.PerfScore) {
	respMap := map[ethcommon.Address]map[string]map[string]float64{}
	if err := json.Unmarshal(respBody, &respMap); err != nil {
		glog.Warning("Cannot unmarshal response from Orchestrator Performance Stats URL, err=%v", err)
		return
	}

	score.Mu.Lock()
	defer score.Mu.Unlock()
	for orchAddr, regions := range respMap {
		if stats, ok := regions[region]; ok {
			if sc, ok := stats["score"]; ok {
				score.Scores[orchAddr] = sc
			}
		}
	}
}

func exit(msg string, args ...any) {
	glog.Errorf(msg, args...)
	os.Exit(2)
}<|MERGE_RESOLUTION|>--- conflicted
+++ resolved
@@ -1318,7 +1318,7 @@
 					if *cfg.Network != "offchain" {
 						n.SetBasePriceForCap("default", core.Capability_AudioToText, config.ModelID, autoPrice)
 					}
-<<<<<<< HEAD
+
 				case "frame-interpolation":
 					_, ok := capabilityConstraints[core.Capability_FrameInterpolation]
 					if !ok {
@@ -1333,8 +1333,6 @@
           if *cfg.Network != "offchain" {
               n.SetBasePriceForCap("default", core.Capability_FrameInterpolation, config.ModelID, autoPrice)
           }
-=======
-					n.SetBasePriceForCap("default", core.Capability_AudioToText, config.ModelID, autoPrice)
 
 				case "llm":
 					_, ok := capabilityConstraints[core.Capability_LLM]
@@ -1350,7 +1348,7 @@
 					if *cfg.Network != "offchain" {
 						n.SetBasePriceForCap("default", core.Capability_LLM, config.ModelID, autoPrice)
 					}
->>>>>>> f2e18325
+
 				case "segment-anything-2":
 					_, ok := capabilityConstraints[core.Capability_SegmentAnything2]
 					if !ok {
