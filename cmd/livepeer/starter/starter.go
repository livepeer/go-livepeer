package starter

import (
	"context"
	"encoding/json"
	"errors"
	"fmt"
	"io"
	"io/ioutil"
	"math"
	"math/big"
	"net"
	"net/http"
	"net/url"
	"os"
	"os/user"
	"path"
	"path/filepath"
	"regexp"
	"strconv"
	"strings"
	"time"

	ethcommon "github.com/ethereum/go-ethereum/common"
	"github.com/ethereum/go-ethereum/core/types"
	"github.com/ethereum/go-ethereum/ethclient"
	"github.com/ethereum/go-ethereum/params"
	"github.com/ethereum/go-ethereum/rpc"
	"github.com/golang/glog"
	"github.com/livepeer/ai-worker/worker"
	"github.com/livepeer/go-livepeer/build"
	"github.com/livepeer/go-livepeer/common"
	"github.com/livepeer/go-livepeer/core"
	"github.com/livepeer/go-livepeer/discovery"
	"github.com/livepeer/go-livepeer/eth"
	"github.com/livepeer/go-livepeer/eth/blockwatch"
	"github.com/livepeer/go-livepeer/eth/watchers"
	lpmon "github.com/livepeer/go-livepeer/monitor"
	"github.com/livepeer/go-livepeer/pm"
	"github.com/livepeer/go-livepeer/server"
	"github.com/livepeer/go-livepeer/verification"
	"github.com/livepeer/go-tools/drivers"
	"github.com/livepeer/livepeer-data/pkg/event"
	"github.com/livepeer/lpms/ffmpeg"
)

var (
	// The timeout for ETH RPC calls
	ethRPCTimeout = 20 * time.Second
	// The maximum blocks for the block watcher to retain
	blockWatcherRetentionLimit = 20

	// Estimate of the gas required to redeem a PM ticket on L1 Ethereum
	redeemGasL1 = 350000
	// Estimate of the gas required to redeem a PM ticket on L2 Arbitrum
	redeemGasL2 = 1200000
	// The multiplier on the transaction cost to use for PM ticket faceValue
	txCostMultiplier = 100

	// The interval at which to clean up cached max float values for PM senders and balances per stream
	cleanupInterval = 10 * time.Minute
	// The time to live for cached max float values for PM senders (else they will be cleaned up) in seconds
	smTTL = 172800 // 2 days

	aiWorkerContainerStopTimeout = 5 * time.Second
)

const (
	BroadcasterRpcPort  = "9935"
	BroadcasterCliPort  = "5935"
	BroadcasterRtmpPort = "1935"
	OrchestratorRpcPort = "8935"
	OrchestratorCliPort = "7935"
	TranscoderCliPort   = "6935"
	AIWorkerCliPort     = "4935"

	RefreshPerfScoreInterval = 10 * time.Minute
)

type LivepeerConfig struct {
	Network                    *string
	RtmpAddr                   *string
	CliAddr                    *string
	HttpAddr                   *string
	ServiceAddr                *string
	OrchAddr                   *string
	VerifierURL                *string
	EthController              *string
	VerifierPath               *string
	LocalVerify                *bool
	HttpIngest                 *bool
	Orchestrator               *bool
	Transcoder                 *bool
	AIServiceRegistry          *bool
	AIWorker                   *bool
	Gateway                    *bool
	Broadcaster                *bool
	OrchSecret                 *string
	TranscodingOptions         *string
	AIModels                   *string
	MaxAttempts                *int
	SelectRandWeight           *float64
	SelectStakeWeight          *float64
	SelectPriceWeight          *float64
	SelectPriceExpFactor       *float64
	OrchPerfStatsURL           *string
	Region                     *string
	MaxPricePerUnit            *string
	MaxPricePerCapability      *string
	IgnoreMaxPriceIfNeeded     *bool
	MinPerfScore               *float64
	DiscoveryTimeout           *time.Duration
	MaxSessions                *string
	CurrentManifest            *bool
	Nvidia                     *string
	Netint                     *string
	HevcDecoding               *bool
	TestTranscoder             *bool
	EthAcctAddr                *string
	EthPassword                *string
	EthKeystorePath            *string
	EthOrchAddr                *string
	EthUrl                     *string
	TxTimeout                  *time.Duration
	MaxTxReplacements          *int
	GasLimit                   *int
	MinGasPrice                *int64
	MaxGasPrice                *int
	InitializeRound            *bool
	InitializeRoundMaxDelay    *time.Duration
	TicketEV                   *string
	MaxFaceValue               *string
	MaxTicketEV                *string
	MaxTotalEV                 *string
	DepositMultiplier          *int
	PricePerUnit               *string
	PixelsPerUnit              *string
	PriceFeedAddr              *string
	AutoAdjustPrice            *bool
	PricePerGateway            *string
	PricePerBroadcaster        *string
	BlockPollingInterval       *int
	Redeemer                   *bool
	RedeemerAddr               *string
	Reward                     *bool
	Monitor                    *bool
	MetricsPerStream           *bool
	MetricsExposeClientIP      *bool
	MetadataQueueUri           *string
	MetadataAmqpExchange       *string
	MetadataPublishTimeout     *time.Duration
	Datadir                    *string
	AIModelsDir                *string
	Objectstore                *string
	Recordstore                *string
	FVfailGsBucket             *string
	FVfailGsKey                *string
	AuthWebhookURL             *string
	LiveAIAuthWebhookURL       *string
	LiveAITrickleHostForRunner *string
	OrchWebhookURL             *string
	OrchBlacklist              *string
	OrchMinLivepeerVersion     *string
	TestOrchAvail              *bool
	AIRunnerImage              *string
	KafkaBootstrapServers      *string
	KafkaUsername              *string
	KafkaPassword              *string
	KafkaGatewayTopic          *string
	MediaMTXApiPassword        *string
}

// DefaultLivepeerConfig creates LivepeerConfig exactly the same as when no flags are passed to the livepeer process.
func DefaultLivepeerConfig() LivepeerConfig {
	// Network & Addresses:
	defaultNetwork := "offchain"
	defaultRtmpAddr := ""
	defaultCliAddr := ""
	defaultHttpAddr := ""
	defaultServiceAddr := ""
	defaultOrchAddr := ""
	defaultVerifierURL := ""
	defaultVerifierPath := ""

	// Transcoding:
	defaultOrchestrator := false
	defaultTranscoder := false
	defaultBroadcaster := false
	defaultGateway := false
	defaultOrchSecret := ""
	defaultTranscodingOptions := "P240p30fps16x9,P360p30fps16x9"
	defaultMaxAttempts := 3
	defaultSelectRandWeight := 0.3
	defaultSelectStakeWeight := 0.7
	defaultSelectPriceWeight := 0.0
	defaultSelectPriceExpFactor := 100.0
	defaultMaxSessions := strconv.Itoa(10)
	defaultOrchPerfStatsURL := ""
	defaultRegion := ""
	defaultMinPerfScore := 0.0
	defaultDiscoveryTimeout := 500 * time.Millisecond
	defaultCurrentManifest := false
	defaultNvidia := ""
	defaultNetint := ""
	defaultHevcDecoding := false
	defaultTestTranscoder := true

	// AI:
	defaultAIServiceRegistry := false
	defaultAIWorker := false
	defaultAIModels := ""
	defaultAIModelsDir := ""
	defaultAIRunnerImage := "livepeer/ai-runner:latest"
	defaultLiveAIAuthWebhookURL := ""

	// Onchain:
	defaultEthAcctAddr := ""
	defaultEthPassword := ""
	defaultEthKeystorePath := ""
	defaultEthOrchAddr := ""
	defaultEthUrl := ""
	defaultTxTimeout := 5 * time.Minute
	defaultMaxTxReplacements := 1
	defaultGasLimit := 0
	defaultMaxGasPrice := 0
	defaultEthController := ""
	defaultInitializeRound := false
	defaultInitializeRoundMaxDelay := 30 * time.Second
	defaultTicketEV := "8000000000"
	defaultMaxFaceValue := "0"
	defaultMaxTicketEV := "3000000000000"
	defaultMaxTotalEV := "20000000000000"
	defaultDepositMultiplier := 1
	defaultMaxPricePerUnit := "0"
	defaultMaxPricePerCapability := ""
	defaultIgnoreMaxPriceIfNeeded := false
	defaultPixelsPerUnit := "1"
	defaultPriceFeedAddr := "0x639Fe6ab55C921f74e7fac1ee960C0B6293ba612" // ETH / USD price feed address on Arbitrum Mainnet
	defaultAutoAdjustPrice := true
	defaultPricePerGateway := ""
	defaultPricePerBroadcaster := ""
	defaultBlockPollingInterval := 5
	defaultRedeemer := false
	defaultRedeemerAddr := ""
	defaultMonitor := false
	defaultMetricsPerStream := false
	defaultMetricsExposeClientIP := false
	defaultMetadataQueueUri := ""
	defaultMetadataAmqpExchange := "lp_golivepeer_metadata"
	defaultMetadataPublishTimeout := 1 * time.Second

	// Ingest:
	defaultHttpIngest := true

	// Verification:
	defaultLocalVerify := true

	// Storage:
	defaultDatadir := ""
	defaultObjectstore := ""
	defaultRecordstore := ""

	// Fast Verification GS bucket:
	defaultFVfailGsBucket := ""
	defaultFVfailGsKey := ""

	// API
	defaultAuthWebhookURL := ""
	defaultOrchWebhookURL := ""
	defaultMinLivepeerVersion := ""

	// Flags
	defaultTestOrchAvail := true

	// Gateway logs
	defaultKafkaBootstrapServers := ""
	defaultKafkaUsername := ""
	defaultKafkaPassword := ""
	defaultKafkaGatewayTopic := ""

	return LivepeerConfig{
		// Network & Addresses:
		Network:      &defaultNetwork,
		RtmpAddr:     &defaultRtmpAddr,
		CliAddr:      &defaultCliAddr,
		HttpAddr:     &defaultHttpAddr,
		ServiceAddr:  &defaultServiceAddr,
		OrchAddr:     &defaultOrchAddr,
		VerifierURL:  &defaultVerifierURL,
		VerifierPath: &defaultVerifierPath,

		// Transcoding:
		Orchestrator:         &defaultOrchestrator,
		Transcoder:           &defaultTranscoder,
		Gateway:              &defaultGateway,
		Broadcaster:          &defaultBroadcaster,
		OrchSecret:           &defaultOrchSecret,
		TranscodingOptions:   &defaultTranscodingOptions,
		MaxAttempts:          &defaultMaxAttempts,
		SelectRandWeight:     &defaultSelectRandWeight,
		SelectStakeWeight:    &defaultSelectStakeWeight,
		SelectPriceWeight:    &defaultSelectPriceWeight,
		SelectPriceExpFactor: &defaultSelectPriceExpFactor,
		MaxSessions:          &defaultMaxSessions,
		OrchPerfStatsURL:     &defaultOrchPerfStatsURL,
		Region:               &defaultRegion,
		MinPerfScore:         &defaultMinPerfScore,
		DiscoveryTimeout:     &defaultDiscoveryTimeout,
		CurrentManifest:      &defaultCurrentManifest,
		Nvidia:               &defaultNvidia,
		Netint:               &defaultNetint,
		HevcDecoding:         &defaultHevcDecoding,
		TestTranscoder:       &defaultTestTranscoder,

		// AI:
		AIServiceRegistry:    &defaultAIServiceRegistry,
		AIWorker:             &defaultAIWorker,
		AIModels:             &defaultAIModels,
		AIModelsDir:          &defaultAIModelsDir,
		AIRunnerImage:        &defaultAIRunnerImage,
		LiveAIAuthWebhookURL: &defaultLiveAIAuthWebhookURL,

		// Onchain:
		EthAcctAddr:             &defaultEthAcctAddr,
		EthPassword:             &defaultEthPassword,
		EthKeystorePath:         &defaultEthKeystorePath,
		EthOrchAddr:             &defaultEthOrchAddr,
		EthUrl:                  &defaultEthUrl,
		TxTimeout:               &defaultTxTimeout,
		MaxTxReplacements:       &defaultMaxTxReplacements,
		GasLimit:                &defaultGasLimit,
		MaxGasPrice:             &defaultMaxGasPrice,
		EthController:           &defaultEthController,
		InitializeRound:         &defaultInitializeRound,
		InitializeRoundMaxDelay: &defaultInitializeRoundMaxDelay,
		TicketEV:                &defaultTicketEV,
		MaxFaceValue:            &defaultMaxFaceValue,
		MaxTicketEV:             &defaultMaxTicketEV,
		MaxTotalEV:              &defaultMaxTotalEV,
		DepositMultiplier:       &defaultDepositMultiplier,
		MaxPricePerUnit:         &defaultMaxPricePerUnit,
		MaxPricePerCapability:   &defaultMaxPricePerCapability,
		IgnoreMaxPriceIfNeeded:  &defaultIgnoreMaxPriceIfNeeded,
		PixelsPerUnit:           &defaultPixelsPerUnit,
		PriceFeedAddr:           &defaultPriceFeedAddr,
		AutoAdjustPrice:         &defaultAutoAdjustPrice,
		PricePerGateway:         &defaultPricePerGateway,
		PricePerBroadcaster:     &defaultPricePerBroadcaster,
		BlockPollingInterval:    &defaultBlockPollingInterval,
		Redeemer:                &defaultRedeemer,
		RedeemerAddr:            &defaultRedeemerAddr,
		Monitor:                 &defaultMonitor,
		MetricsPerStream:        &defaultMetricsPerStream,
		MetricsExposeClientIP:   &defaultMetricsExposeClientIP,
		MetadataQueueUri:        &defaultMetadataQueueUri,
		MetadataAmqpExchange:    &defaultMetadataAmqpExchange,
		MetadataPublishTimeout:  &defaultMetadataPublishTimeout,

		// Ingest:
		HttpIngest: &defaultHttpIngest,

		// Verification:
		LocalVerify: &defaultLocalVerify,

		// Storage:
		Datadir:     &defaultDatadir,
		Objectstore: &defaultObjectstore,
		Recordstore: &defaultRecordstore,

		// Fast Verification GS bucket:
		FVfailGsBucket: &defaultFVfailGsBucket,
		FVfailGsKey:    &defaultFVfailGsKey,

		// API
		AuthWebhookURL: &defaultAuthWebhookURL,
		OrchWebhookURL: &defaultOrchWebhookURL,

		// Versioning constraints
		OrchMinLivepeerVersion: &defaultMinLivepeerVersion,

		// Flags
		TestOrchAvail: &defaultTestOrchAvail,

		// Gateway logs
		KafkaBootstrapServers: &defaultKafkaBootstrapServers,
		KafkaUsername:         &defaultKafkaUsername,
		KafkaPassword:         &defaultKafkaPassword,
		KafkaGatewayTopic:     &defaultKafkaGatewayTopic,
	}
}

func StartLivepeer(ctx context.Context, cfg LivepeerConfig) {
	if *cfg.MaxSessions == "auto" && *cfg.Orchestrator {
		if *cfg.Transcoder {
			glog.Exit("-maxSessions 'auto' cannot be used when both -orchestrator and -transcoder are specified")
		}
		core.MaxSessions = 0
	} else {
		intMaxSessions, err := strconv.Atoi(*cfg.MaxSessions)
		if err != nil || intMaxSessions <= 0 {
			glog.Exit("-maxSessions must be 'auto' or greater than zero")
		}

		core.MaxSessions = intMaxSessions
	}

	if *cfg.Netint != "" && *cfg.Nvidia != "" {
		glog.Exit("both -netint and -nvidia arguments specified, this is not supported")
	}

	blockPollingTime := time.Duration(*cfg.BlockPollingInterval) * time.Second

	type NetworkConfig struct {
		ethController string
		minGasPrice   int64
		redeemGas     int
	}

	configOptions := map[string]*NetworkConfig{
		"rinkeby": {
			ethController: "0x9a9827455911a858E55f07911904fACC0D66027E",
			redeemGas:     redeemGasL1,
		},
		"arbitrum-one-rinkeby": {
			ethController: "0x9ceC649179e2C7Ab91688271bcD09fb707b3E574",
			redeemGas:     redeemGasL2,
		},
		"mainnet": {
			ethController: "0xf96d54e490317c557a967abfa5d6e33006be69b3",
			minGasPrice:   int64(params.GWei),
			redeemGas:     redeemGasL1,
		},
		"arbitrum-one-mainnet": {
			ethController: "0xD8E8328501E9645d16Cf49539efC04f734606ee4",
			redeemGas:     redeemGasL2,
		},
	}

	if *cfg.Network == "rinkeby" || *cfg.Network == "arbitrum-one-rinkeby" {
		glog.Warning("The Rinkeby/ArbRinkeby networks are deprecated in favor of the Goerli/ArbGoerli networks which will be launched in January 2023.")
	}

	// If multiple orchAddr specified, ensure other necessary flags present and clean up list
	orchURLs := parseOrchAddrs(*cfg.OrchAddr)

	// Setting config options based on specified network
	var redeemGas int
	minGasPrice := int64(0)
	if cfg.MinGasPrice != nil {
		minGasPrice = *cfg.MinGasPrice
	}
	if netw, ok := configOptions[*cfg.Network]; ok {
		if *cfg.EthController == "" {
			*cfg.EthController = netw.ethController
		}

		if cfg.MinGasPrice == nil {
			minGasPrice = netw.minGasPrice
		}

		redeemGas = netw.redeemGas

		glog.Infof("***Livepeer is running on the %v network: %v***", *cfg.Network, *cfg.EthController)
	} else {
		redeemGas = redeemGasL1
		glog.Infof("***Livepeer is running on the %v network***", *cfg.Network)
	}

	if *cfg.Datadir == "" {
		homedir := os.Getenv("HOME")
		if homedir == "" {
			usr, err := user.Current()
			if err != nil {
				exit("Cannot find current user: %v", err)
			}
			homedir = usr.HomeDir
		}
		*cfg.Datadir = filepath.Join(homedir, ".lpData", *cfg.Network)
	}

	//Make sure datadir is present
	if _, err := os.Stat(*cfg.Datadir); os.IsNotExist(err) {
		glog.Infof("Creating data dir: %v", *cfg.Datadir)
		if err = os.MkdirAll(*cfg.Datadir, 0755); err != nil {
			glog.Errorf("Error creating datadir: %v", err)
		}
	}

	//Set Gs bucket for fast verification fail case
	if *cfg.FVfailGsBucket != "" && *cfg.FVfailGsKey != "" {
		drivers.SetCreds(*cfg.FVfailGsBucket, *cfg.FVfailGsKey)
	}

	//Set up DB
	dbh, err := common.InitDB(*cfg.Datadir + "/lpdb.sqlite3")
	if err != nil {
		glog.Errorf("Error opening DB: %v", err)
		return
	}
	defer dbh.Close()

	n, err := core.NewLivepeerNode(nil, *cfg.Datadir, dbh)
	if err != nil {
		glog.Errorf("Error creating livepeer node: %v", err)
	}

	if *cfg.OrchSecret != "" {
		n.OrchSecret, _ = common.ReadFromFile(*cfg.OrchSecret)
	}

	var transcoderCaps []core.Capability
	if *cfg.Transcoder {
		core.WorkDir = *cfg.Datadir
		accel := ffmpeg.Software
		var devicesStr string
		if *cfg.Nvidia != "" {
			accel = ffmpeg.Nvidia
			devicesStr = *cfg.Nvidia
		}
		if *cfg.Netint != "" {
			accel = ffmpeg.Netint
			devicesStr = *cfg.Netint
		}
		if accel != ffmpeg.Software {
			accelName := ffmpeg.AccelerationNameLookup[accel]
			tf, err := core.GetTranscoderFactoryByAccel(accel)
			if err != nil {
				exit("Error unsupported acceleration: %v", err)
			}
			// Get a list of device ids
			devices, err := common.ParseAccelDevices(devicesStr, accel)
			glog.Infof("%v devices: %v", accelName, devices)
			if err != nil {
				exit("Error while parsing '-%v %v' flag: %v", strings.ToLower(accelName), devices, err)
			}
			glog.Infof("Transcoding on these %v devices: %v", accelName, devices)
			// Test transcoding with specified device
			if *cfg.TestTranscoder {
				transcoderCaps, err = core.TestTranscoderCapabilities(devices, tf)
				if err != nil {
					glog.Exit(err)
				}
			} else {
				// no capability test was run, assume default capabilities
				transcoderCaps = append(transcoderCaps, core.DefaultCapabilities()...)
			}
			// Initialize LB transcoder
			n.Transcoder = core.NewLoadBalancingTranscoder(devices, tf)
		} else {
			// for local software mode, enable most capabilities but remove expensive decoders and non-H264 encoders
			capsToRemove := []core.Capability{core.Capability_HEVC_Decode, core.Capability_HEVC_Encode, core.Capability_VP8_Encode, core.Capability_VP9_Decode, core.Capability_VP9_Encode}
			caps := core.OptionalCapabilities()
			for _, c := range capsToRemove {
				caps = core.RemoveCapability(caps, c)
			}
			transcoderCaps = append(core.DefaultCapabilities(), caps...)
			n.Transcoder = core.NewLocalTranscoder(*cfg.Datadir)
		}

		if cfg.HevcDecoding == nil {
			// do nothing; keep defaults
		} else if *cfg.HevcDecoding {
			if !core.HasCapability(transcoderCaps, core.Capability_HEVC_Decode) {
				if accel != ffmpeg.Software {
					glog.Info("Enabling HEVC decoding when the hardware does not support it")
				} else {
					glog.Info("Enabling HEVC decoding on CPU, may be slow")
				}
				transcoderCaps = core.AddCapability(transcoderCaps, core.Capability_HEVC_Decode)
			}
		} else if !*cfg.HevcDecoding {
			transcoderCaps = core.RemoveCapability(transcoderCaps, core.Capability_HEVC_Decode)
		}
	}

	if *cfg.Redeemer {
		n.NodeType = core.RedeemerNode
	} else if *cfg.Orchestrator {
		n.NodeType = core.OrchestratorNode
		if !*cfg.Transcoder {
			n.TranscoderManager = core.NewRemoteTranscoderManager()
			n.Transcoder = n.TranscoderManager
		}
		if !*cfg.AIWorker {
			n.AIWorkerManager = core.NewRemoteAIWorkerManager()
		}
	} else if *cfg.Transcoder {
		n.NodeType = core.TranscoderNode
	} else if *cfg.AIWorker {
		n.NodeType = core.AIWorkerNode
	} else if *cfg.Broadcaster {
		n.NodeType = core.BroadcasterNode
		glog.Warning("-broadcaster flag is deprecated and will be removed in a future release. Please use -gateway instead")
	} else if *cfg.Gateway {
		n.NodeType = core.BroadcasterNode
	} else if (cfg.Reward == nil || !*cfg.Reward) && !*cfg.InitializeRound {
		exit("No services enabled; must be at least one of -gateway, -transcoder, -aiWorker, -orchestrator, -redeemer, -reward or -initializeRound")
	}

	lpmon.NodeID = *cfg.EthAcctAddr
	if lpmon.NodeID != "" {
		lpmon.NodeID += "-"
	}
	hn, _ := os.Hostname()
	lpmon.NodeID += hn

	if *cfg.Monitor {
		if *cfg.MetricsExposeClientIP {
			*cfg.MetricsPerStream = true
		}
		lpmon.Enabled = true
		lpmon.PerStreamMetrics = *cfg.MetricsPerStream
		lpmon.ExposeClientIP = *cfg.MetricsExposeClientIP
		nodeType := lpmon.Default
		switch n.NodeType {
		case core.BroadcasterNode:
			nodeType = lpmon.Broadcaster
		case core.OrchestratorNode:
			nodeType = lpmon.Orchestrator
		case core.TranscoderNode:
			nodeType = lpmon.Transcoder
		case core.RedeemerNode:
			nodeType = lpmon.Redeemer
		case core.AIWorkerNode:
			nodeType = lpmon.AIWorker
		}
		lpmon.InitCensus(nodeType, core.LivepeerVersion)
	}

	watcherErr := make(chan error)
	serviceErr := make(chan error)
	var timeWatcher *watchers.TimeWatcher
	if *cfg.Network == "offchain" {
		glog.Infof("***Livepeer is in off-chain mode***")

		if err := checkOrStoreChainID(dbh, big.NewInt(0)); err != nil {
			glog.Error(err)
			return
		}
	} else {
		n.SelectionAlgorithm, err = createSelectionAlgorithm(cfg)
		if err != nil {
			exit("Incorrect parameters for selection algorithm, err=%v", err)
		}

		var keystoreDir = filepath.Join(*cfg.Datadir, "keystore")
		keystoreInfo, err := parseEthKeystorePath(*cfg.EthKeystorePath)
		if err == nil {
			if keystoreInfo.path != "" {
				keystoreDir = keystoreInfo.path
			} else if (keystoreInfo.address != ethcommon.Address{}) {
				ethKeystoreAddr := keystoreInfo.address.Hex()
				ethAcctAddr := ethcommon.HexToAddress(*cfg.EthAcctAddr).Hex()

				if (ethAcctAddr == ethcommon.Address{}.Hex()) || ethKeystoreAddr == ethAcctAddr {
					*cfg.EthAcctAddr = ethKeystoreAddr
				} else {
					glog.Exit("-ethKeystorePath and -ethAcctAddr were both provided, but ethAcctAddr does not match the address found in keystore")
				}
			}
		} else {
			glog.Exit(fmt.Errorf(err.Error()))
		}

		//Get the Eth client connection information
		if *cfg.EthUrl == "" {
			glog.Exit("Need to specify an Ethereum node JSON-RPC URL using -ethUrl")
		}

		//Set up eth client
		backend, err := ethclient.Dial(*cfg.EthUrl)
		if err != nil {
			glog.Errorf("Failed to connect to Ethereum client: %v", err)
			return
		}

		chainID, err := backend.ChainID(ctx)
		if err != nil {
			glog.Errorf("failed to get chain ID from remote ethereum node: %v", err)
			return
		}

		if !build.ChainSupported(chainID.Int64()) {
			glog.Errorf("node does not support chainID = %v right now", chainID)
			return
		}

		if err := checkOrStoreChainID(dbh, chainID); err != nil {
			glog.Error(err)
			return
		}

		var bigMaxGasPrice *big.Int
		if *cfg.MaxGasPrice > 0 {
			bigMaxGasPrice = big.NewInt(int64(*cfg.MaxGasPrice))
		}

		gpm := eth.NewGasPriceMonitor(backend, blockPollingTime, big.NewInt(minGasPrice), bigMaxGasPrice)
		// Start gas price monitor
		_, err = gpm.Start(ctx)
		if err != nil {
			glog.Errorf("Error starting gas price monitor: %v", err)
			return
		}
		defer gpm.Stop()

		am, err := eth.NewAccountManager(ethcommon.HexToAddress(*cfg.EthAcctAddr), keystoreDir, chainID, *cfg.EthPassword)
		if err != nil {
			glog.Errorf("Error creating Ethereum account manager: %v", err)
			return
		}

		if err := am.Unlock(*cfg.EthPassword); err != nil {
			glog.Errorf("Error unlocking Ethereum account: %v", err)
			return
		}

		tm := eth.NewTransactionManager(backend, gpm, am, *cfg.TxTimeout, *cfg.MaxTxReplacements)
		go tm.Start()
		defer tm.Stop()

		ethCfg := eth.LivepeerEthClientConfig{
			AccountManager:     am,
			ControllerAddr:     ethcommon.HexToAddress(*cfg.EthController),
			EthClient:          backend,
			GasPriceMonitor:    gpm,
			TransactionManager: tm,
			Signer:             types.LatestSignerForChainID(chainID),
			CheckTxTimeout:     time.Duration(int64(*cfg.TxTimeout) * int64(*cfg.MaxTxReplacements+1)),
		}

		if *cfg.AIServiceRegistry {
			// For the time-being Livepeer AI Subnet uses its own ServiceRegistry, so we define it here
			ethCfg.ServiceRegistryAddr = ethcommon.HexToAddress("0x04C0b249740175999E5BF5c9ac1dA92431EF34C5")
		}

		client, err := eth.NewClient(ethCfg)
		if err != nil {
			glog.Errorf("Failed to create Livepeer Ethereum client: %v", err)
			return
		}

		if err := client.SetGasInfo(uint64(*cfg.GasLimit)); err != nil {
			glog.Errorf("Failed to set gas info on Livepeer Ethereum Client: %v", err)
			return
		}
		if err := client.SetMaxGasPrice(bigMaxGasPrice); err != nil {
			glog.Errorf("Failed to set max gas price: %v", err)
			return
		}

		n.Eth = client

		addrMap := n.Eth.ContractAddresses()

		// Initialize block watcher that will emit logs used by event watchers
		blockWatcherClient, err := blockwatch.NewRPCClient(*cfg.EthUrl, ethRPCTimeout)
		if err != nil {
			glog.Errorf("Failed to setup blockwatch client: %v", err)
			return
		}
		topics := watchers.FilterTopics()

		blockWatcherCfg := blockwatch.Config{
			Store:               n.Database,
			PollingInterval:     blockPollingTime,
			StartBlockDepth:     rpc.LatestBlockNumber,
			BlockRetentionLimit: blockWatcherRetentionLimit,
			WithLogs:            true,
			Topics:              topics,
			Client:              blockWatcherClient,
		}
		// Wait until all event watchers have been initialized before starting the block watcher
		blockWatcher := blockwatch.New(blockWatcherCfg)

		timeWatcher, err = watchers.NewTimeWatcher(addrMap["RoundsManager"], blockWatcher, n.Eth)
		if err != nil {
			glog.Errorf("Failed to setup roundswatcher: %v", err)
			return
		}

		timeWatcherErr := make(chan error, 1)
		go func() {
			if err := timeWatcher.Watch(); err != nil {
				timeWatcherErr <- fmt.Errorf("roundswatcher failed to start watching for events: %v", err)
			}
		}()
		defer timeWatcher.Stop()

		// Initialize unbonding watcher to update the DB with latest state of the node's unbonding locks
		unbondingWatcher, err := watchers.NewUnbondingWatcher(n.Eth.Account().Address, addrMap["BondingManager"], blockWatcher, n.Database)
		if err != nil {
			glog.Errorf("Failed to setup unbonding watcher: %v", err)
			return
		}
		// Start unbonding watcher (logs will not be received until the block watcher is started)
		go unbondingWatcher.Watch()
		defer unbondingWatcher.Stop()

		senderWatcher, err := watchers.NewSenderWatcher(addrMap["TicketBroker"], blockWatcher, n.Eth, timeWatcher)
		if err != nil {
			glog.Errorf("Failed to setup senderwatcher: %v", err)
			return
		}
		go senderWatcher.Watch()
		defer senderWatcher.Stop()

		orchWatcher, err := watchers.NewOrchestratorWatcher(addrMap["BondingManager"], blockWatcher, dbh, n.Eth, timeWatcher)
		if err != nil {
			glog.Errorf("Failed to setup orchestrator watcher: %v", err)
			return
		}
		go orchWatcher.Watch()
		defer orchWatcher.Stop()

		serviceRegistryWatcher, err := watchers.NewServiceRegistryWatcher(addrMap["ServiceRegistry"], blockWatcher, dbh, n.Eth)
		if err != nil {
			glog.Errorf("Failed to set up service registry watcher: %v", err)
			return
		}
		go serviceRegistryWatcher.Watch()
		defer serviceRegistryWatcher.Stop()

		core.PriceFeedWatcher, err = watchers.NewPriceFeedWatcher(backend, *cfg.PriceFeedAddr)
		// The price feed watch loop is started on demand on first subscribe.
		if err != nil {
			glog.Errorf("Failed to set up price feed watcher: %v", err)
			return
		}

		n.Balances = core.NewAddressBalances(cleanupInterval)
		defer n.Balances.StopCleanup()

		// By default the ticket recipient is the node's address
		// If the address of an on-chain registered orchestrator is provided, then it should be specified as the ticket recipient
		recipientAddr := n.Eth.Account().Address
		if *cfg.EthOrchAddr != "" {
			recipientAddr = ethcommon.HexToAddress(*cfg.EthOrchAddr)
		}

		smCfg := &pm.LocalSenderMonitorConfig{
			Claimant:        recipientAddr,
			CleanupInterval: cleanupInterval,
			TTL:             smTTL,
			RedeemGas:       redeemGas,
			SuggestGasPrice: client.Backend().SuggestGasPrice,
			RPCTimeout:      ethRPCTimeout,
		}

		if *cfg.Orchestrator {
			// Set price per pixel base info
			pixelsPerUnit, ok := new(big.Rat).SetString(*cfg.PixelsPerUnit)
			if !ok || !pixelsPerUnit.IsInt() {
				panic(fmt.Errorf("-pixelsPerUnit must be a valid integer, provided %v", *cfg.PixelsPerUnit))
			}
			if pixelsPerUnit.Sign() <= 0 {
				// Can't divide by 0
				panic(fmt.Errorf("-pixelsPerUnit must be > 0, provided %v", *cfg.PixelsPerUnit))
			}
			if cfg.PricePerUnit == nil && !*cfg.AIWorker {
				// Prevent orchestrators from unknowingly doing free work.
				panic(fmt.Errorf("-pricePerUnit must be set"))
			} else if cfg.PricePerUnit != nil {
				pricePerUnit, currency, err := parsePricePerUnit(*cfg.PricePerUnit)
				if err != nil {
					panic(fmt.Errorf("-pricePerUnit must be a valid integer with an optional currency, provided %v", *cfg.PricePerUnit))
				} else if pricePerUnit.Sign() < 0 {
					panic(fmt.Errorf("-pricePerUnit must be >= 0, provided %s", pricePerUnit))
				}
				pricePerPixel := new(big.Rat).Quo(pricePerUnit, pixelsPerUnit)
				autoPrice, err := core.NewAutoConvertedPrice(currency, pricePerPixel, func(price *big.Rat) {
					unit := "pixel"
					if *cfg.AIWorker {
						unit = "compute unit"
					}
					glog.Infof("Price: %v wei per %s\n", price.FloatString(3), unit)
				})
				if err != nil {
					panic(fmt.Errorf("Error converting price: %v", err))
				}
				n.SetBasePrice("default", autoPrice)
			}

			if *cfg.PricePerBroadcaster != "" {
				glog.Warning("-PricePerBroadcaster flag is deprecated and will be removed in a future release. Please use -PricePerGateway instead")
				cfg.PricePerGateway = cfg.PricePerBroadcaster
			}
			gatewayPrices := getGatewayPrices(*cfg.PricePerGateway)
			for _, p := range gatewayPrices {
				p := p
				pricePerPixel := new(big.Rat).Quo(p.PricePerUnit, p.PixelsPerUnit)
				autoPrice, err := core.NewAutoConvertedPrice(p.Currency, pricePerPixel, func(price *big.Rat) {
					glog.Infof("Price: %v wei per pixel for gateway %v", price.FloatString(3), p.EthAddress)
				})
				if err != nil {
					panic(fmt.Errorf("Error converting price for gateway %s: %v", p.EthAddress, err))
				}
				n.SetBasePrice(p.EthAddress, autoPrice)
			}

			n.AutoSessionLimit = *cfg.MaxSessions == "auto"
			n.AutoAdjustPrice = *cfg.AutoAdjustPrice

			ev, _ := new(big.Int).SetString(*cfg.TicketEV, 10)
			if ev == nil {
				glog.Errorf("-ticketEV must be a valid integer, but %v provided. Restart the node with a different valid value for -ticketEV", *cfg.TicketEV)
				return
			}

			if ev.Cmp(big.NewInt(0)) < 0 {
				glog.Errorf("-ticketEV must be greater than 0, but %v provided. Restart the node with a different valid value for -ticketEV", *cfg.TicketEV)
				return
			}

			if err := setupOrchestrator(n, recipientAddr); err != nil {
				glog.Errorf("Error setting up orchestrator: %v", err)
				return
			}
			n.RecipientAddr = recipientAddr.Hex()

			sigVerifier := &pm.DefaultSigVerifier{}
			validator := pm.NewValidator(sigVerifier, timeWatcher)

			var sm pm.SenderMonitor
			if *cfg.RedeemerAddr != "" {
				*cfg.RedeemerAddr = defaultAddr(*cfg.RedeemerAddr, "127.0.0.1", OrchestratorRpcPort)
				rc, err := server.NewRedeemerClient(*cfg.RedeemerAddr, senderWatcher, timeWatcher)
				if err != nil {
					glog.Error("Unable to start redeemer client: ", err)
					return
				}
				sm = rc
			} else {
				sm = pm.NewSenderMonitor(smCfg, n.Eth, senderWatcher, timeWatcher, n.Database)
			}

			// Start sender monitor
			sm.Start()
			defer sm.Stop()

			tcfg := pm.TicketParamsConfig{
				EV:               ev,
				RedeemGas:        redeemGas,
				TxCostMultiplier: txCostMultiplier,
			}
			n.Recipient, err = pm.NewRecipient(
				recipientAddr,
				n.Eth,
				validator,
				gpm,
				sm,
				timeWatcher,
				tcfg,
			)
			if err != nil {
				glog.Errorf("Error setting up PM recipient: %v", err)
				return
			}
			mfv, _ := new(big.Int).SetString(*cfg.MaxFaceValue, 10)
			if mfv == nil {
				panic(fmt.Errorf("-maxFaceValue must be a valid integer, but %v provided. Restart the node with a different valid value for -maxFaceValue", *cfg.MaxFaceValue))
			} else {
				n.SetMaxFaceValue(mfv)
			}

		}
		if n.NodeType == core.BroadcasterNode {
			maxEV, _ := new(big.Rat).SetString(*cfg.MaxTicketEV)
			if maxEV == nil {
				panic(fmt.Errorf("-maxTicketEV must be a valid rational number, but %v provided. Restart the node with a valid value for -maxTicketEV", *cfg.MaxTicketEV))
			}
			if maxEV.Cmp(big.NewRat(0, 1)) < 0 {
				panic(fmt.Errorf("-maxTicketEV must not be negative, but %v provided. Restart the node with a valid value for -maxTicketEV", *cfg.MaxTicketEV))
			}
			maxTotalEV, _ := new(big.Rat).SetString(*cfg.MaxTotalEV)
			if maxTotalEV.Cmp(big.NewRat(0, 1)) < 0 {
				panic(fmt.Errorf("-maxTotalEV must not be negative, but %v provided. Restart the node with a valid value for -maxTotalEV", *cfg.MaxTotalEV))
			}

			if *cfg.DepositMultiplier <= 0 {
				panic(fmt.Errorf("-depositMultiplier must be greater than 0, but %v provided. Restart the node with a valid value for -depositMultiplier", *cfg.DepositMultiplier))
			}

			// Fetch and cache broadcaster on-chain info
			info, err := senderWatcher.GetSenderInfo(n.Eth.Account().Address)
			if err != nil {
				glog.Error("Failed to get broadcaster on-chain info: ", err)
				return
			}
			glog.Info("Broadcaster Deposit: ", eth.FormatUnits(info.Deposit, "ETH"))
			glog.Info("Broadcaster Reserve: ", eth.FormatUnits(info.Reserve.FundsRemaining, "ETH"))

			n.Sender = pm.NewSender(n.Eth, timeWatcher, senderWatcher, maxEV, maxTotalEV, *cfg.DepositMultiplier)

			pixelsPerUnit, ok := new(big.Rat).SetString(*cfg.PixelsPerUnit)
			if !ok || !pixelsPerUnit.IsInt() {
				panic(fmt.Errorf("-pixelsPerUnit must be a valid integer, provided %v", *cfg.PixelsPerUnit))
			}
			if pixelsPerUnit.Sign() <= 0 {
				// Can't divide by 0
				panic(fmt.Errorf("-pixelsPerUnit must be > 0, provided %v", *cfg.PixelsPerUnit))
			}
			maxPricePerUnit, currency, err := parsePricePerUnit(*cfg.MaxPricePerUnit)
			if err != nil {
				panic(fmt.Errorf("The maximum price per unit must be a valid integer with an optional currency, provided %v instead\n", *cfg.MaxPricePerUnit))
			}

			if maxPricePerUnit.Sign() > 0 {
				pricePerPixel := new(big.Rat).Quo(maxPricePerUnit, pixelsPerUnit)
				autoPrice, err := core.NewAutoConvertedPrice(currency, pricePerPixel, func(price *big.Rat) {
					if lpmon.Enabled {
						lpmon.MaxTranscodingPrice(price)
					}
					glog.Infof("Maximum transcoding price: %v wei per pixel\n ", price.FloatString(3))
				})
				if err != nil {
					panic(fmt.Errorf("Error converting price: %v", err))
				}
				server.BroadcastCfg.SetMaxPrice(autoPrice)
			} else {
				glog.Infof("Maximum transcoding price per pixel is not greater than 0: %v, broadcaster is currently set to accept ANY price.\n", *cfg.MaxPricePerUnit)
				glog.Infoln("To update the broadcaster's maximum acceptable transcoding price per pixel, use the CLI or restart the broadcaster with the appropriate 'maxPricePerUnit' and 'pixelsPerUnit' values")
			}

			if *cfg.MaxPricePerCapability != "" {
				maxCapabilityPrices := getCapabilityPrices(*cfg.MaxPricePerCapability)
				for _, p := range maxCapabilityPrices {
					if p.PixelsPerUnit == nil {
						p.PixelsPerUnit = pixelsPerUnit
					} else if p.PixelsPerUnit.Sign() <= 0 {
						glog.Infof("Pixels per unit for capability=%v model_id=%v in 'maxPricePerCapability' config is not greater than 0, using default pixelsPerUnit=%v.\n", p.Pipeline, p.ModelID, *cfg.PixelsPerUnit)
						p.PixelsPerUnit = pixelsPerUnit
					}

					if p.PricePerUnit == nil || p.PricePerUnit.Sign() <= 0 {
						if maxPricePerUnit.Sign() > 0 {
							glog.Infof("Maximum price per unit not set for capability=%v model_id=%v in 'maxPricePerCapability' config, using maxPricePerUnit=%v.\n", p.Pipeline, p.ModelID, *cfg.MaxPricePerUnit)
							p.PricePerUnit = maxPricePerUnit
						} else {
							glog.Warningf("Maximum price per unit for capability=%v model_id=%v in 'maxPricePerCapability' config is not greater than 0, and 'maxPricePerUnit' not set, gateway is currently set to accept ANY price.\n", p.Pipeline, p.ModelID)
							continue
						}
					}

					maxCapabilityPrice := new(big.Rat).Quo(p.PricePerUnit, p.PixelsPerUnit)

					cap, err := core.PipelineToCapability(p.Pipeline)
					if err != nil {
						panic(fmt.Errorf("Pipeline in 'maxPricePerCapability' config is not valid capability: %v\n", p.Pipeline))
					}
					capName := core.CapabilityNameLookup[cap]
					modelID := p.ModelID
					autoCapPrice, err := core.NewAutoConvertedPrice(p.Currency, maxCapabilityPrice, func(price *big.Rat) {
						if lpmon.Enabled {
							lpmon.MaxPriceForCapability(lpmon.ToPipeline(capName), modelID, price)
						}
						glog.Infof("Maximum price per unit set to %v wei for capability=%v model_id=%v", price.FloatString(3), p.Pipeline, p.ModelID)
					})
					if err != nil {
						panic(fmt.Errorf("Error converting price: %v", err))
					}

					server.BroadcastCfg.SetCapabilityMaxPrice(cap, p.ModelID, autoCapPrice)
				}
			}
		}

		if n.NodeType == core.RedeemerNode {
			if err := setupOrchestrator(n, recipientAddr); err != nil {
				glog.Errorf("Error setting up orchestrator: %v", err)
				return
			}

			r, err := server.NewRedeemer(
				recipientAddr,
				n.Eth,
				pm.NewSenderMonitor(smCfg, n.Eth, senderWatcher, timeWatcher, n.Database),
			)
			if err != nil {
				glog.Errorf("Unable to create redeemer: %v", err)
				return
			}

			*cfg.HttpAddr = defaultAddr(*cfg.HttpAddr, "127.0.0.1", OrchestratorRpcPort)
			url, err := url.ParseRequestURI("https://" + *cfg.HttpAddr)
			if err != nil {
				glog.Error("Could not parse redeemer URI: ", err)
				return
			}

			go func() {
				if err := r.Start(url, n.WorkDir); err != nil {
					serviceErr <- err
					return
				}
			}()
			defer r.Stop()
			glog.Infof("Redeemer started on %v", *cfg.HttpAddr)
		}

		var reward bool
		if cfg.Reward == nil {
			// If the node address is an on-chain registered address, start the reward service
			t, err := n.Eth.GetTranscoder(n.Eth.Account().Address)
			if err != nil {
				glog.Error(err)
				return
			}
			if t.Status == "Registered" {
				reward = true
			} else {
				reward = false
			}
		} else {
			reward = *cfg.Reward
		}

		if reward {
			// Start reward service
			// The node will only call reward if it is active in the current round
			rs := eth.NewRewardService(n.Eth, timeWatcher)
			go func() {
				if err := rs.Start(ctx); err != nil {
					serviceErr <- err
				}
				return
			}()
			defer rs.Stop()
		}

		if *cfg.InitializeRound {
			// Start round initializer
			// The node will only initialize rounds if it in the upcoming active set for the round
			initializer := eth.NewRoundInitializer(n.Eth, timeWatcher, *cfg.InitializeRoundMaxDelay)
			go func() {
				if err := initializer.Start(); err != nil {
					serviceErr <- err
				}
				return
			}()
			defer initializer.Stop()
		}

		blockWatchCtx, cancel := context.WithCancel(ctx)
		defer cancel()

		// Backfill events that the node has missed since its last seen block. This method will block
		// and the node will not continue setup until it finishes
		glog.Infof("Backfilling block events (this can take a while)...\n")
		if err := blockWatcher.BackfillEvents(blockWatchCtx, nil); err != nil {
			glog.Errorf("Failed to backfill events: %v", err)
			return
		}
		glog.Info("Done backfilling block events")

		blockWatcherErr := make(chan error, 1)
		go func() {
			if err := blockWatcher.Watch(blockWatchCtx); err != nil {
				blockWatcherErr <- fmt.Errorf("block watcher error: %v", err)
			}
		}()

		go func() {
			var err error
			select {
			case err = <-timeWatcherErr:
			case err = <-blockWatcherErr:
			}

			watcherErr <- err
		}()
	}

	var aiCaps []core.Capability
	capabilityConstraints := make(core.PerCapabilityConstraints)

	if *cfg.AIWorker {
		gpus := []string{}
		if *cfg.Nvidia != "" {
			var err error
			gpus, err = common.ParseAccelDevices(*cfg.Nvidia, ffmpeg.Nvidia)
			if err != nil {
				glog.Errorf("Error parsing -nvidia for devices: %v", err)
				return
			}
		}

		modelsDir := *cfg.AIModelsDir
		if modelsDir == "" {
			var err error
			modelsDir, err = filepath.Abs(path.Join(*cfg.Datadir, "models"))
			if err != nil {
				glog.Error("Error creating absolute path for models dir: %v", modelsDir)
				return
			}
		}

		if err := os.MkdirAll(modelsDir, 0755); err != nil {
			glog.Error("Error creating models dir %v", modelsDir)
			return
		}

		n.AIWorker, err = worker.NewWorker(*cfg.AIRunnerImage, gpus, modelsDir)
		if err != nil {
			glog.Errorf("Error starting AI worker: %v", err)
			return
		}

		defer func() {
			ctx, cancel := context.WithTimeout(context.Background(), aiWorkerContainerStopTimeout)
			defer cancel()
			if err := n.AIWorker.Stop(ctx); err != nil {
				glog.Errorf("Error stopping AI worker containers: %v", err)
				return
			}

			glog.Infof("Stopped AI worker containers")
		}()
	}

	if *cfg.AIModels != "" {
		configs, err := core.ParseAIModelConfigs(*cfg.AIModels)
		if err != nil {
			glog.Errorf("Error parsing -aiModels: %v", err)
			return
		}

		for _, config := range configs {
			pipelineCap, err := core.PipelineToCapability(config.Pipeline)
			if err != nil {
				panic(fmt.Errorf("Pipeline is not valid capability: %v\n", config.Pipeline))
			}
			if *cfg.AIWorker {
				modelConstraint := &core.ModelConstraint{Warm: config.Warm, Capacity: 1}
				// External containers do auto-scale; default to 1 or use provided capacity.
				if config.URL != "" && config.Capacity != 0 {
					modelConstraint.Capacity = config.Capacity
				}

				if config.Warm || config.URL != "" {
					// Register external container endpoint if URL is provided.
					endpoint := worker.RunnerEndpoint{URL: config.URL, Token: config.Token}

					// Warm the AI worker container or register the endpoint.
					if err := n.AIWorker.Warm(ctx, config.Pipeline, config.ModelID, endpoint, config.OptimizationFlags); err != nil {
						glog.Errorf("Error AI worker warming %v container: %v", config.Pipeline, err)
						return
					}
				}

				// Show warning if people set OptimizationFlags but not Warm.
				if len(config.OptimizationFlags) > 0 && !config.Warm {
					glog.Warningf("Model %v has 'optimization_flags' set without 'warm'. Optimization flags are currently only used for warm containers.", config.ModelID)
				}

				// Add capability and model constraints.
				if _, hasCap := capabilityConstraints[pipelineCap]; !hasCap {
					aiCaps = append(aiCaps, pipelineCap)
					capabilityConstraints[pipelineCap] = &core.CapabilityConstraints{
						Models: make(map[string]*core.ModelConstraint),
					}
				}

				model, exists := capabilityConstraints[pipelineCap].Models[config.ModelID]
				if !exists {
					capabilityConstraints[pipelineCap].Models[config.ModelID] = modelConstraint
				} else if model.Warm == config.Warm {
					model.Capacity += modelConstraint.Capacity
				} else {
					panic(fmt.Errorf("Cannot have same model_id (%v) as cold and warm in same AI worker, please fix aiModels json config", config.ModelID))
				}

				glog.V(6).Infof("Capability %s (ID: %v) advertised with model constraint %s", config.Pipeline, pipelineCap, config.ModelID)
			}

			// Orch and combined Orch/AIWorker set the price. Remote AIWorker is always
			// offchain and does not set the price.
			if *cfg.Network != "offchain" {
				if config.Gateway == "" {
					config.Gateway = "default"
				}

<<<<<<< HEAD
					if *cfg.Network != "offchain" {
						n.SetBasePriceForCap("default", core.Capability_AudioToText, config.ModelID, autoPrice)
					}

				case "frame-interpolation":
					_, ok := capabilityConstraints[core.Capability_FrameInterpolation]
					if !ok {
						aiCaps = append(aiCaps, core.Capability_FrameInterpolation)
						capabilityConstraints[core.Capability_FrameInterpolation] = &core.PerCapabilityConstraints{
							Models: make(map[string]*core.ModelConstraint),
						}
					}
          
          				capabilityConstraints[core.Capability_FrameInterpolation].Models[config.ModelID] = modelConstraint

					if *cfg.Network != "offchain" {
					        n.SetBasePriceForCap("default", core.Capability_FrameInterpolation, config.ModelID, autoPrice)
					}

				case "llm":
					_, ok := capabilityConstraints[core.Capability_LLM]
					if !ok {
						aiCaps = append(aiCaps, core.Capability_LLM)
						capabilityConstraints[core.Capability_LLM] = &core.CapabilityConstraints{
							Models: make(map[string]*core.ModelConstraint),
						}
=======
				// Get base pixels and price per unit.
				pixelsPerUnitBase, ok := new(big.Rat).SetString(*cfg.PixelsPerUnit)
				if !ok || !pixelsPerUnitBase.IsInt() {
					panic(fmt.Errorf("-pixelsPerUnit must be a valid integer, provided %v", *cfg.PixelsPerUnit))
				}
				if !ok || pixelsPerUnitBase.Sign() <= 0 {
					// Can't divide by 0
					panic(fmt.Errorf("-pixelsPerUnit must be > 0, provided %v", *cfg.PixelsPerUnit))
				}
				pricePerUnitBase := new(big.Rat)
				currencyBase := ""
				if cfg.PricePerUnit != nil {
					pricePerUnit, currency, err := parsePricePerUnit(*cfg.PricePerUnit)
					if err != nil || pricePerUnit.Sign() < 0 {
						panic(fmt.Errorf("-pricePerUnit must be a valid positive integer with an optional currency, provided %v", *cfg.PricePerUnit))
>>>>>>> e21d3a7e
					}
					pricePerUnitBase = pricePerUnit
					currencyBase = currency
				}

				// Set price for capability.
				var autoPrice *core.AutoConvertedPrice
				pixelsPerUnit := config.PixelsPerUnit.Rat
				if config.PixelsPerUnit.Rat == nil {
					pixelsPerUnit = pixelsPerUnitBase
				} else if !pixelsPerUnit.IsInt() || pixelsPerUnit.Sign() <= 0 {
					panic(fmt.Errorf("'pixelsPerUnit' value specified for model '%v' in pipeline '%v' must be a valid positive integer, provided %v", config.ModelID, config.Pipeline, config.PixelsPerUnit))
				}

<<<<<<< HEAD
					if *cfg.Network != "offchain" {
						n.SetBasePriceForCap("default", core.Capability_LLM, config.ModelID, autoPrice)
					}

				case "segment-anything-2":
					_, ok := capabilityConstraints[core.Capability_SegmentAnything2]
					if !ok {
						aiCaps = append(aiCaps, core.Capability_SegmentAnything2)
						capabilityConstraints[core.Capability_SegmentAnything2] = &core.CapabilityConstraints{
							Models: make(map[string]*core.ModelConstraint),
						}
=======
				pricePerUnit := config.PricePerUnit.Rat
				currency := config.Currency
				if pricePerUnit == nil {
					if pricePerUnitBase.Sign() == 0 {
						panic(fmt.Errorf("'pricePerUnit' must be set for model '%v' in pipeline '%v'", config.ModelID, config.Pipeline))
>>>>>>> e21d3a7e
					}
					pricePerUnit = pricePerUnitBase
					currency = currencyBase
					glog.Warningf("No 'pricePerUnit' specified for model '%v' in pipeline '%v'. Using default value from `-pricePerUnit`: %v", config.ModelID, config.Pipeline, *cfg.PricePerUnit)
				} else if pricePerUnit.Sign() <= 0 {
					panic(fmt.Errorf("'pricePerUnit' value specified for model '%v' in pipeline '%v' must be a valid positive number, provided %v", config.ModelID, config.Pipeline, config.PricePerUnit))
				}

				pricePerPixel := new(big.Rat).Quo(pricePerUnit, pixelsPerUnit)

				pipeline := config.Pipeline
				modelID := config.ModelID
				autoPrice, err = core.NewAutoConvertedPrice(currency, pricePerPixel, func(price *big.Rat) {
					glog.V(6).Infof("Capability %s (ID: %v) with model constraint %s price set to %s wei per compute unit", pipeline, pipelineCap, modelID, price.FloatString(3))
				})
				if err != nil {
					panic(fmt.Errorf("error converting price: %v", err))
				}

				n.SetBasePriceForCap(config.Gateway, pipelineCap, config.ModelID, autoPrice)
			}
		}
	} else {
		if n.NodeType == core.AIWorkerNode {
			glog.Error("The '-aiWorker' flag was set, but no model configuration was provided. Please specify the model configuration using the '-aiModels' flag.")
			return
		}
	}

	if *cfg.Objectstore != "" {
		prepared, err := drivers.PrepareOSURL(*cfg.Objectstore)
		if err != nil {
			glog.Error("Error creating object store driver: ", err)
			return
		}
		drivers.NodeStorage, err = drivers.ParseOSURL(prepared, false)
		if err != nil {
			glog.Error("Error creating object store driver: ", err)
			return
		}
	}

	if *cfg.Recordstore != "" {
		prepared, err := drivers.PrepareOSURL(*cfg.Recordstore)
		if err != nil {
			glog.Error("Error creating recordings object store driver: ", err)
			return
		}
		drivers.RecordStorage, err = drivers.ParseOSURL(prepared, true)
		if err != nil {
			glog.Error("Error creating recordings object store driver: ", err)
			return
		}
	}

	if lpmon.Enabled {
		lpmon.MaxSessions(core.MaxSessions)
	}

	if *cfg.AuthWebhookURL != "" {
		parsedUrl, err := validateURL(*cfg.AuthWebhookURL)
		if err != nil {
			glog.Exit("Error setting auth webhook URL ", err)
		}
		glog.Info("Using auth webhook URL ", parsedUrl.Redacted())
		server.AuthWebhookURL = parsedUrl
	}

	if *cfg.LiveAIAuthWebhookURL != "" {
		parsedUrl, err := validateURL(*cfg.LiveAIAuthWebhookURL)
		if err != nil {
			glog.Exit("Error setting live AI auth webhook URL ", err)
		}
		glog.Info("Using live AI auth webhook URL ", parsedUrl.Redacted())
		server.LiveAIAuthWebhookURL = parsedUrl
	}

	httpIngest := true

	if n.NodeType == core.BroadcasterNode {
		// default lpms listener for broadcaster; same as default rpc port
		// TODO provide an option to disable this?
		*cfg.RtmpAddr = defaultAddr(*cfg.RtmpAddr, "127.0.0.1", BroadcasterRtmpPort)
		*cfg.HttpAddr = defaultAddr(*cfg.HttpAddr, "127.0.0.1", BroadcasterRpcPort)
		*cfg.CliAddr = defaultAddr(*cfg.CliAddr, "127.0.0.1", BroadcasterCliPort)

		bcast := core.NewBroadcaster(n)
		orchBlacklist := parseOrchBlacklist(cfg.OrchBlacklist)
		if *cfg.OrchPerfStatsURL != "" && *cfg.Region != "" {
			glog.Infof("Using Performance Stats, region=%s, URL=%s, minPerfScore=%v", *cfg.Region, *cfg.OrchPerfStatsURL, *cfg.MinPerfScore)
			n.OrchPerfScore = &common.PerfScore{Scores: make(map[ethcommon.Address]float64)}
			go refreshOrchPerfScoreLoop(ctx, strings.ToUpper(*cfg.Region), *cfg.OrchPerfStatsURL, n.OrchPerfScore)
		}

		// When the node is on-chain mode always cache the on-chain orchestrators and poll for updates
		// Right now we rely on the DBOrchestratorPoolCache constructor to do this. Consider separating the logic
		// caching/polling from the logic for fetching orchestrators during discovery
		if *cfg.Network != "offchain" {
			ctx, cancel := context.WithCancel(ctx)
			defer cancel()
			dbOrchPoolCache, err := discovery.NewDBOrchestratorPoolCache(ctx, n, timeWatcher, orchBlacklist, *cfg.DiscoveryTimeout)
			if err != nil {
				exit("Could not create orchestrator pool with DB cache: %v", err)
			}

			n.OrchestratorPool = dbOrchPoolCache
		}

		// Set up orchestrator discovery
		if *cfg.OrchWebhookURL != "" {
			whurl, err := validateURL(*cfg.OrchWebhookURL)
			if err != nil {
				glog.Exit("Error setting orch webhook URL ", err)
			}
			glog.Info("Using orchestrator webhook URL ", whurl)
			n.OrchestratorPool = discovery.NewWebhookPool(bcast, whurl, *cfg.DiscoveryTimeout)
		} else if len(orchURLs) > 0 {
			n.OrchestratorPool = discovery.NewOrchestratorPool(bcast, orchURLs, common.Score_Trusted, orchBlacklist, *cfg.DiscoveryTimeout)
		}

		if n.OrchestratorPool == nil {
			// Not a fatal error; may continue operating in segment-only mode
			glog.Error("No orchestrator specified; transcoding will not happen")
		}

		isLocalHTTP, err := isLocalURL("https://" + *cfg.HttpAddr)
		if err != nil {
			glog.Errorf("Error checking for local -httpAddr: %v", err)
			return
		}
		if cfg.HttpIngest != nil {
			httpIngest = *cfg.HttpIngest
		}
		if cfg.HttpIngest == nil && !isLocalHTTP && server.AuthWebhookURL == nil {
			glog.Warning("HTTP ingest is disabled because -httpAddr is publicly accessible. To enable, configure -authWebhookUrl or use the -httpIngest flag")
			httpIngest = false
		}

		// Disable local verification when running in off-chain mode
		// To enable, set -localVerify or -verifierURL
		localVerify := true
		if cfg.LocalVerify != nil {
			localVerify = *cfg.LocalVerify
		}
		if cfg.LocalVerify == nil && *cfg.Network == "offchain" {
			localVerify = false
		}

		if *cfg.VerifierURL != "" {
			_, err := validateURL(*cfg.VerifierURL)
			if err != nil {
				glog.Exit("Error setting verifier URL ", err)
			}
			glog.Info("Using the Epic Labs classifier for verification at ", *cfg.VerifierURL)
			server.Policy = &verification.Policy{Retries: 2, Verifier: &verification.EpicClassifier{Addr: *cfg.VerifierURL}}

			// Set the verifier path. Remove once [1] is implemented!
			// [1] https://github.com/livepeer/verification-classifier/issues/64
			if drivers.NodeStorage == nil && *cfg.VerifierPath == "" {
				glog.Exit("Requires a path to the verifier shared volume when local storage is in use; use -verifierPath or -objectStore")
			}
			verification.VerifierPath = *cfg.VerifierPath
		} else if localVerify {
			glog.Info("Local verification enabled")
			server.Policy = &verification.Policy{Retries: 2}
		}

		// Set max transcode attempts. <=0 is OK; it just means "don't transcode"
		server.MaxAttempts = *cfg.MaxAttempts

	} else if n.NodeType == core.OrchestratorNode {
		*cfg.CliAddr = defaultAddr(*cfg.CliAddr, "127.0.0.1", OrchestratorCliPort)

		suri, err := getServiceURI(n, *cfg.ServiceAddr)
		if err != nil {
			glog.Exit("Error getting service URI: ", err)
		}

		if *cfg.Network != "offchain" && !common.ValidateServiceURI(suri) {
			glog.Warning("**Warning -serviceAddr is a not a public address or hostname; this is not recommended for onchain networks**")
		}

		n.SetServiceURI(suri)
		// if http addr is not provided, listen to all ifaces
		// take the port to listen to from the service URI
		*cfg.HttpAddr = defaultAddr(*cfg.HttpAddr, "", n.GetServiceURI().Port())
		if !*cfg.Transcoder && !*cfg.AIWorker {
			if n.OrchSecret == "" {
				if *cfg.AIModels != "" {
					glog.Info("Running an orchestrator in AI External Container mode")
				} else {
					glog.Exit("Running an orchestrator requires an -orchSecret for standalone mode or -transcoder for orchestrator+transcoder mode")
				}
			}
		}
	} else if n.NodeType == core.TranscoderNode {
		*cfg.CliAddr = defaultAddr(*cfg.CliAddr, "127.0.0.1", TranscoderCliPort)
	} else if n.NodeType == core.AIWorkerNode {
		*cfg.CliAddr = defaultAddr(*cfg.CliAddr, "127.0.0.1", AIWorkerCliPort)
		// Need to have default Capabilities if not running transcoder.
		if !*cfg.Transcoder {
			aiCaps = append(aiCaps, core.DefaultCapabilities()...)
		}
	}

	n.Capabilities = core.NewCapabilities(append(transcoderCaps, aiCaps...), nil)
	n.Capabilities.SetPerCapabilityConstraints(capabilityConstraints)
	if cfg.OrchMinLivepeerVersion != nil {
		n.Capabilities.SetMinVersionConstraint(*cfg.OrchMinLivepeerVersion)
	}
	if n.AIWorkerManager != nil {
		// Set min version constraint to prevent incompatible workers.
		n.Capabilities.SetMinVersionConstraint(core.LivepeerVersion)
	}

	if drivers.NodeStorage == nil {
		// base URI will be empty for broadcasters; that's OK
		drivers.NodeStorage = drivers.NewMemoryDriver(n.GetServiceURI())
	}

	if *cfg.MetadataPublishTimeout > 0 {
		server.MetadataPublishTimeout = *cfg.MetadataPublishTimeout
	}
	if *cfg.MetadataQueueUri != "" {
		uri, err := url.ParseRequestURI(*cfg.MetadataQueueUri)
		if err != nil {
			exit("Error parsing -metadataQueueUri: err=%q", err)
		}
		switch uri.Scheme {
		case "amqp", "amqps":
			uriStr, exchange, keyNs := *cfg.MetadataQueueUri, *cfg.MetadataAmqpExchange, n.NodeType.String()
			server.MetadataQueue, err = event.NewAMQPExchangeProducer(context.Background(), uriStr, exchange, keyNs)
			if err != nil {
				exit("Error establishing AMQP connection: err=%q", err)
			}
		default:
			exit("Unsupported scheme in -metadataUri: %s", uri.Scheme)
		}
	}
	if cfg.MediaMTXApiPassword != nil {
		n.MediaMTXApiPassword = *cfg.MediaMTXApiPassword
	}
	if cfg.LiveAITrickleHostForRunner != nil {
		n.LiveAITrickleHostForRunner = *cfg.LiveAITrickleHostForRunner
	}

	//Create Livepeer Node

	//Set up the media server
	s, err := server.NewLivepeerServer(*cfg.RtmpAddr, n, httpIngest, *cfg.TranscodingOptions)
	if err != nil {
		exit("Error creating Livepeer server: err=%q", err)
	}

	ec := make(chan error)
	tc := make(chan struct{})
	wc := make(chan struct{})
	msCtx, cancel := context.WithCancel(ctx)
	defer cancel()

	if *cfg.CurrentManifest {
		glog.Info("Current ManifestID will be available over ", *cfg.HttpAddr)
		s.ExposeCurrentManifest = *cfg.CurrentManifest
	}
	srv := &http.Server{Addr: *cfg.CliAddr}
	go func() {
		s.StartCliWebserver(srv)
		close(wc)
	}()
	if n.NodeType != core.RedeemerNode {
		go func() {
			ec <- s.StartMediaServer(msCtx, *cfg.HttpAddr)
		}()
	}

	go func() {
		if core.OrchestratorNode != n.NodeType {
			return
		}

		orch := core.NewOrchestrator(s.LivepeerNode, timeWatcher)

		go func() {
			err = server.StartTranscodeServer(orch, *cfg.HttpAddr, s.HTTPMux, n.WorkDir, n.TranscoderManager != nil, n.AIWorkerManager != nil, n)
			if err != nil {
				exit("Error starting Transcoder node: err=%q", err)
			}
			tc <- struct{}{}
		}()

		// check whether or not the orchestrator is available
		if *cfg.TestOrchAvail {
			time.Sleep(2 * time.Second)
			orchAvail := server.CheckOrchestratorAvailability(orch)
			if !orchAvail {
				// shut down orchestrator
				glog.Infof("Orchestrator not available at %v; shutting down", orch.ServiceURI())
				tc <- struct{}{}
			}
		}

	}()

	if n.NodeType == core.TranscoderNode || n.NodeType == core.AIWorkerNode {
		if n.OrchSecret == "" {
			glog.Exit("Missing -orchSecret")
		}
		if len(orchURLs) <= 0 {
			glog.Exit("Missing -orchAddr")
		}

		if n.NodeType == core.TranscoderNode {
			go server.RunTranscoder(n, orchURLs[0].Host, core.MaxSessions, transcoderCaps)
		}

		if n.NodeType == core.AIWorkerNode {
			go server.RunAIWorker(n, orchURLs[0].Host, n.Capabilities.ToNetCapabilities())
		}
	}

	// Start Kafka producer
	if *cfg.Monitor {
		if err := startKafkaProducer(cfg); err != nil {
			exit("Error while starting Kafka producer", err)
		}
	}

	switch n.NodeType {
	case core.OrchestratorNode:
		glog.Infof("***Livepeer Running in Orchestrator Mode***")
	case core.BroadcasterNode:
		glog.Infof("***Livepeer Running in Gateway Mode***")
		glog.Infof("Video Ingest Endpoint - rtmp://%v", *cfg.RtmpAddr)
	case core.TranscoderNode:
		glog.Infof("**Liveepeer Running in Transcoder Mode***")
	case core.AIWorkerNode:
		glog.Infof("**Livepeer Running in AI Worker Mode**")
	case core.RedeemerNode:
		glog.Infof("**Livepeer Running in Redeemer Mode**")
	}

	glog.Infof("Livepeer Node version: %v", core.LivepeerVersion)

	select {
	case err := <-watcherErr:
		glog.Error(err)
		return
	case err := <-ec:
		glog.Infof("Error from media server: %v", err)
		return
	case err := <-serviceErr:
		if err != nil {
			exit("Error starting service: %v", err)
		}
	case <-tc:
		glog.Infof("Orchestrator server shut down")
	case <-wc:
		glog.Infof("CLI webserver shut down")
		return
	case <-msCtx.Done():
		glog.Infof("MediaServer Done()")
		return
	case <-ctx.Done():
		srv.Shutdown(ctx)
		return
	}
}

func parseOrchAddrs(addrs string) []*url.URL {
	var res []*url.URL
	if len(addrs) > 0 {
		for _, addr := range strings.Split(addrs, ",") {
			addr = strings.TrimSpace(addr)
			addr = defaultAddr(addr, "127.0.0.1", OrchestratorRpcPort)
			if !strings.HasPrefix(addr, "http") {
				addr = "https://" + addr
			}
			uri, err := url.ParseRequestURI(addr)
			if err != nil {
				glog.Error("Could not parse orchestrator URI: ", err)
				continue
			}
			res = append(res, uri)
		}
	}
	return res
}

func parseOrchBlacklist(b *string) []string {
	if b == nil {
		return []string{}
	}
	return strings.Split(strings.ToLower(*b), ",")
}

func validateURL(u string) (*url.URL, error) {
	if u == "" {
		return nil, nil
	}
	p, err := url.ParseRequestURI(u)
	if err != nil {
		return nil, err
	}
	if p.Scheme != "http" && p.Scheme != "https" {
		return nil, errors.New("URL should be HTTP or HTTPS")
	}
	return p, nil
}

func isLocalURL(u string) (bool, error) {
	uri, err := url.ParseRequestURI(u)
	if err != nil {
		return false, err
	}

	hostname := uri.Hostname()
	if net.ParseIP(hostname).IsLoopback() || hostname == "localhost" {
		return true, nil
	}

	return false, nil
}

// ServiceURI checking steps:
// If passed in via -serviceAddr: return that
// Else: get inferred address.
// If offchain: return inferred address
// Else: get on-chain sURI
// If on-chain sURI mismatches inferred address: print warning
// Return on-chain sURI
func getServiceURI(n *core.LivepeerNode, serviceAddr string) (*url.URL, error) {
	// Passed in via CLI
	if serviceAddr != "" {
		return url.ParseRequestURI("https://" + serviceAddr)
	}

	// Infer address
	// TODO probably should put this (along w wizard GETs) into common code
	resp, err := http.Get("https://api.ipify.org?format=text")
	if err != nil {
		glog.Errorf("Could not look up public IP err=%q", err)
		return nil, err
	}
	defer resp.Body.Close()
	body, err := ioutil.ReadAll(resp.Body)
	if err != nil {
		glog.Errorf("Could not look up public IP err=%q", err)
		return nil, err
	}
	addr := "https://" + strings.TrimSpace(string(body)) + ":" + OrchestratorRpcPort
	inferredUri, err := url.ParseRequestURI(addr)
	if err != nil {
		glog.Errorf("Could not look up public IP err=%q", err)
		return nil, err
	}
	if n.Eth == nil {
		// we won't be looking up onchain sURI so use the inferred one
		return inferredUri, err
	}

	// On-chain lookup and matching with inferred public address
	addr, err = n.Eth.GetServiceURI(n.Eth.Account().Address)
	if err != nil {
		glog.Errorf("Could not get service URI; orchestrator may be unreachable err=%q", err)
		return nil, err
	}
	ethUri, err := url.ParseRequestURI(addr)
	if err != nil {
		glog.Errorf("Could not parse service URI; orchestrator may be unreachable err=%q", err)
		ethUri, _ = url.ParseRequestURI("http://127.0.0.1:" + OrchestratorRpcPort)
	}
	if ethUri.Hostname() != inferredUri.Hostname() || ethUri.Port() != inferredUri.Port() {
		glog.Errorf("Service address %v did not match discovered address %v; set the correct address in livepeer_cli or use -serviceAddr", ethUri, inferredUri)
	}
	return ethUri, nil
}

func setupOrchestrator(n *core.LivepeerNode, ethOrchAddr ethcommon.Address) error {
	// add orchestrator to DB
	orch, err := n.Eth.GetTranscoder(ethOrchAddr)
	if err != nil {
		return err
	}

	err = n.Database.UpdateOrch(&common.DBOrch{
		EthereumAddr:      ethOrchAddr.Hex(),
		ActivationRound:   common.ToInt64(orch.ActivationRound),
		DeactivationRound: common.ToInt64(orch.DeactivationRound),
	})
	if err != nil {
		return err
	}

	if !orch.Active {
		glog.Infof("Orchestrator %v is inactive", ethOrchAddr.Hex())
	} else {
		glog.Infof("Orchestrator %v is active", ethOrchAddr.Hex())
	}

	return nil
}

func defaultAddr(addr, defaultHost, defaultPort string) string {
	if addr == "" {
		return defaultHost + ":" + defaultPort
	}

	if addr[0] == ':' {
		return defaultHost + addr
	}
	// not IPv6 safe
	if !strings.Contains(addr, ":") {
		return addr + ":" + defaultPort
	}
	return addr
}

func checkOrStoreChainID(dbh *common.DB, chainID *big.Int) error {
	expectedChainID, err := dbh.ChainID()
	if err != nil {
		return err
	}

	if expectedChainID == nil {
		// No chainID stored yet
		// Store the provided chainID and skip the check
		return dbh.SetChainID(chainID)
	}

	if expectedChainID.Cmp(chainID) != 0 {
		return fmt.Errorf("expecting chainID of %v, but got %v. Did you change networks without changing network name or datadir?", expectedChainID, chainID)
	}

	return nil
}

type GatewayPrice struct {
	EthAddress    string
	PricePerUnit  *big.Rat
	Currency      string
	PixelsPerUnit *big.Rat
}

func getGatewayPrices(gatewayPrices string) []GatewayPrice {
	if gatewayPrices == "" {
		return nil
	}

	// Format of gatewayPrices json
	// {"gateways":[{"ethaddress":"address1","priceperunit":0.5,"currency":"USD","pixelsperunit":1}, {"ethaddress":"address2","priceperunit":0.3,"currency":"USD","pixelsperunit":3}]}
	var pricesSet struct {
		Gateways []struct {
			EthAddress    string       `json:"ethaddress"`
			PixelsPerUnit core.JSONRat `json:"pixelsperunit"`
			PricePerUnit  core.JSONRat `json:"priceperunit"`
			Currency      string       `json:"currency"`
		} `json:"gateways"`
		// TODO: Keep the old name for backwards compatibility, remove in the future
		Broadcasters []struct {
			EthAddress    string       `json:"ethaddress"`
			PixelsPerUnit core.JSONRat `json:"pixelsperunit"`
			PricePerUnit  core.JSONRat `json:"priceperunit"`
			Currency      string       `json:"currency"`
		} `json:"broadcasters"`
	}

	pricesFileContent, _ := common.ReadFromFile(gatewayPrices)
	err := json.Unmarshal([]byte(pricesFileContent), &pricesSet)
	if err != nil {
		glog.Errorf("gateway prices could not be parsed: %s", err)
		return nil
	}

	// Check if broadcasters field is used and display a warning
	if len(pricesSet.Broadcasters) > 0 {
		glog.Warning("The 'broadcaster' property in the 'pricePerGateway' config is deprecated and will be removed in a future release. Please use 'gateways' instead.")
	}

	// Combine broadcasters and gateways into a single slice
	allGateways := append(pricesSet.Broadcasters, pricesSet.Gateways...)

	prices := make([]GatewayPrice, len(allGateways))
	for i, p := range allGateways {
		prices[i] = GatewayPrice{
			EthAddress:    p.EthAddress,
			Currency:      p.Currency,
			PricePerUnit:  p.PricePerUnit.Rat,
			PixelsPerUnit: p.PixelsPerUnit.Rat,
		}
	}

	return prices
}

type ModelPrice struct {
	Pipeline      string
	ModelID       string
	PricePerUnit  *big.Rat
	PixelsPerUnit *big.Rat
	Currency      string
}

func getCapabilityPrices(capabilitiesPrices string) []ModelPrice {
	if capabilitiesPrices == "" {
		return nil
	}

	// Format of modelPrices json
	// Model_id will be set to "default" to price all models in the pipeline if not specified.
	// {"capabilities_prices": [ {"pipeline": "text-to-image", "model_id": "stabilityai/sd-turbo", "price_per_unit": 1000, "pixels_per_unit": 1}, {"pipeline": "image-to-video", "model_id": "default", "price_per_unit": 2000, "pixels_per_unit": 3} ] }
	var pricesSet struct {
		CapabilitiesPrices []struct {
			Pipeline      string       `json:"pipeline"`
			ModelID       string       `json:"model_id"`
			PixelsPerUnit core.JSONRat `json:"pixels_per_unit"`
			PricePerUnit  core.JSONRat `json:"price_per_unit"`
			Currency      string       `json:"currency"`
		} `json:"capabilities_prices"`
	}

	pricesFileContent, _ := common.ReadFromFile(capabilitiesPrices)
	err := json.Unmarshal([]byte(pricesFileContent), &pricesSet)
	if err != nil {
		glog.Errorf("model prices could not be parsed: %s", err)
		return nil
	}

	prices := make([]ModelPrice, len(pricesSet.CapabilitiesPrices))
	for i, p := range pricesSet.CapabilitiesPrices {
		if p.ModelID == "" {
			p.ModelID = "default"
		}

		prices[i] = ModelPrice{
			Pipeline:      p.Pipeline,
			ModelID:       p.ModelID,
			PricePerUnit:  p.PricePerUnit.Rat,
			PixelsPerUnit: p.PixelsPerUnit.Rat,
			Currency:      p.Currency,
		}
	}

	return prices
}

func createSelectionAlgorithm(cfg LivepeerConfig) (common.SelectionAlgorithm, error) {
	sumWeight := *cfg.SelectStakeWeight + *cfg.SelectPriceWeight + *cfg.SelectRandWeight
	if math.Abs(sumWeight-1.0) > 0.0001 {
		return nil, fmt.Errorf(
			"sum of selection algorithm weights must be 1.0, stakeWeight=%v, priceWeight=%v, randWeight=%v",
			*cfg.SelectStakeWeight, *cfg.SelectPriceWeight, *cfg.SelectRandWeight)
	}
	return server.ProbabilitySelectionAlgorithm{
		MinPerfScore:           *cfg.MinPerfScore,
		StakeWeight:            *cfg.SelectStakeWeight,
		PriceWeight:            *cfg.SelectPriceWeight,
		RandWeight:             *cfg.SelectRandWeight,
		PriceExpFactor:         *cfg.SelectPriceExpFactor,
		IgnoreMaxPriceIfNeeded: *cfg.IgnoreMaxPriceIfNeeded,
	}, nil
}

type keystorePath struct {
	path    string
	address ethcommon.Address
}

func parseEthKeystorePath(ethKeystorePath string) (keystorePath, error) {
	var keystore = keystorePath{"", ethcommon.Address{}}
	if ethKeystorePath == "" {
		return keystore, nil
	}

	ethKeystorePath = strings.TrimSuffix(ethKeystorePath, "/")
	fileInfo, err := os.Stat(ethKeystorePath)
	if err != nil {
		return keystore, errors.New("provided -ethKeystorePath was not found")
	}

	if fileInfo.IsDir() {
		keystore.path = ethKeystorePath
	} else {
		if keyText, err := common.ReadFromFile(ethKeystorePath); err == nil {
			if address, err := common.ParseEthAddr(keyText); err == nil {
				keystore.address = ethcommon.BytesToAddress(ethcommon.FromHex(address))
			} else {
				return keystore, errors.New("error parsing address from keyfile")
			}
		} else {
			return keystore, errors.New("error opening keystore")
		}
	}
	return keystore, nil
}

func parsePricePerUnit(pricePerUnitStr string) (*big.Rat, string, error) {
	pricePerUnitRex := regexp.MustCompile(`^(\d+(\.\d+)?)([A-z][A-z0-9]*)?$`)
	match := pricePerUnitRex.FindStringSubmatch(pricePerUnitStr)
	if match == nil {
		return nil, "", fmt.Errorf("price must be in the format of <price><currency>, provided %v", pricePerUnitStr)
	}
	price, currency := match[1], match[3]

	pricePerUnit, ok := new(big.Rat).SetString(price)
	if !ok {
		return nil, "", fmt.Errorf("price must be a valid number, provided %v", match[1])
	}

	return pricePerUnit, currency, nil
}

func refreshOrchPerfScoreLoop(ctx context.Context, region string, orchPerfScoreURL string, score *common.PerfScore) {
	for {
		refreshOrchPerfScore(region, orchPerfScoreURL, score)

		select {
		case <-ctx.Done():
			return
		case <-time.After(RefreshPerfScoreInterval):
		}
	}
}

func refreshOrchPerfScore(region string, scoreURL string, score *common.PerfScore) {
	resp, err := http.Get(scoreURL)
	if err != nil {
		glog.Warning("Cannot fetch Orchestrator Performance Stats from URL: %s", scoreURL)
		return
	}
	defer resp.Body.Close()
	body, err := io.ReadAll(resp.Body)
	if err != nil {
		glog.Warning("Cannot fetch Orchestrator Performance Stats from URL: %s", scoreURL)
		return
	}
	updatePerfScore(region, body, score)
}

func updatePerfScore(region string, respBody []byte, score *common.PerfScore) {
	respMap := map[ethcommon.Address]map[string]map[string]float64{}
	if err := json.Unmarshal(respBody, &respMap); err != nil {
		glog.Warning("Cannot unmarshal response from Orchestrator Performance Stats URL, err=%v", err)
		return
	}

	score.Mu.Lock()
	defer score.Mu.Unlock()
	for orchAddr, regions := range respMap {
		if stats, ok := regions[region]; ok {
			if sc, ok := stats["score"]; ok {
				score.Scores[orchAddr] = sc
			}
		}
	}
}

func exit(msg string, args ...any) {
	glog.Errorf(msg, args...)
	os.Exit(2)
}<|MERGE_RESOLUTION|>--- conflicted
+++ resolved
@@ -1280,34 +1280,6 @@
 					config.Gateway = "default"
 				}
 
-<<<<<<< HEAD
-					if *cfg.Network != "offchain" {
-						n.SetBasePriceForCap("default", core.Capability_AudioToText, config.ModelID, autoPrice)
-					}
-
-				case "frame-interpolation":
-					_, ok := capabilityConstraints[core.Capability_FrameInterpolation]
-					if !ok {
-						aiCaps = append(aiCaps, core.Capability_FrameInterpolation)
-						capabilityConstraints[core.Capability_FrameInterpolation] = &core.PerCapabilityConstraints{
-							Models: make(map[string]*core.ModelConstraint),
-						}
-					}
-          
-          				capabilityConstraints[core.Capability_FrameInterpolation].Models[config.ModelID] = modelConstraint
-
-					if *cfg.Network != "offchain" {
-					        n.SetBasePriceForCap("default", core.Capability_FrameInterpolation, config.ModelID, autoPrice)
-					}
-
-				case "llm":
-					_, ok := capabilityConstraints[core.Capability_LLM]
-					if !ok {
-						aiCaps = append(aiCaps, core.Capability_LLM)
-						capabilityConstraints[core.Capability_LLM] = &core.CapabilityConstraints{
-							Models: make(map[string]*core.ModelConstraint),
-						}
-=======
 				// Get base pixels and price per unit.
 				pixelsPerUnitBase, ok := new(big.Rat).SetString(*cfg.PixelsPerUnit)
 				if !ok || !pixelsPerUnitBase.IsInt() {
@@ -1323,7 +1295,6 @@
 					pricePerUnit, currency, err := parsePricePerUnit(*cfg.PricePerUnit)
 					if err != nil || pricePerUnit.Sign() < 0 {
 						panic(fmt.Errorf("-pricePerUnit must be a valid positive integer with an optional currency, provided %v", *cfg.PricePerUnit))
->>>>>>> e21d3a7e
 					}
 					pricePerUnitBase = pricePerUnit
 					currencyBase = currency
@@ -1338,25 +1309,11 @@
 					panic(fmt.Errorf("'pixelsPerUnit' value specified for model '%v' in pipeline '%v' must be a valid positive integer, provided %v", config.ModelID, config.Pipeline, config.PixelsPerUnit))
 				}
 
-<<<<<<< HEAD
-					if *cfg.Network != "offchain" {
-						n.SetBasePriceForCap("default", core.Capability_LLM, config.ModelID, autoPrice)
-					}
-
-				case "segment-anything-2":
-					_, ok := capabilityConstraints[core.Capability_SegmentAnything2]
-					if !ok {
-						aiCaps = append(aiCaps, core.Capability_SegmentAnything2)
-						capabilityConstraints[core.Capability_SegmentAnything2] = &core.CapabilityConstraints{
-							Models: make(map[string]*core.ModelConstraint),
-						}
-=======
 				pricePerUnit := config.PricePerUnit.Rat
 				currency := config.Currency
 				if pricePerUnit == nil {
 					if pricePerUnitBase.Sign() == 0 {
 						panic(fmt.Errorf("'pricePerUnit' must be set for model '%v' in pipeline '%v'", config.ModelID, config.Pipeline))
->>>>>>> e21d3a7e
 					}
 					pricePerUnit = pricePerUnitBase
 					currency = currencyBase
