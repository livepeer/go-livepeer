package server

import (
	"context"
	"crypto/ecdsa"
	"encoding/base64"
	"encoding/json"
	"errors"
	"fmt"
	"math/big"
	"net/http"
	"net/http/httptest"
	"net/url"
	"testing"
	"time"

	"github.com/stretchr/testify/assert"
	"github.com/stretchr/testify/mock"
	"github.com/stretchr/testify/require"
	"pgregory.net/rapid"

	"github.com/ethereum/go-ethereum/accounts"
	ethcommon "github.com/ethereum/go-ethereum/common"
	ethcrypto "github.com/ethereum/go-ethereum/crypto"

	"github.com/golang/protobuf/proto"

	"github.com/livepeer/ai-worker/worker"
	"github.com/livepeer/go-livepeer/common"
	"github.com/livepeer/go-livepeer/core"
	"github.com/livepeer/go-livepeer/crypto"
	"github.com/livepeer/go-livepeer/net"
	"github.com/livepeer/go-livepeer/pm"
	"github.com/livepeer/go-tools/drivers"
	"github.com/livepeer/lpms/ffmpeg"
	"github.com/livepeer/lpms/stream"
)

type mockBalance struct {
	mock.Mock
}

func (m *mockBalance) Credit(amount *big.Rat) {
	m.Called(amount)
}

func (m *mockBalance) StageUpdate(minCredit *big.Rat, ev *big.Rat) (int, *big.Rat, *big.Rat) {
	args := m.Called(minCredit, ev)
	var newCredit *big.Rat
	var existingCredit *big.Rat

	if args.Get(1) != nil {
		newCredit = args.Get(1).(*big.Rat)
	}

	if args.Get(2) != nil {
		existingCredit = args.Get(2).(*big.Rat)
	}

	return args.Int(0), newCredit, existingCredit
}

func (m *mockBalance) Clear() {
	m.Called()
}

type stubOrchestrator struct {
	priv         *ecdsa.PrivateKey
	block        *big.Int
	signErr      error
	sessCapErr   error
	ticketParams *net.TicketParams
	priceInfo    *net.PriceInfo
	serviceURI   string
	res          *core.TranscodeResult
	offchain     bool
	caps         *core.Capabilities
	authToken    *net.AuthToken
}

func (r *stubOrchestrator) ServiceURI() *url.URL {
	if r.serviceURI == "" {
		r.serviceURI = "http://localhost:1234"
	}
	url, _ := url.Parse(r.serviceURI)
	return url
}

func (r *stubOrchestrator) Sign(msg []byte) ([]byte, error) {
	if r.offchain {
		return nil, nil
	}
	if r.signErr != nil {
		return nil, r.signErr
	}

	ethMsg := accounts.TextHash(ethcrypto.Keccak256(msg))
	sig, err := ethcrypto.Sign(ethMsg, r.priv)
	if err != nil {
		return nil, err
	}

	// sig is in the [R || S || V] format where V is 0 or 1
	// Convert the V param to 27 or 28
	v := sig[64]
	if v == byte(0) || v == byte(1) {
		v += 27
	}

	return append(sig[:64], v), nil
}

func (r *stubOrchestrator) VerifySig(addr ethcommon.Address, msg string, sig []byte) bool {
	if r.offchain {
		return true
	}
	return crypto.VerifySig(addr, ethcrypto.Keccak256([]byte(msg)), sig)
}

func (r *stubOrchestrator) Address() ethcommon.Address {
	if r.offchain {
		return ethcommon.Address{}
	}
	return ethcrypto.PubkeyToAddress(r.priv.PublicKey)
}
func (r *stubOrchestrator) TranscodeSeg(ctx context.Context, md *core.SegTranscodingMetadata, seg *stream.HLSSegment) (*core.TranscodeResult, error) {
	return r.res, nil
}
func (r *stubOrchestrator) StreamIDs(jobID string) ([]core.StreamID, error) {
	return []core.StreamID{}, nil
}

func (r *stubOrchestrator) ProcessPayment(ctx context.Context, payment net.Payment, manifestID core.ManifestID) error {
	return nil
}

func (r *stubOrchestrator) TicketParams(sender ethcommon.Address, priceInfo *net.PriceInfo) (*net.TicketParams, error) {
	return r.ticketParams, nil
}

func (r *stubOrchestrator) PriceInfo(sender ethcommon.Address, manifestID core.ManifestID) (*net.PriceInfo, error) {
	return r.priceInfo, nil
}

func (r *stubOrchestrator) SufficientBalance(addr ethcommon.Address, manifestID core.ManifestID) bool {
	return true
}

func (r *stubOrchestrator) DebitFees(addr ethcommon.Address, manifestID core.ManifestID, price *net.PriceInfo, pixels int64) {
}

func (r *stubOrchestrator) Capabilities() *net.Capabilities {
	if r.caps != nil {
		return r.caps.ToNetCapabilities()
	}
	return core.NewCapabilities(nil, nil).ToNetCapabilities()
}
func (r *stubOrchestrator) LegacyOnly() bool {
	return true
}

func (r *stubOrchestrator) AuthToken(sessionID string, expiration int64) *net.AuthToken {
	if r.authToken != nil {
		return r.authToken
	}
	return &net.AuthToken{Token: []byte("foo"), SessionId: sessionID, Expiration: expiration}
}

func newStubOrchestrator() *stubOrchestrator {
	pk, err := ethcrypto.GenerateKey()
	if err != nil {
		return &stubOrchestrator{}
	}
	return &stubOrchestrator{priv: pk, block: big.NewInt(5)}
}

func (r *stubOrchestrator) CheckCapacity(mid core.ManifestID) error {
	return r.sessCapErr
}
func (r *stubOrchestrator) ServeTranscoder(stream net.Transcoder_RegisterTranscoderServer, capacity int, capabilities *net.Capabilities) {
}
func (r *stubOrchestrator) TranscoderResults(job int64, res *core.RemoteTranscoderResult) {
}
func (r *stubOrchestrator) TranscoderSecret() string {
	return ""
}
func (r *stubOrchestrator) PriceInfoForCaps(sender ethcommon.Address, manifestID core.ManifestID, caps *net.Capabilities) (*net.PriceInfo, error) {
	return &net.PriceInfo{PricePerUnit: 4, PixelsPerUnit: 1}, nil
}
func (r *stubOrchestrator) TextToImage(ctx context.Context, requestID string, req worker.GenTextToImageJSONRequestBody) (interface{}, error) {
	return nil, nil
}
func (r *stubOrchestrator) ImageToImage(ctx context.Context, requestID string, req worker.GenImageToImageMultipartRequestBody) (interface{}, error) {
	return nil, nil
}
func (r *stubOrchestrator) ImageToVideo(ctx context.Context, requestID string, req worker.GenImageToVideoMultipartRequestBody) (interface{}, error) {
	return nil, nil
}
func (r *stubOrchestrator) Upscale(ctx context.Context, requestID string, req worker.GenUpscaleMultipartRequestBody) (interface{}, error) {
	return nil, nil
}
func (r *stubOrchestrator) AudioToText(ctx context.Context, requestID string, req worker.GenAudioToTextMultipartRequestBody) (interface{}, error) {
	return nil, nil
}
func (r *stubOrchestrator) LLM(ctx context.Context, requestID string, req worker.GenLLMFormdataRequestBody) (interface{}, error) {
	return nil, nil
}
func (r *stubOrchestrator) SegmentAnything2(ctx context.Context, requestID string, req worker.GenSegmentAnything2MultipartRequestBody) (interface{}, error) {
	return nil, nil
}
func (r *stubOrchestrator) ImageToText(ctx context.Context, requestID string, req worker.GenImageToTextMultipartRequestBody) (interface{}, error) {
	return nil, nil
}
<<<<<<< HEAD
func (r *stubOrchestrator) ObjectDetection(ctx context.Context, requestID string, req worker.GenObjectDetectionMultipartRequestBody) (interface{}, error) {
	return nil, nil
}
=======
func (r *stubOrchestrator) TextToSpeech(ctx context.Context, requestID string, req worker.GenTextToSpeechJSONRequestBody) (interface{}, error) {
	return nil, nil
}

>>>>>>> c4a5ef12
func (r *stubOrchestrator) CheckAICapacity(pipeline, modelID string) bool {
	return true
}
func (r *stubOrchestrator) AIResults(job int64, res *core.RemoteAIWorkerResult) {
}
func (r *stubOrchestrator) CreateStorageForRequest(requestID string) error {
	return nil
}
func (r *stubOrchestrator) GetStorageForRequest(requestID string) (drivers.OSSession, bool) {
	return drivers.NewMockOSSession(), true
}
func (r *stubOrchestrator) ServeAIWorker(stream net.AIWorker_RegisterAIWorkerServer, capabilities *net.Capabilities) {
}
func stubBroadcaster2() *stubOrchestrator {
	return newStubOrchestrator() // lazy; leverage subtyping for interface commonalities
}

func TestRPCTranscoderReq(t *testing.T) {

	o := newStubOrchestrator()
	b := stubBroadcaster2()

	req, err := genOrchestratorReq(b, nil)
	if err != nil {
		t.Error("Unable to create orchestrator req ", req)
	}

	addr := ethcommon.BytesToAddress(req.Address)
	if verifyOrchestratorReq(o, addr, req.Sig) != nil { // normal case
		t.Error("Unable to verify orchestrator request")
	}

	// wrong broadcaster
	addr = ethcrypto.PubkeyToAddress(stubBroadcaster2().priv.PublicKey)
	if verifyOrchestratorReq(o, addr, req.Sig) == nil {
		t.Error("Did not expect verification to pass; should mismatch broadcaster")
	}

	// invalid address
	addr = ethcommon.BytesToAddress([]byte("#non-hex address!"))
	if verifyOrchestratorReq(o, addr, req.Sig) == nil {
		t.Error("Did not expect verification to pass; should mismatch broadcaster")
	}
	addr = ethcommon.BytesToAddress(req.Address)

	// at capacity
	o.sessCapErr = fmt.Errorf("At capacity")
	if err := verifyOrchestratorReq(o, addr, req.Sig); err != o.sessCapErr {
		t.Errorf("Expected %v; got %v", o.sessCapErr, err)
	}
	o.sessCapErr = nil

	// error signing
	b.signErr = fmt.Errorf("Signing error")
	_, err = genOrchestratorReq(b, nil)
	if err == nil {
		t.Error("Did not expect to generate a orchestrator request with invalid address")
	}
}

func TestRPCSeg(t *testing.T) {
	mid := core.RandomManifestID()
	b := stubBroadcaster2()
	o := newStubOrchestrator()
	authToken := o.AuthToken("bar", time.Now().Add(1*time.Hour).Unix())
	s := &BroadcastSession{
		Broadcaster: b,
		Params: &core.StreamParameters{
			ManifestID: mid,
			Profiles:   []ffmpeg.VideoProfile{ffmpeg.P720p30fps16x9},
		},
		OrchestratorInfo: &net.OrchestratorInfo{
			AuthToken: authToken,
		},
	}

	baddr := ethcrypto.PubkeyToAddress(b.priv.PublicKey)

	segData := &stream.HLSSegment{}

	creds, err := genSegCreds(s, segData, nil, false)
	if err != nil {
		t.Error("Unable to generate seg creds ", err)
		return
	}
	if _, _, err := verifySegCreds(context.TODO(), o, creds, baddr); err != nil {
		t.Error("Unable to verify seg creds", err)
		return
	}

	// error signing
	b.signErr = fmt.Errorf("SignErr")
	if _, err := genSegCreds(s, segData, nil, false); err != b.signErr {
		t.Error("Generating seg creds ", err)
	}
	b.signErr = nil

	// test invalid bcast addr
	oldAddr := baddr
	key, _ := ethcrypto.GenerateKey()
	baddr = ethcrypto.PubkeyToAddress(key.PublicKey)
	if _, _, err := verifySegCreds(context.TODO(), o, creds, baddr); err != errSegSig {
		t.Error("Unexpectedly verified seg creds: invalid bcast addr", err)
	}
	baddr = oldAddr

	// sanity check
	if _, _, err := verifySegCreds(context.TODO(), o, creds, baddr); err != nil {
		t.Error("Sanity check failed", err)
	}

	// missing auth token
	s.OrchestratorInfo.AuthToken = nil
	creds, err = genSegCreds(s, &stream.HLSSegment{Duration: 1.5}, nil, false)
	require.Nil(t, err)
	_, _, err = verifySegCreds(context.TODO(), o, creds, baddr)
	assert.Equal(t, "missing auth token", err.Error())

	// invalid auth token
	s.OrchestratorInfo.AuthToken = &net.AuthToken{Token: []byte("notfoo")}
	creds, err = genSegCreds(s, &stream.HLSSegment{Duration: 1.5}, nil, false)
	require.Nil(t, err)
	_, _, err = verifySegCreds(context.TODO(), o, creds, baddr)
	assert.Equal(t, "invalid auth token", err.Error())

	// expired auth token
	s.OrchestratorInfo.AuthToken = &net.AuthToken{Token: authToken.Token, SessionId: authToken.SessionId, Expiration: time.Now().Add(-1 * time.Hour).Unix()}
	creds, err = genSegCreds(s, &stream.HLSSegment{Duration: 1.5}, nil, false)
	assert.Nil(t, err)
	_, _, err = verifySegCreds(context.TODO(), o, creds, baddr)
	assert.Equal(t, "expired auth token", err.Error())
	s.OrchestratorInfo.AuthToken = authToken

	// check duration
	creds, err = genSegCreds(s, &stream.HLSSegment{Duration: 1.5}, nil, false)
	if err != nil {
		t.Error("Could not generate creds ", err)
	}
	// manually unmarshal in order to avoid default values in coreSegMetadata
	buf, err := base64.StdEncoding.DecodeString(creds)
	if err != nil {
		t.Error("Could not base64-decode creds ", err)
	}
	var netSegData net.SegData
	if err := proto.Unmarshal(buf, &netSegData); err != nil {
		t.Error("Unable to unmarshal creds ", err)
	}
	if netSegData.Duration != int32(1500) {
		t.Error("Got unexpected duration ", netSegData.Duration)
	}

	// test corrupt creds
	idx := len(creds) / 2
	kreds := creds[:idx] + string(^creds[idx]) + creds[idx+1:]
	if _, _, err := verifySegCreds(context.TODO(), o, kreds, baddr); err != errSegEncoding {
		t.Error("Unexpectedly verified bad creds", err)
	}

	corruptSegData := func(segData *net.SegData, expectedErr error) {
		data, _ := proto.Marshal(segData)
		creds = base64.StdEncoding.EncodeToString(data)
		if _, _, err := verifySegCreds(context.TODO(), o, creds, baddr); err != expectedErr {
			t.Errorf("Expected to fail with '%v' but got '%v'", expectedErr, err)
		}
	}

	// corrupt sig
	sd := &net.SegData{ManifestId: []byte(s.Params.ManifestID), AuthToken: authToken}
	corruptSegData(sd, errSegSig) // missing sig
	sd.Sig = []byte("abc")
	corruptSegData(sd, errSegSig) // invalid sig

	// incompatible capabilities
	sd = &net.SegData{Capabilities: &net.Capabilities{Bitstring: []uint64{1}}, AuthToken: authToken}
	sd.Sig, _ = b.Sign((&core.SegTranscodingMetadata{}).Flatten())
	corruptSegData(sd, errCapCompat)

	// at capacity
	sd = &net.SegData{ManifestId: []byte(s.Params.ManifestID), AuthToken: authToken}
	sd.Sig, _ = b.Sign((&core.SegTranscodingMetadata{ManifestID: s.Params.ManifestID}).Flatten())
	o.sessCapErr = fmt.Errorf("At capacity")
	corruptSegData(sd, o.sessCapErr)
	o.sessCapErr = nil
}

func TestEstimateFee(t *testing.T) {
	assert := assert.New(t)

	// Test nil priceInfo
	fee, err := estimateFee(&stream.HLSSegment{}, []ffmpeg.VideoProfile{}, nil)
	assert.Nil(err)
	assert.Nil(fee)

	// Test first profile is invalid
	profiles := []ffmpeg.VideoProfile{{Resolution: "foo"}}
	_, err = estimateFee(&stream.HLSSegment{}, profiles, big.NewRat(1, 1))
	assert.Error(err)

	// Test non-first profile is invalid
	profiles = []ffmpeg.VideoProfile{
		ffmpeg.P144p30fps16x9,
		{Resolution: "foo"},
	}
	_, err = estimateFee(&stream.HLSSegment{}, profiles, big.NewRat(1, 1))
	assert.Error(err)

	// Test no profiles
	fee, err = estimateFee(&stream.HLSSegment{Duration: 2.0}, []ffmpeg.VideoProfile{}, big.NewRat(1, 1))
	assert.Nil(err)
	assert.Zero(fee.Cmp(big.NewRat(0, 1)))

	// Test estimation with 1 profile
	profiles = []ffmpeg.VideoProfile{ffmpeg.P144p30fps16x9}
	priceInfo := big.NewRat(3, 1)
	// pixels = 256 * 144 * 30 * 2
	expFee := new(big.Rat).SetInt64(2211840)
	expFee.Mul(expFee, new(big.Rat).SetFloat64(pixelEstimateMultiplier))
	expFee.Mul(expFee, priceInfo)
	fee, err = estimateFee(&stream.HLSSegment{Duration: 2.0}, profiles, priceInfo)
	assert.Nil(err)
	assert.Zero(fee.Cmp(expFee))

	// Test estimation with 2 profiles
	profiles = []ffmpeg.VideoProfile{ffmpeg.P144p30fps16x9, ffmpeg.P240p30fps16x9}
	// pixels = (256 * 144 * 30 * 2) + (426 * 240 * 30 * 2)
	expFee = new(big.Rat).SetInt64(8346240)
	expFee.Mul(expFee, new(big.Rat).SetFloat64(pixelEstimateMultiplier))
	expFee.Mul(expFee, priceInfo)
	fee, err = estimateFee(&stream.HLSSegment{Duration: 2.0}, profiles, priceInfo)
	assert.Nil(err)
	assert.Zero(fee.Cmp(expFee))

	// Test estimation with non-integer duration
	// pixels = (256 * 144 * 30 * 3) + (426 * 240 * 30 * 3)
	expFee = new(big.Rat).SetInt64(12519360)
	expFee.Mul(expFee, new(big.Rat).SetFloat64(pixelEstimateMultiplier))
	expFee.Mul(expFee, priceInfo)
	// Calculations should take ceiling of duration i.e. 2.2 -> 3
	fee, err = estimateFee(&stream.HLSSegment{Duration: 2.2}, profiles, priceInfo)
	assert.Nil(err)
	assert.Zero(fee.Cmp(expFee))

	// Test estimation with fps pass-through
	// pixels = (256 * 144 * 60 * 3) + (426 * 240 * 30 * 3)
	profiles[0].Framerate = 0
	expFee = new(big.Rat).SetInt64(15837120)
	expFee.Mul(expFee, new(big.Rat).SetFloat64(pixelEstimateMultiplier))
	expFee.Mul(expFee, priceInfo)
	fee, err = estimateFee(&stream.HLSSegment{Duration: 3.0}, profiles, priceInfo)
	assert.Nil(err)
	assert.Zero(fee.Cmp(expFee))
	assert.Equal(uint(0), profiles[0].Framerate, "Profile framerate was reset")

	// Test estimation with non-integer fps
	// pixels = (256 * 144 * ceil(30000/1001) * 3) + (426 * 240 * 30 * 3)
	// Calculations should take ceiling of fps i.e. 29.97 -> 30
	profiles[0].Framerate = 30000
	profiles[0].FramerateDen = 1001
	expFee = new(big.Rat).SetInt64(12519360)
	expFee.Mul(expFee, new(big.Rat).SetFloat64(pixelEstimateMultiplier))
	expFee.Mul(expFee, priceInfo)
	fee, err = estimateFee(&stream.HLSSegment{Duration: 3.0}, profiles, priceInfo)
	assert.Nil(err)
	assert.Zero(fee.Cmp(expFee))
}

func TestNewBalanceUpdate(t *testing.T) {
	mid := core.RandomManifestID()
	s := &BroadcastSession{
		Params:      &core.StreamParameters{ManifestID: mid},
		PMSessionID: "foo",
	}

	assert := assert.New(t)

	// Test nil Sender
	update, err := newBalanceUpdate(s, big.NewRat(0, 1))
	assert.Nil(err)
	assert.Zero(big.NewRat(0, 1).Cmp(update.ExistingCredit))
	assert.Zero(big.NewRat(0, 1).Cmp(update.NewCredit))
	assert.Equal(0, update.NumTickets)
	assert.Zero(big.NewRat(0, 1).Cmp(update.Debit))
	assert.Equal(Staged, int(update.Status))

	// Test nil Balance
	sender := &pm.MockSender{}
	s.Sender = sender

	update, err = newBalanceUpdate(s, big.NewRat(0, 1))
	assert.Nil(err)
	assert.Zero(big.NewRat(0, 1).Cmp(update.ExistingCredit))
	assert.Zero(big.NewRat(0, 1).Cmp(update.NewCredit))
	assert.Equal(0, update.NumTickets)
	assert.Zero(big.NewRat(0, 1).Cmp(update.Debit))
	assert.Equal(Staged, int(update.Status))

	// Test nil minCredit
	balance := &mockBalance{}
	s.Balance = balance

	update, err = newBalanceUpdate(s, nil)
	assert.Nil(err)
	assert.Zero(big.NewRat(0, 1).Cmp(update.ExistingCredit))
	assert.Zero(big.NewRat(0, 1).Cmp(update.NewCredit))
	assert.Equal(0, update.NumTickets)
	assert.Zero(big.NewRat(0, 1).Cmp(update.Debit))
	assert.Equal(Staged, int(update.Status))

	// Test pm.Sender.EV() error
	expErr := errors.New("EV error")
	sender.On("EV", s.PMSessionID).Return(nil, expErr).Once()

	_, err = newBalanceUpdate(s, big.NewRat(0, 1))
	assert.EqualError(err, expErr.Error())

	// Test BalanceUpdate creation when minCredit > ev
	minCredit := big.NewRat(10, 1)
	ev := big.NewRat(5, 1)
	sender.On("EV", s.PMSessionID).Return(ev, nil)
	numTickets := 2
	newCredit := big.NewRat(5, 1)
	existingCredit := big.NewRat(6, 1)
	balance.On("StageUpdate", minCredit, ev).Return(numTickets, newCredit, existingCredit).Once()

	update, err = newBalanceUpdate(s, minCredit)
	assert.Nil(err)
	assert.Zero(existingCredit.Cmp(update.ExistingCredit))
	assert.Zero(newCredit.Cmp(update.NewCredit))
	assert.Equal(numTickets, update.NumTickets)
	assert.Zero(big.NewRat(0, 1).Cmp(update.Debit))
	assert.Equal(Staged, int(update.Status))
	balance.AssertCalled(t, "StageUpdate", minCredit, ev)

	// Test BalanceUpdate creation when minCredit < ev
	minCredit = big.NewRat(4, 1)
	balance.On("StageUpdate", ev, ev).Return(numTickets, newCredit, existingCredit).Once()

	update, err = newBalanceUpdate(s, minCredit)
	assert.Nil(err)
	assert.Zero(existingCredit.Cmp(update.ExistingCredit))
	assert.Zero(newCredit.Cmp(update.NewCredit))
	assert.Equal(numTickets, update.NumTickets)
	assert.Zero(big.NewRat(0, 1).Cmp(update.Debit))
	assert.Equal(Staged, int(update.Status))
	balance.AssertCalled(t, "StageUpdate", ev, ev)
}

func TestGenPayment(t *testing.T) {
	mid := core.RandomManifestID()
	b := stubBroadcaster2()
	oinfo := &net.OrchestratorInfo{
		PriceInfo: &net.PriceInfo{
			PricePerUnit:  1,
			PixelsPerUnit: 3,
		},
		AuthToken: stubAuthToken,
	}

	s := &BroadcastSession{
		Broadcaster:      b,
		Params:           &core.StreamParameters{ManifestID: mid},
		OrchestratorInfo: oinfo,
		PMSessionID:      "foo",
	}

	assert := assert.New(t)
	require := require.New(t)

	// Test missing sender
	payment, err := genPayment(context.TODO(), s, 1)
	assert.Equal("", payment)
	assert.Nil(err)

	sender := &pm.MockSender{}
	s.Sender = sender

	// Test changing O price
	s.InitialPrice = &net.PriceInfo{PricePerUnit: 1, PixelsPerUnit: 7}
	payment, err = genPayment(context.TODO(), s, 1)
	assert.Equal("", payment)
	assert.Errorf(err, "Orchestrator price has more than doubled, Orchestrator price: %v, Orchestrator initial price: %v", "1/3", "1/7")

	s.InitialPrice = nil

	// Test CreateTicketBatch error
	sender.On("CreateTicketBatch", mock.Anything, mock.Anything).Return(nil, errors.New("CreateTicketBatch error")).Once()

	_, err = genPayment(context.TODO(), s, 1)
	assert.Equal("CreateTicketBatch error", err.Error())

	decodePayment := func(payment string) net.Payment {
		buf, err := base64.StdEncoding.DecodeString(payment)
		assert.Nil(err)

		var protoPayment net.Payment
		err = proto.Unmarshal(buf, &protoPayment)
		assert.Nil(err)

		return protoPayment
	}

	// Test payment creation with 1 ticket
	batch := &pm.TicketBatch{
		TicketParams: &pm.TicketParams{
			Recipient:       pm.RandAddress(),
			FaceValue:       big.NewInt(1234),
			WinProb:         big.NewInt(5678),
			Seed:            big.NewInt(7777),
			ExpirationBlock: big.NewInt(1000),
		},
		TicketExpirationParams: &pm.TicketExpirationParams{},
		Sender:                 pm.RandAddress(),
		SenderParams: []*pm.TicketSenderParams{
			{SenderNonce: 777, Sig: pm.RandBytes(42)},
		},
	}

	sender.On("CreateTicketBatch", s.PMSessionID, 1).Return(batch, nil).Once()

	payment, err = genPayment(context.TODO(), s, 1)
	require.Nil(err)

	protoPayment := decodePayment(payment)

	assert.Equal(batch.Recipient, ethcommon.BytesToAddress(protoPayment.TicketParams.Recipient))
	assert.Equal(b.Address(), ethcommon.BytesToAddress(protoPayment.Sender))
	assert.Equal(batch.FaceValue, new(big.Int).SetBytes(protoPayment.TicketParams.FaceValue))
	assert.Equal(batch.WinProb, new(big.Int).SetBytes(protoPayment.TicketParams.WinProb))
	assert.Equal(batch.SenderParams[0].SenderNonce, protoPayment.TicketSenderParams[0].SenderNonce)
	assert.Equal(batch.RecipientRandHash, ethcommon.BytesToHash(protoPayment.TicketParams.RecipientRandHash))
	assert.Equal(batch.SenderParams[0].Sig, protoPayment.TicketSenderParams[0].Sig)
	assert.Equal(batch.Seed, new(big.Int).SetBytes(protoPayment.TicketParams.Seed))
	assert.Zero(big.NewRat(oinfo.PriceInfo.PricePerUnit, oinfo.PriceInfo.PixelsPerUnit).Cmp(big.NewRat(protoPayment.ExpectedPrice.PricePerUnit, protoPayment.ExpectedPrice.PixelsPerUnit)))

	sender.AssertCalled(t, "CreateTicketBatch", s.PMSessionID, 1)

	// Test payment creation with > 1 ticket

	senderParams := []*pm.TicketSenderParams{
		{SenderNonce: 777, Sig: pm.RandBytes(42)},
		{SenderNonce: 777, Sig: pm.RandBytes(42)},
	}
	batch.SenderParams = append(batch.SenderParams, senderParams...)

	sender.On("CreateTicketBatch", s.PMSessionID, 3).Return(batch, nil).Once()

	payment, err = genPayment(context.TODO(), s, 3)
	require.Nil(err)

	protoPayment = decodePayment(payment)

	for i := 0; i < 3; i++ {
		assert.Equal(batch.SenderParams[i].SenderNonce, protoPayment.TicketSenderParams[i].SenderNonce)
		assert.Equal(batch.SenderParams[i].Sig, protoPayment.TicketSenderParams[i].Sig)
	}

	sender.AssertCalled(t, "CreateTicketBatch", s.PMSessionID, 3)

	// Test payment creation with 0 tickets

	payment, err = genPayment(context.TODO(), s, 0)
	assert.Nil(err)

	protoPayment = decodePayment(payment)
	assert.Equal(b.Address(), ethcommon.BytesToAddress(protoPayment.Sender))
	assert.Zero(big.NewRat(oinfo.PriceInfo.PricePerUnit, oinfo.PriceInfo.PixelsPerUnit).Cmp(big.NewRat(protoPayment.ExpectedPrice.PricePerUnit, protoPayment.ExpectedPrice.PixelsPerUnit)))

	sender.AssertNotCalled(t, "CreateTicketBatch", s.PMSessionID, 0)
}

func TestPing(t *testing.T) {
	o := newStubOrchestrator()

	tsSignature, _ := o.Sign([]byte(fmt.Sprintf("%v", time.Now())))
	pingSent := ethcrypto.Keccak256(tsSignature)
	req := &net.PingPong{Value: pingSent}

	pong, err := ping(context.Background(), req, o)
	if err != nil {
		t.Error("Unable to send Ping request")
	}

	verified := o.VerifySig(o.Address(), string(pingSent), pong.Value)

	if !verified {
		t.Error("Unable to verify response from ping request")
	}
}

func TestValidatePrice(t *testing.T) {
	assert := assert.New(t)
	mid := core.RandomManifestID()
	b := stubBroadcaster2()
	oinfo := &net.OrchestratorInfo{
		PriceInfo: &net.PriceInfo{
			PricePerUnit:  1,
			PixelsPerUnit: 3,
		},
	}

	s := &BroadcastSession{
		Broadcaster:      b,
		Params:           &core.StreamParameters{ManifestID: mid},
		OrchestratorInfo: oinfo,
		PMSessionID:      "foo",
	}

	// O's Initial Price is nil
	err := validatePrice(s)
	assert.Nil(err)

	// O Initial Price == O Price
	s.InitialPrice = oinfo.PriceInfo
	err = validatePrice(s)
	assert.Nil(err)

	// O Initial Price higher than O Price
	s.InitialPrice = &net.PriceInfo{PricePerUnit: 10, PixelsPerUnit: 3}
	err = validatePrice(s)
	assert.Nil(err)

	// O Price higher but up to 2x Initial Price
	s.InitialPrice = &net.PriceInfo{PricePerUnit: 1, PixelsPerUnit: 6}
	err = validatePrice(s)
	assert.Nil(err)

	// O Price higher than 2x Initial Price
	s.InitialPrice = &net.PriceInfo{PricePerUnit: 1000, PixelsPerUnit: 6001}
	err = validatePrice(s)
	assert.ErrorContains(err, "price has more than doubled")

	// O.PriceInfo is nil
	s.OrchestratorInfo.PriceInfo = nil
	err = validatePrice(s)
	assert.EqualError(err, "missing orchestrator price")

	// O.PriceInfo.PixelsPerUnit is 0
	s.OrchestratorInfo.PriceInfo = &net.PriceInfo{PricePerUnit: 1, PixelsPerUnit: 0}
	err = validatePrice(s)
	assert.EqualError(err, "pixels per unit is 0")
}

func TestGetPayment_GivenInvalidBase64_ReturnsError(t *testing.T) {
	header := "not base64"

	_, err := getPayment(header)

	assert.Contains(t, err.Error(), "base64")
}

func TestGetPayment_GivenEmptyHeader_ReturnsEmptyPayment(t *testing.T) {
	payment, err := getPayment("")

	assert := assert.New(t)
	assert.Nil(err)
	assert.Nil(payment.TicketParams)
	assert.Nil(payment.Sender)
	assert.Nil(payment.TicketSenderParams)
	assert.Nil(payment.ExpectedPrice)
}

func TestGetPayment_GivenNoTicketSenderParams_ZeroLength(t *testing.T) {
	var protoPayment net.Payment
	data, err := proto.Marshal(&protoPayment)
	require.Nil(t, err)
	header := base64.StdEncoding.EncodeToString(data)

	payment, err := getPayment(header)

	assert := assert.New(t)
	assert.Nil(err)
	assert.Zero(len(payment.TicketSenderParams), "TicketSenderParams slice not empty")
	assert.Nil(payment.TicketParams)
	assert.Nil(payment.Sender)
}

func TestGetPayment_GivenInvalidProtoData_ReturnsError(t *testing.T) {
	data := pm.RandBytes(123)
	header := base64.StdEncoding.EncodeToString(data)

	_, err := getPayment(header)

	assert.Contains(t, err.Error(), "protobuf")
}

func TestGetPayment_GivenValidHeader_ReturnsPayment(t *testing.T) {
	protoPayment := defaultPayment(t)
	data, err := proto.Marshal(protoPayment)
	require.Nil(t, err)
	header := base64.StdEncoding.EncodeToString(data)

	payment, err := getPayment(header)

	assert := assert.New(t)
	assert.Nil(err)

	assert.Equal(protoPayment.Sender, payment.Sender)
	assert.Equal(protoPayment.TicketParams.Recipient, payment.TicketParams.Recipient)
	assert.Equal(protoPayment.TicketParams.FaceValue, payment.TicketParams.FaceValue)
	assert.Equal(protoPayment.TicketParams.WinProb, payment.TicketParams.WinProb)
	assert.Equal(protoPayment.TicketParams.RecipientRandHash, payment.TicketParams.RecipientRandHash)
	assert.Equal(protoPayment.TicketParams.Seed, payment.TicketParams.Seed)
	assert.Zero(big.NewRat(1, 3).Cmp(big.NewRat(protoPayment.ExpectedPrice.PricePerUnit, protoPayment.ExpectedPrice.PixelsPerUnit)))

	for i, tsp := range payment.TicketSenderParams {
		assert.Equal(tsp.SenderNonce, protoPayment.TicketSenderParams[i].SenderNonce)
		assert.Equal(tsp.Sig, protoPayment.TicketSenderParams[i].Sig)
	}

}

func TestGetPaymentSender_GivenPaymentTicketSenderIsNil(t *testing.T) {
	protoPayment := defaultPayment(t)
	protoPayment.Sender = nil

	assert.Equal(t, ethcommon.Address{}, getPaymentSender(*protoPayment))
}

func TestGetPaymentSender_GivenPaymentTicketsIsZero(t *testing.T) {
	var protoPayment net.Payment
	assert.Equal(t, ethcommon.Address{}, getPaymentSender(protoPayment))
}

func TestGetPaymentSender_GivenValidPaymentTicket(t *testing.T) {
	protoPayment := defaultPayment(t)

	assert.Equal(t, ethcommon.BytesToAddress(protoPayment.Sender), getPaymentSender(*protoPayment))
}

func TestGetOrchestrator_GivenValidSig_ReturnsTranscoderURI(t *testing.T) {
	orch := &mockOrchestrator{}
	drivers.NodeStorage = drivers.NewMemoryDriver(nil)
	uri := "http://someuri.com"
	orch.On("VerifySig", mock.Anything, mock.Anything, mock.Anything).Return(true)
	orch.On("ServiceURI").Return(url.Parse(uri))
	orch.On("Address").Return(ethcommon.Address{})
	orch.On("TicketParams", mock.Anything, mock.Anything).Return(nil, nil)
	orch.On("PriceInfo", mock.Anything).Return(nil, nil)
	orch.On("AuthToken", mock.Anything, mock.Anything).Return(&net.AuthToken{})
	oInfo, err := getOrchestrator(orch, &net.OrchestratorRequest{})

	assert := assert.New(t)
	assert.Nil(err)
	assert.Equal(uri, oInfo.Transcoder)
}

func TestGetOrchestrator_GivenInvalidSig_ReturnsError(t *testing.T) {
	orch := &mockOrchestrator{}
	drivers.NodeStorage = drivers.NewMemoryDriver(nil)
	orch.On("VerifySig", mock.Anything, mock.Anything, mock.Anything).Return(false)

	oInfo, err := getOrchestrator(orch, &net.OrchestratorRequest{})

	assert := assert.New(t)
	assert.Contains(err.Error(), "sig")
	assert.Nil(oInfo)
}

func TestGetOrchestrator_GivenValidSig_ReturnsOrchTicketParams(t *testing.T) {
	orch := &mockOrchestrator{}
	drivers.NodeStorage = drivers.NewMemoryDriver(nil)
	uri := "http://someuri.com"
	expectedParams := defaultTicketParams()
	orch.On("VerifySig", mock.Anything, mock.Anything, mock.Anything).Return(true)
	orch.On("ServiceURI").Return(url.Parse(uri))
	orch.On("Address").Return(ethcommon.Address{})
	orch.On("TicketParams", mock.Anything, mock.Anything).Return(expectedParams, nil)
	orch.On("PriceInfo", mock.Anything, mock.Anything).Return(nil, nil)
	orch.On("AuthToken", mock.Anything, mock.Anything).Return(&net.AuthToken{})
	oInfo, err := getOrchestrator(orch, &net.OrchestratorRequest{})

	assert := assert.New(t)
	assert.Nil(err)
	assert.Equal(expectedParams, oInfo.TicketParams)
}

func TestGetOrchestrator_WebhookAuth_Error(t *testing.T) {
	orch := &mockOrchestrator{}
	AuthWebhookURL = mustParseUrl(t, "http://fail")
	drivers.NodeStorage = drivers.NewMemoryDriver(nil)
	orch.On("VerifySig", mock.Anything, mock.Anything, mock.Anything).Return(true)

	oInfo, err := getOrchestrator(orch, &net.OrchestratorRequest{})

	assert := assert.New(t)
	assert.Nil(oInfo)
	assert.Contains(err.Error(), "authentication failed")
}

func TestGetOrchestrator_WebhookAuth_ReturnsNotOK(t *testing.T) {
	orch := &mockOrchestrator{}
	expErr := "some error"
	handler := http.HandlerFunc(func(w http.ResponseWriter, r *http.Request) {
		w.WriteHeader(http.StatusInternalServerError)
		w.Write([]byte(expErr))
	})
	ts := httptest.NewServer(handler)
	defer ts.Close()

	AuthWebhookURL = mustParseUrl(t, ts.URL)
	defer func() {
		AuthWebhookURL = nil
	}()

	drivers.NodeStorage = drivers.NewMemoryDriver(nil)
	orch.On("VerifySig", mock.Anything, mock.Anything, mock.Anything).Return(true)

	oInfo, err := getOrchestrator(orch, &net.OrchestratorRequest{})

	assert := assert.New(t)
	assert.Nil(oInfo)
	assert.EqualError(err, fmt.Sprintf("authentication failed: %v", expErr))
}

func TestGetOrchestratorWebhookAuth_ReturnsOK(t *testing.T) {
	orch := &mockOrchestrator{}
	handler := http.HandlerFunc(func(w http.ResponseWriter, r *http.Request) {
		in, err := json.Marshal(&discoveryAuthWebhookRes{})
		if err != nil {
			w.WriteHeader(http.StatusInternalServerError)
			return
		}
		w.WriteHeader(http.StatusOK)
		w.Write(in)
	})
	ts := httptest.NewServer(handler)
	defer ts.Close()

	AuthWebhookURL = mustParseUrl(t, ts.URL)
	defer func() {
		AuthWebhookURL = nil
	}()

	drivers.NodeStorage = drivers.NewMemoryDriver(nil)
	uri := "http://someuri.com"
	expectedParams := defaultTicketParams()
	orch.On("VerifySig", mock.Anything, mock.Anything, mock.Anything).Return(true)
	orch.On("ServiceURI").Return(url.Parse(uri))
	orch.On("Address").Return(ethcommon.Address{})
	orch.On("TicketParams", mock.Anything, mock.Anything).Return(expectedParams, nil)
	orch.On("PriceInfo", mock.Anything, mock.Anything).Return(nil, nil)
	orch.On("AuthToken", mock.Anything, mock.Anything).Return(&net.AuthToken{})
	oInfo, err := getOrchestrator(orch, &net.OrchestratorRequest{})

	assert := assert.New(t)
	assert.Nil(err)
	assert.Equal(expectedParams, oInfo.TicketParams)
}

func TestGetOrchestrator_TicketParamsError(t *testing.T) {
	orch := &mockOrchestrator{}
	drivers.NodeStorage = drivers.NewMemoryDriver(nil)
	uri := "http://someuri.com"
	orch.On("VerifySig", mock.Anything, mock.Anything, mock.Anything).Return(true)
	orch.On("ServiceURI").Return(url.Parse(uri))
	orch.On("Address").Return(ethcommon.Address{})
	expErr := errors.New("TicketParams error")
	orch.On("PriceInfo", mock.Anything).Return(nil, nil)
	orch.On("TicketParams", mock.Anything, mock.Anything).Return(nil, expErr)

	_, err := getOrchestrator(orch, &net.OrchestratorRequest{})

	assert := assert.New(t)
	assert.EqualError(err, expErr.Error())
}

func TestGetOrchestrator_GivenValidSig_ReturnsOrchPriceInfo(t *testing.T) {
	orch := &mockOrchestrator{}
	drivers.NodeStorage = drivers.NewMemoryDriver(nil)
	uri := "http://someuri.com"
	expectedPrice := &net.PriceInfo{
		PricePerUnit:  2,
		PixelsPerUnit: 3,
	}
	orch.On("VerifySig", mock.Anything, mock.Anything, mock.Anything).Return(true)
	orch.On("ServiceURI").Return(url.Parse(uri))
	orch.On("Address").Return(ethcommon.Address{})
	orch.On("TicketParams", mock.Anything, mock.Anything).Return(nil, nil)
	orch.On("PriceInfo", mock.Anything).Return(expectedPrice, nil)
	orch.On("AuthToken", mock.Anything, mock.Anything).Return(&net.AuthToken{})
	oInfo, err := getOrchestrator(orch, &net.OrchestratorRequest{})

	assert := assert.New(t)
	assert.Nil(err)
	assert.Equal(expectedPrice, oInfo.PriceInfo)
}

func TestGetOrchestrator_PriceInfoError(t *testing.T) {
	orch := &mockOrchestrator{}
	drivers.NodeStorage = drivers.NewMemoryDriver(nil)
	uri := "http://someuri.com"
	expErr := errors.New("PriceInfo error")

	orch.On("VerifySig", mock.Anything, mock.Anything, mock.Anything).Return(true)
	orch.On("ServiceURI").Return(url.Parse(uri))
	orch.On("Address").Return(ethcommon.Address{})
	orch.On("PriceInfo", mock.Anything).Return(nil, expErr)

	_, err := getOrchestrator(orch, &net.OrchestratorRequest{})

	assert.EqualError(t, err, expErr.Error())
}

func TestGetOrchestrator_GivenValidSig_ReturnsAuthToken(t *testing.T) {
	orch := &mockOrchestrator{}
	drivers.NodeStorage = drivers.NewMemoryDriver(nil)

	origRandomIDGenerator := common.RandomIDGenerator
	defer func() { common.RandomIDGenerator = origRandomIDGenerator }()

	authToken := &net.AuthToken{Token: []byte("foo"), SessionId: "bar", Expiration: time.Now().Add(authTokenValidPeriod).Unix()}
	common.RandomIDGenerator = func(length uint) string { return authToken.SessionId }

	orch.On("VerifySig", mock.Anything, mock.Anything, mock.Anything).Return(true)
	orch.On("ServiceURI").Return(url.Parse("http://someuri.com"))
	orch.On("Address").Return(ethcommon.Address{})
	orch.On("TicketParams", mock.Anything, mock.Anything).Return(nil, nil)
	orch.On("PriceInfo", mock.Anything).Return(nil, nil)
	// This could be flaky if time.Now() changes between the time when we set authToken.Expiration and the time
	// when the mocked AuthToken is called. 1 second would need to elapse which should only really happen if the test
	// is run in a really slow environment
	orch.On("AuthToken", authToken.SessionId, authToken.Expiration).Return(authToken)

	oInfo, err := getOrchestrator(orch, &net.OrchestratorRequest{})

	assert := assert.New(t)
	assert.Nil(err)
	assert.Equal(authToken.Token, oInfo.AuthToken.Token)
	assert.Equal(authToken.SessionId, oInfo.AuthToken.SessionId)
	assert.Equal(authToken.Expiration, oInfo.AuthToken.Expiration)
}

func TestGetOrchestrator_StorageInit(t *testing.T) {
	assert := assert.New(t)

	drivers.NodeStorage = drivers.NewMemoryDriver(nil)
	orch := &stubOrchestrator{offchain: true}
	orch.authToken = stubAuthToken

	// Check when local storage is used
	oInfo, err := getOrchestrator(orch, &net.OrchestratorRequest{})
	assert.Nil(err)
	assert.Nil(oInfo.Storage)

	// Check when external storage is used
	drivers.NodeStorage, _ = drivers.ParseOSURL("s3://key:secret@us/livepeer", false)

	oInfo, err = getOrchestrator(orch, &net.OrchestratorRequest{})
	assert.Nil(err)
	assert.Len(oInfo.Storage, 1)
	assert.Equal(stubAuthToken.SessionId, oInfo.Storage[0].S3Info.Key)

	drivers.NodeStorage = drivers.NewMemoryDriver(nil)
}

func TestGetPriceInfo_NoWebhook_DefaultPriceError_ReturnsError(t *testing.T) {
	assert := assert.New(t)
	orch := &mockOrchestrator{}
	expErr := errors.New("PriceInfo error")

	addr := ethcommon.HexToAddress("foo")

	orch.On("PriceInfo", mock.Anything).Return(nil, expErr)

	p, err := getPriceInfo(orch, addr, "")
	assert.Nil(p)
	assert.EqualError(err, expErr.Error())
}

func TestGetPriceInfo_NoWebhook_ReturnsDefaultPrice(t *testing.T) {
	assert := assert.New(t)
	orch := &mockOrchestrator{}

	addr := ethcommon.HexToAddress("foo")

	priceInfo := &net.PriceInfo{
		PricePerUnit:  100,
		PixelsPerUnit: 30,
	}

	orch.On("PriceInfo", mock.Anything).Return(priceInfo, nil)

	p, err := getPriceInfo(orch, addr, "")
	assert.Equal(p.PricePerUnit, int64(100))
	assert.Equal(p.PixelsPerUnit, int64(30))
	assert.Nil(err)
}

func TestGetPriceInfo_Webhook_NoCache_ReturnsDefaultPrice(t *testing.T) {
	assert := assert.New(t)
	orch := &mockOrchestrator{}

	AuthWebhookURL = &url.URL{Path: "i'm enabled"}
	defer func() {
		AuthWebhookURL = nil
	}()

	addr := ethcommon.HexToAddress("foo")

	priceInfo := &net.PriceInfo{
		PricePerUnit:  100,
		PixelsPerUnit: 30,
	}

	orch.On("PriceInfo", mock.Anything).Return(priceInfo, nil)

	p, err := getPriceInfo(orch, addr, "")
	assert.Equal(p.PricePerUnit, int64(100))
	assert.Equal(p.PixelsPerUnit, int64(30))
	assert.Nil(err)
}

func TestGetPriceInfo_Webhook_Cache_WrongType_ReturnsDefaultPrice(t *testing.T) {
	assert := assert.New(t)
	orch := &mockOrchestrator{}

	AuthWebhookURL = &url.URL{Path: "i'm enabled"}
	defer func() {
		AuthWebhookURL = nil
	}()

	addr := ethcommon.HexToAddress("foo")

	discoveryAuthWebhookCache.Add(addr.Hex(), 500, authTokenValidPeriod)

	priceInfo := &net.PriceInfo{
		PricePerUnit:  100,
		PixelsPerUnit: 30,
	}

	orch.On("PriceInfo", mock.Anything).Return(priceInfo, nil)

	p, err := getPriceInfo(orch, addr, "")
	assert.Equal(p.PricePerUnit, int64(100))
	assert.Equal(p.PixelsPerUnit, int64(30))
	assert.Nil(err)
}

func TestGetPriceInfo_Webhook_Cache_ReturnsCachePrice(t *testing.T) {
	assert := assert.New(t)
	orch := &mockOrchestrator{}

	AuthWebhookURL = &url.URL{Path: "i'm enabled"}
	defer func() {
		AuthWebhookURL = nil
	}()

	addr := ethcommon.HexToAddress("foo")

	webhookPriceInfo := &net.PriceInfo{
		PricePerUnit:  20,
		PixelsPerUnit: 19,
	}

	addToDiscoveryAuthWebhookCache(addr.Hex(), &discoveryAuthWebhookRes{PriceInfo: webhookPriceInfo}, authTokenValidPeriod)

	priceInfo := &net.PriceInfo{
		PricePerUnit:  100,
		PixelsPerUnit: 30,
	}

	orch.On("PriceInfo", mock.Anything).Return(priceInfo, nil)

	p, err := getPriceInfo(orch, addr, "")
	assert.Equal(p.PricePerUnit, int64(20))
	assert.Equal(p.PixelsPerUnit, int64(19))
	assert.Nil(err)
}

func TestGenVerify_RoundTrip_AuthToken(t *testing.T) {
	orch := &stubOrchestrator{offchain: true}

	origAuthTokenValidPeriod := authTokenValidPeriod
	defer func() { authTokenValidPeriod = origAuthTokenValidPeriod }()

	// check invariant : verifySegCreds(genSegCreds(authToken)).AuthToken == authToken
	rapid.Check(t, func(t *rapid.T) {
		assert := assert.New(t) // in order to pick up the rapid rng

		authTokenValidPeriod = time.Duration(rapid.Int64Range(int64(1*time.Minute), int64(2*time.Hour)).Draw(t, "authTokenValidPeriod"))
		randToken := rapid.SliceOfN(rapid.Byte(), 32, 32).Draw(t, "token")
		randSessionID := rapid.String().Draw(t, "sessionID")
		authToken := &net.AuthToken{Token: randToken, SessionId: randSessionID, Expiration: time.Now().Add(authTokenValidPeriod).Unix()}

		sess := &BroadcastSession{
			Broadcaster:      stubBroadcaster2(),
			Params:           &core.StreamParameters{Profiles: []ffmpeg.VideoProfile{ffmpeg.P144p30fps16x9}},
			OrchestratorInfo: &net.OrchestratorInfo{AuthToken: authToken},
		}
		orch.authToken = authToken

		creds, err := genSegCreds(sess, &stream.HLSSegment{}, nil, false)
		assert.Nil(err)
		md, _, err := verifySegCreds(context.TODO(), orch, creds, ethcommon.Address{})
		assert.Nil(err)
		assert.True(proto.Equal(sess.OrchestratorInfo.AuthToken, md.AuthToken))
	})
}

func TestGenVerify_RoundTrip_Capabilities(t *testing.T) {
	orch := &stubOrchestrator{offchain: true}

	// check invariant : verifySegCreds(genSegCreds(caps)).Capabilities == caps
	rapid.Check(t, func(t *rapid.T) {
		assert := assert.New(t) // in order to pick up the rapid rng
		randCapsLen := rapid.IntRange(0, 256).Draw(t, "capLen")
		randCaps := rapid.IntRange(0, 512)
		caps := []core.Capability{}
		for i := 0; i < randCapsLen; i++ {
			caps = append(caps, core.Capability(randCaps.Draw(t, "cap")))
		}
		sess := &BroadcastSession{
			Broadcaster: stubBroadcaster2(),
			Params: &core.StreamParameters{
				Profiles:     []ffmpeg.VideoProfile{ffmpeg.P144p30fps16x9},
				Capabilities: core.NewCapabilities(caps, nil),
			},
			OrchestratorInfo: &net.OrchestratorInfo{AuthToken: orch.AuthToken("bar", time.Now().Add(1*time.Hour).Unix())},
		}
		orch.caps = sess.Params.Capabilities
		creds, err := genSegCreds(sess, &stream.HLSSegment{}, nil, false)
		assert.Nil(err)
		md, _, err := verifySegCreds(context.TODO(), orch, creds, ethcommon.Address{})
		assert.Equal(sess.Params.Capabilities, md.Caps)
	})
}

func TestGenVerify_RoundTrip_Duration(t *testing.T) {
	orch := &stubOrchestrator{offchain: true}
	sess := &BroadcastSession{
		Broadcaster:      stubBroadcaster2(),
		Params:           &core.StreamParameters{Profiles: []ffmpeg.VideoProfile{ffmpeg.P144p30fps16x9}},
		OrchestratorInfo: &net.OrchestratorInfo{AuthToken: orch.AuthToken("bar", time.Now().Add(1*time.Hour).Unix())},
	}

	// check invariant : verifySegCreds(genSegCreds(dur)).Duration == dur
	rapid.Check(t, func(t *rapid.T) {
		assert := assert.New(t) // in order to pick up the rapid rng
		randDur := rapid.IntRange(1, int(common.MaxDuration.Milliseconds())).Draw(t, "dur")
		dur := time.Duration(randDur * int(time.Millisecond))
		seg := &stream.HLSSegment{Duration: dur.Seconds()}
		creds, err := genSegCreds(sess, seg, nil, false)
		assert.Nil(err)

		md, _, err := verifySegCreds(context.TODO(), orch, creds, ethcommon.Address{})
		assert.Nil(err)
		// allow up to 1ms of difference due to rounding
		maxDelta := float64(time.Millisecond.Nanoseconds())
		assert.InDelta(dur.Nanoseconds(), md.Duration.Nanoseconds(), maxDelta, fmt.Sprintf("expected %v got %v", dur, md.Duration))
	})
}

func TestCoreNetSegData_RoundTrip_Duration(t *testing.T) {
	// check invariant : NetSegMetadata(coreSegMetadata(dur)).Duration == dur
	// and vice versa.
	rapid.Check(t, func(t *rapid.T) {
		assert := assert.New(t) // in order to pick up the rapid rng
		randDur := rapid.IntRange(1, int(common.MaxDuration.Milliseconds())).Draw(t, "dur")
		dur := time.Duration(randDur * int(time.Millisecond))
		segData := &net.SegData{Duration: int32(randDur)}
		md := &core.SegTranscodingMetadata{Duration: dur, Profiles: []ffmpeg.VideoProfile{ffmpeg.P144p30fps16x9}}

		convertedMd, err := coreSegMetadata(segData)
		assert.Nil(err)
		assert.Equal(md.Duration, convertedMd.Duration)

		convertedSegData, err := core.NetSegData(convertedMd)
		assert.Nil(err)
		assert.Equal(segData.Duration, convertedSegData.Duration)

		convertedSegData, err = core.NetSegData(md)
		assert.Nil(err)
		assert.Equal(segData.Duration, convertedSegData.Duration)

		convertedMd, err = coreSegMetadata(convertedSegData)
		assert.Nil(err)
		assert.Equal(md.Duration, convertedMd.Duration)

	})
}

type mockOrchestrator struct {
	mock.Mock
}

func (o *mockOrchestrator) ServiceURI() *url.URL {
	args := o.Called()
	if args.Get(0) != nil {
		return args.Get(0).(*url.URL)
	}
	return nil
}
func (o *mockOrchestrator) Address() ethcommon.Address {
	args := o.Called()
	return args.Get(0).(ethcommon.Address)
}
func (o *mockOrchestrator) TranscoderSecret() string {
	o.Called()
	return ""
}
func (o *mockOrchestrator) Sign(msg []byte) ([]byte, error) {
	o.Called(msg)
	return nil, nil
}
func (o *mockOrchestrator) VerifySig(addr ethcommon.Address, msg string, sig []byte) bool {
	args := o.Called(addr, msg, sig)
	return args.Bool(0)
}
func (o *mockOrchestrator) TranscodeSeg(ctx context.Context, md *core.SegTranscodingMetadata, seg *stream.HLSSegment) (*core.TranscodeResult, error) {
	args := o.Called(md, seg)

	var res *core.TranscodeResult
	if args.Get(0) != nil {
		res = args.Get(0).(*core.TranscodeResult)
	}

	return res, args.Error(1)
}
func (o *mockOrchestrator) ServeTranscoder(stream net.Transcoder_RegisterTranscoderServer, capacity int, capabilities *net.Capabilities) {
	o.Called(stream)
}
func (o *mockOrchestrator) TranscoderResults(job int64, res *core.RemoteTranscoderResult) {
	o.Called(job, res)
}
func (o *mockOrchestrator) ProcessPayment(ctx context.Context, payment net.Payment, manifestID core.ManifestID) error {
	args := o.Called(payment, manifestID)
	return args.Error(0)
}

func (o *mockOrchestrator) TicketParams(sender ethcommon.Address, priceInfo *net.PriceInfo) (*net.TicketParams, error) {
	args := o.Called(sender, priceInfo)
	if args.Get(0) != nil {
		return args.Get(0).(*net.TicketParams), args.Error(1)
	}
	return nil, args.Error(1)
}

func (o *mockOrchestrator) PriceInfo(sender ethcommon.Address, manifestID core.ManifestID) (*net.PriceInfo, error) {
	args := o.Called(sender)
	if args.Get(0) != nil {
		return args.Get(0).(*net.PriceInfo), args.Error(1)
	}
	return nil, args.Error(1)
}

func (o *mockOrchestrator) CheckCapacity(mid core.ManifestID) error {
	return nil
}

func (o *mockOrchestrator) SufficientBalance(addr ethcommon.Address, manifestID core.ManifestID) bool {
	args := o.Called(addr, manifestID)
	return args.Bool(0)
}

func (o *mockOrchestrator) DebitFees(addr ethcommon.Address, manifestID core.ManifestID, price *net.PriceInfo, pixels int64) {
	o.Called(addr, manifestID, price, pixels)
}

func (o *mockOrchestrator) Capabilities() *net.Capabilities {
	return core.NewCapabilities(nil, nil).ToNetCapabilities()
}
func (o *mockOrchestrator) LegacyOnly() bool {
	return true
}

func (o *mockOrchestrator) AuthToken(sessionID string, expiration int64) *net.AuthToken {
	args := o.Called(sessionID, expiration)
	if args.Get(0) != nil {
		return args.Get(0).(*net.AuthToken)
	}
	return nil
}
func (r *mockOrchestrator) PriceInfoForCaps(sender ethcommon.Address, manifestID core.ManifestID, caps *net.Capabilities) (*net.PriceInfo, error) {
	return &net.PriceInfo{PricePerUnit: 4, PixelsPerUnit: 1}, nil
}
func (r *mockOrchestrator) TextToImage(ctx context.Context, requestID string, req worker.GenTextToImageJSONRequestBody) (interface{}, error) {
	return nil, nil
}
func (r *mockOrchestrator) ImageToImage(ctx context.Context, requestID string, req worker.GenImageToImageMultipartRequestBody) (interface{}, error) {
	return nil, nil
}
func (r *mockOrchestrator) ImageToVideo(ctx context.Context, requestID string, req worker.GenImageToVideoMultipartRequestBody) (interface{}, error) {
	return nil, nil
}
func (r *mockOrchestrator) Upscale(ctx context.Context, requestID string, req worker.GenUpscaleMultipartRequestBody) (interface{}, error) {
	return nil, nil
}
func (r *mockOrchestrator) AudioToText(ctx context.Context, requestID string, req worker.GenAudioToTextMultipartRequestBody) (interface{}, error) {
	return nil, nil
}
func (r *mockOrchestrator) LLM(ctx context.Context, requestID string, req worker.GenLLMFormdataRequestBody) (interface{}, error) {
	return nil, nil
}
func (r *mockOrchestrator) SegmentAnything2(ctx context.Context, requestID string, req worker.GenSegmentAnything2MultipartRequestBody) (interface{}, error) {
	return nil, nil
}
func (r *mockOrchestrator) ImageToText(ctx context.Context, requestID string, req worker.GenImageToTextMultipartRequestBody) (interface{}, error) {
	return nil, nil
}
<<<<<<< HEAD
func (r *mockOrchestrator) ObjectDetection(ctx context.Context, requestID string, req worker.GenObjectDetectionMultipartRequestBody) (interface{}, error) {
=======
func (r *mockOrchestrator) TextToSpeech(ctx context.Context, requestID string, req worker.GenTextToSpeechJSONRequestBody) (interface{}, error) {
>>>>>>> c4a5ef12
	return nil, nil
}
func (r *mockOrchestrator) CheckAICapacity(pipeline, modelID string) bool {
	return true
}
func (r *mockOrchestrator) AIResults(job int64, res *core.RemoteAIWorkerResult) {

}
func (r *mockOrchestrator) CreateStorageForRequest(requestID string) error {
	return nil
}
func (r *mockOrchestrator) GetStorageForRequest(requestID string) (drivers.OSSession, bool) {
	return drivers.NewMockOSSession(), true
}
func (r *mockOrchestrator) ServeAIWorker(stream net.AIWorker_RegisterAIWorkerServer, capabilities *net.Capabilities) {
}
func defaultTicketParams() *net.TicketParams {
	return &net.TicketParams{
		Recipient:         pm.RandBytes(123),
		FaceValue:         pm.RandBytes(123),
		WinProb:           pm.RandBytes(123),
		RecipientRandHash: pm.RandBytes(123),
		Seed:              pm.RandBytes(123),
	}
}

func defaultPayment(t *testing.T) *net.Payment {
	return defaultPaymentWithTickets(t, []*net.TicketSenderParams{defaultTicketSenderParams(t)})
}

func defaultPaymentWithTickets(t *testing.T, senderParams []*net.TicketSenderParams) *net.Payment {
	sender := pm.RandBytes(123)

	payment := &net.Payment{
		TicketParams:       defaultTicketParams(),
		Sender:             sender,
		TicketSenderParams: senderParams,
		ExpectedPrice: &net.PriceInfo{
			PricePerUnit:  1,
			PixelsPerUnit: 3,
		},
	}
	return payment
}

func defaultTicketSenderParams(t *testing.T) *net.TicketSenderParams {
	return &net.TicketSenderParams{
		SenderNonce: 456,
		Sig:         pm.RandBytes(123),
	}
}<|MERGE_RESOLUTION|>--- conflicted
+++ resolved
@@ -211,16 +211,13 @@
 func (r *stubOrchestrator) ImageToText(ctx context.Context, requestID string, req worker.GenImageToTextMultipartRequestBody) (interface{}, error) {
 	return nil, nil
 }
-<<<<<<< HEAD
+func (r *stubOrchestrator) TextToSpeech(ctx context.Context, requestID string, req worker.GenTextToSpeechJSONRequestBody) (interface{}, error) {
+	return nil, nil
+}
+
 func (r *stubOrchestrator) ObjectDetection(ctx context.Context, requestID string, req worker.GenObjectDetectionMultipartRequestBody) (interface{}, error) {
 	return nil, nil
 }
-=======
-func (r *stubOrchestrator) TextToSpeech(ctx context.Context, requestID string, req worker.GenTextToSpeechJSONRequestBody) (interface{}, error) {
-	return nil, nil
-}
-
->>>>>>> c4a5ef12
 func (r *stubOrchestrator) CheckAICapacity(pipeline, modelID string) bool {
 	return true
 }
@@ -1420,11 +1417,10 @@
 func (r *mockOrchestrator) ImageToText(ctx context.Context, requestID string, req worker.GenImageToTextMultipartRequestBody) (interface{}, error) {
 	return nil, nil
 }
-<<<<<<< HEAD
+func (r *mockOrchestrator) TextToSpeech(ctx context.Context, requestID string, req worker.GenTextToSpeechJSONRequestBody) (interface{}, error) {
+	return nil, nil
+}
 func (r *mockOrchestrator) ObjectDetection(ctx context.Context, requestID string, req worker.GenObjectDetectionMultipartRequestBody) (interface{}, error) {
-=======
-func (r *mockOrchestrator) TextToSpeech(ctx context.Context, requestID string, req worker.GenTextToSpeechJSONRequestBody) (interface{}, error) {
->>>>>>> c4a5ef12
 	return nil, nil
 }
 func (r *mockOrchestrator) CheckAICapacity(pipeline, modelID string) bool {
