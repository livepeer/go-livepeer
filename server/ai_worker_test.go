--- conflicted
+++ resolved
@@ -585,11 +585,7 @@
 		var choices []worker.LLMChoice
 		choices = append(choices, worker.LLMChoice{Delta: &worker.LLMMessage{Content: "choice1", Role: "assistant"}, Index: 0})
 		tokensUsed := worker.LLMTokenUsage{PromptTokens: 40, CompletionTokens: 10, TotalTokens: 50}
-<<<<<<< HEAD
 		return &worker.LLMResponse{Choices: choices, Created: 1, Model: "llm_model", Usage: tokensUsed}, nil
-=======
-		return &worker.LLMResponse{Choices: choices, Created: 1, Model: "llm_model", TokensUsed: tokensUsed}, nil
->>>>>>> 10658853
 	}
 }
 
