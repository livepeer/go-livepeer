package server

import (
	"bytes"
	"context"
	"crypto/tls"
	"encoding/base64"
	"encoding/json"
	"errors"
	"io"
	"mime"
	"net/http"
	"net/http/httptest"
	"net/url"
	"os"
	"testing"
	"time"

	"github.com/livepeer/ai-worker/worker"
	"github.com/livepeer/go-livepeer/common"
	"github.com/livepeer/go-livepeer/core"
	"github.com/livepeer/go-livepeer/eth"
	"github.com/livepeer/go-livepeer/net"
	"github.com/livepeer/go-tools/drivers"
	oapitypes "github.com/oapi-codegen/runtime/types"
	"github.com/stretchr/testify/assert"
)

func TestRemoteAIWorker_Error(t *testing.T) {
	httpc := &http.Client{Transport: &http.Transport{TLSClientConfig: &tls.Config{InsecureSkipVerify: true}}}

	assert := assert.New(t)
	assert.Nil(nil)
	var resultRead int
	resultData := httptest.NewTLSServer(http.HandlerFunc(func(w http.ResponseWriter, r *http.Request) {
		_, err := io.ReadAll(r.Body)
		assert.NoError(err)
		w.Write([]byte("result binary data"))
		resultRead++
	}))
	defer resultData.Close()

	wkr := stubAIWorker{}
	node, _ := core.NewLivepeerNode(nil, "/tmp/thisdirisnotactuallyusedinthistest", nil)
	node.OrchSecret = "verbigsecret"
	node.AIWorker = &wkr
	node.Capabilities = createStubAIWorkerCapabilities()

	var headers http.Header
	var body []byte
	ts := httptest.NewTLSServer(http.HandlerFunc(func(w http.ResponseWriter, r *http.Request) {
		out, err := io.ReadAll(r.Body)
		assert.NoError(err)
		headers = r.Header
		body = out
		w.Write(nil)
	}))
	defer ts.Close()
	parsedURL, _ := url.Parse(ts.URL)
	//send empty request data
	notify := createAIJob(742, "text-to-image-empty", "", "")
	runAIJob(node, parsedURL.Host, httpc, notify)
	time.Sleep(3 * time.Millisecond)

	assert.NotNil(body)
	assert.Equal("742", headers.Get("TaskId"))
	assert.Equal(aiWorkerErrorMimeType, headers.Get("Content-Type"))
	assert.Equal(node.OrchSecret, headers.Get("Credentials"))
	assert.Equal(protoVerAIWorker, headers.Get("Authorization"))
	assert.NotNil(string(body))

	//error in worker, good request
	notify = createAIJob(742, "text-to-image", "livepeer/model1", "")
	errText := "Some error"
	wkr.Err = errors.New(errText)

	runAIJob(node, parsedURL.Host, httpc, notify)
	time.Sleep(3 * time.Millisecond)

	assert.NotNil(body)
	assert.Equal("742", headers.Get("TaskId"))
	assert.Equal(aiWorkerErrorMimeType, headers.Get("Content-Type"))
	assert.Equal(node.OrchSecret, headers.Get("Credentials"))
	assert.Equal(protoVerAIWorker, headers.Get("Authorization"))
	assert.Equal(errText, string(body))

	// unrecoverable error
	// send the response and panic
	wkr.Err = core.NewUnrecoverableError(errors.New("some error"))
	panicked := false
	defer func() {
		if r := recover(); r != nil {
			panicked = true
		}
	}()
	runAIJob(node, parsedURL.Host, httpc, notify)
	time.Sleep(3 * time.Millisecond)

	assert.NotNil(body)
	assert.Equal("some error", string(body))
	assert.True(panicked)

	//pipeline not compatible
	wkr.Err = nil
	notify = createAIJob(743, "unsupported-pipeline", "livepeer/model1", "")

	runAIJob(node, parsedURL.Host, httpc, notify)
	time.Sleep(3 * time.Millisecond)

	assert.NotNil(body)
	assert.Equal("743", headers.Get("TaskId"))
	assert.Equal(aiWorkerErrorMimeType, headers.Get("Content-Type"))
	assert.Equal(node.OrchSecret, headers.Get("Credentials"))
	assert.Equal(protoVerAIWorker, headers.Get("Authorization"))
	assert.Equal("AI request validation failed for", string(body)[:32])

}

func TestRunAIJob(t *testing.T) {
	ts := httptest.NewTLSServer(http.HandlerFunc(func(w http.ResponseWriter, r *http.Request) {
		if r.URL.Path == "/image.png" {
			data, err := os.ReadFile("../test/ai/image")
			if err != nil {
				t.Fatalf("failed to read test image: %v", err)
			}
			imgData, err := base64.StdEncoding.DecodeString(string(data))
			if err != nil {
				t.Fatalf("failed to decode base64 test image: %v", err)
			}
			w.Write(imgData)
			return
		} else if r.URL.Path == "/audio.mp3" {
			data, err := os.ReadFile("../test/ai/audio")
			if err != nil {
				t.Fatalf("failed to read test audio: %v", err)
			}
			imgData, err := base64.StdEncoding.DecodeString(string(data))
			if err != nil {
				t.Fatalf("failed to decode base64 test audio: %v", err)
			}
			w.Write(imgData)
			return
		}
	}))
	defer ts.Close()
	parsedURL, _ := url.Parse(ts.URL)
	httpc := &http.Client{Transport: &http.Transport{TLSClientConfig: &tls.Config{InsecureSkipVerify: true}}}
	assert := assert.New(t)
	modelId := "livepeer/model1"
	tests := []struct {
		inputFile       oapitypes.File
		name            string
		notify          *net.NotifyAIJob
		pipeline        string
		expectedErr     string
		expectedOutputs int
	}{
		{
			name:            "TextToImage_Success",
			notify:          createAIJob(1, "text-to-image", modelId, ""),
			pipeline:        "text-to-image",
			expectedErr:     "",
			expectedOutputs: 1,
		},
		{
			name:            "ImageToImage_Success",
			notify:          createAIJob(2, "image-to-image", modelId, parsedURL.String()+"/image.png"),
			pipeline:        "image-to-image",
			expectedErr:     "",
			expectedOutputs: 1,
		},
		{
			name:            "Upscale_Success",
			notify:          createAIJob(3, "upscale", modelId, parsedURL.String()+"/image.png"),
			pipeline:        "upscale",
			expectedErr:     "",
			expectedOutputs: 1,
		},
		{
			name:            "ImageToVideo_Success",
			notify:          createAIJob(4, "image-to-video", modelId, parsedURL.String()+"/image.png"),
			pipeline:        "image-to-video",
			expectedErr:     "",
			expectedOutputs: 2,
		},
		{
			name:            "AudioToText_Success",
			notify:          createAIJob(5, "audio-to-text", modelId, parsedURL.String()+"/audio.mp3"),
			pipeline:        "audio-to-text",
			expectedErr:     "",
			expectedOutputs: 1,
		},
		{
			name:            "SegmentAnything2_Success",
			notify:          createAIJob(6, "segment-anything-2", modelId, parsedURL.String()+"/image.png"),
			pipeline:        "segment-anything-2",
			expectedErr:     "",
			expectedOutputs: 1,
		},
		{
			name:            "LLM_Success",
			notify:          createAIJob(7, "llm", modelId, ""),
			pipeline:        "llm",
			expectedErr:     "",
			expectedOutputs: 1,
		},
		{
			name:            "TextToSpeech_Success",
			notify:          createAIJob(9, "text-to-speech", modelId, ""),
			pipeline:        "text-to-speech",
			expectedErr:     "",
			expectedOutputs: 1,
		},
		{
			name:            "UnsupportedPipeline",
			notify:          createAIJob(10, "unsupported-pipeline", modelId, ""),
			pipeline:        "unsupported-pipeline",
			expectedErr:     "AI request validation failed for",
			expectedOutputs: 0,
		},
		{
			name:            "InvalidRequestData",
			notify:          createAIJob(11, "text-to-image-invalid", modelId, ""),
			pipeline:        "text-to-image",
			expectedErr:     "AI request validation failed for",
			expectedOutputs: 0,
		},
	}

	for _, tt := range tests {
		t.Run(tt.name, func(t *testing.T) {
			wkr := stubAIWorker{}
			node, _ := core.NewLivepeerNode(nil, "/tmp/thisdirisnotactuallyusedinthistest", nil)

			node.OrchSecret = "verbigsecret"
			node.AIWorker = &wkr
			node.Capabilities = createStubAIWorkerCapabilitiesForPipelineModelId(tt.pipeline, modelId)

			var headers http.Header
			var body []byte
			ts := httptest.NewTLSServer(http.HandlerFunc(func(w http.ResponseWriter, r *http.Request) {
				out, err := io.ReadAll(r.Body)
				assert.NoError(err)
				headers = r.Header
				body = out
				w.Write(nil)
			}))
			defer ts.Close()
			parsedURL, _ := url.Parse(ts.URL)
			drivers.NodeStorage = drivers.NewMemoryDriver(parsedURL)
			runAIJob(node, parsedURL.Host, httpc, tt.notify)
			time.Sleep(3 * time.Millisecond)

			_, params, _ := mime.ParseMediaType(headers.Get("Content-Type"))
			//this part tests the multipart response reading in AIResults()
			results := parseMultiPartResult(bytes.NewBuffer(body), params["boundary"], tt.pipeline)
			json.Unmarshal(body, &results)
			if tt.expectedErr != "" {
				assert.NotNil(body)
				assert.Contains(string(body), tt.expectedErr)
				assert.Equal(aiWorkerErrorMimeType, headers.Get("Content-Type"))
			} else {
				assert.NotNil(body)
				assert.NotEqual(aiWorkerErrorMimeType, headers.Get("Content-Type"))

				switch tt.pipeline {
				case "text-to-image":
					t2iResp, ok := results.Results.(worker.ImageResponse)
					assert.True(ok)
					assert.Equal("1", headers.Get("TaskId"))
					assert.Equal(len(results.Files), 1)
					expectedResp, _ := wkr.TextToImage(context.Background(), worker.GenTextToImageJSONRequestBody{})
					assert.Equal(expectedResp.Images[0].Seed, t2iResp.Images[0].Seed)
				case "image-to-image":
					i2iResp, ok := results.Results.(worker.ImageResponse)
					assert.True(ok)
					assert.Equal("2", headers.Get("TaskId"))
					assert.Equal(len(results.Files), 1)
					expectedResp, _ := wkr.ImageToImage(context.Background(), worker.GenImageToImageMultipartRequestBody{})
					assert.Equal(expectedResp.Images[0].Seed, i2iResp.Images[0].Seed)
				case "upscale":
					upsResp, ok := results.Results.(worker.ImageResponse)
					assert.True(ok)
					assert.Equal("3", headers.Get("TaskId"))
					assert.Equal(len(results.Files), 1)
					expectedResp, _ := wkr.Upscale(context.Background(), worker.GenUpscaleMultipartRequestBody{})
					assert.Equal(expectedResp.Images[0].Seed, upsResp.Images[0].Seed)
				case "image-to-video":
					vidResp, ok := results.Results.(worker.ImageResponse)
					assert.True(ok)
					assert.Equal("4", headers.Get("TaskId"))
					assert.Equal(len(results.Files), 1)
					expectedResp, _ := wkr.ImageToVideo(context.Background(), worker.GenImageToVideoMultipartRequestBody{})
					assert.Equal(expectedResp.Frames[0][0].Seed, vidResp.Images[0].Seed)
				case "audio-to-text":
					res, _ := json.Marshal(results.Results)
					var jsonRes worker.TextResponse
					json.Unmarshal(res, &jsonRes)

					assert.Equal("5", headers.Get("TaskId"))
					assert.Equal(len(results.Files), 0)
					expectedResp, _ := wkr.AudioToText(context.Background(), worker.GenAudioToTextMultipartRequestBody{})
					assert.Equal(expectedResp, &jsonRes)
				case "segment-anything-2":
					res, _ := json.Marshal(results.Results)
					var jsonRes worker.MasksResponse
					json.Unmarshal(res, &jsonRes)

					assert.Equal("6", headers.Get("TaskId"))
					assert.Equal(len(results.Files), 0)
					expectedResp, _ := wkr.SegmentAnything2(context.Background(), worker.GenSegmentAnything2MultipartRequestBody{})
					assert.Equal(expectedResp, &jsonRes)
				case "llm":
					res, _ := json.Marshal(results.Results)
					var jsonRes worker.LLMResponse
					json.Unmarshal(res, &jsonRes)

					assert.Equal("7", headers.Get("TaskId"))
					assert.Equal(len(results.Files), 0)
					expectedResp, _ := wkr.LLM(context.Background(), worker.GenLLMFormdataRequestBody{})
					assert.Equal(expectedResp, &jsonRes)
				case "text-to-speech":
					audResp, ok := results.Results.(worker.AudioResponse)
					assert.True(ok)
					assert.Equal("9", headers.Get("TaskId"))
					assert.Equal(len(results.Files), 1)
					expectedResp, _ := wkr.TextToSpeech(context.Background(), worker.GenTextToSpeechJSONRequestBody{})
					var respFile bytes.Buffer
					worker.ReadAudioB64DataUrl(expectedResp.Audio.Url, &respFile)
					assert.Equal(len(results.Files[audResp.Audio.Url]), respFile.Len())
				}
			}
		})
	}
}

func createAIJob(taskId int64, pipeline, modelId, inputUrl string) *net.NotifyAIJob {
	var req interface{}
	var inputFile oapitypes.File
	switch pipeline {
	case "text-to-image":
		req = worker.GenTextToImageJSONRequestBody{Prompt: "test prompt", ModelId: &modelId}
	case "image-to-image":
		inputFile.InitFromBytes(nil, inputUrl)
		req = worker.GenImageToImageMultipartRequestBody{Prompt: "test prompt", ModelId: &modelId, Image: inputFile}
	case "upscale":
		inputFile.InitFromBytes(nil, inputUrl)
		req = worker.GenUpscaleMultipartRequestBody{Prompt: "test prompt", ModelId: &modelId, Image: inputFile}
	case "image-to-video":
		inputFile.InitFromBytes(nil, inputUrl)
		req = worker.GenImageToVideoMultipartRequestBody{ModelId: &modelId, Image: inputFile}
	case "audio-to-text":
		inputFile.InitFromBytes(nil, inputUrl)
		req = worker.GenAudioToTextMultipartRequestBody{ModelId: &modelId, Audio: inputFile}
	case "segment-anything-2":
		inputFile.InitFromBytes(nil, inputUrl)
		req = worker.GenSegmentAnything2MultipartRequestBody{ModelId: &modelId, Image: inputFile}
	case "llm":
		req = worker.GenLLMFormdataRequestBody{Prompt: "tell me a story", ModelId: &modelId}
	case "text-to-speech":
		desc := "a young adult"
		text := "let me tell you a story"
		req = worker.GenTextToSpeechJSONRequestBody{Description: &desc, ModelId: &modelId, Text: &text}
	case "unsupported-pipeline":
		req = worker.GenTextToImageJSONRequestBody{Prompt: "test prompt", ModelId: &modelId}
	case "text-to-image-invalid":
		pipeline = "text-to-image"
		req = []byte(`invalid json`)
	case "text-to-image-empty":
		pipeline = "text-to-image"
		req = worker.GenTextToImageJSONRequestBody{}
	}

	reqData, _ := json.Marshal(core.AIJobRequestData{Request: req, InputUrl: inputUrl})

	jobData := &net.AIJobData{
		Pipeline:    pipeline,
		RequestData: reqData,
	}
	notify := &net.NotifyAIJob{
		TaskId:    taskId,
		AIJobData: jobData,
	}
	return notify
}

type stubResult struct {
	Attachment []byte
	Result     string
}

func aiResultsTest(l lphttp, w *httptest.ResponseRecorder, r *http.Request) (int, string) {
	handler := l.AIResults()
	handler.ServeHTTP(w, r)
	resp := w.Result()
	defer resp.Body.Close()
	body, _ := io.ReadAll(resp.Body)

	return resp.StatusCode, string(body)
}

func newMockAIOrchestratorServer() *httptest.Server {
	n, _ := core.NewLivepeerNode(&eth.StubClient{}, "./tmp", nil)
	n.NodeType = core.OrchestratorNode
	n.AIWorkerManager = core.NewRemoteAIWorkerManager()
	s, _ := NewLivepeerServer("127.0.0.1:1938", n, true, "")
	mux := s.cliWebServerHandlers("addr")
	srv := httptest.NewServer(mux)
	return srv
}

func connectWorker(n *core.LivepeerNode) {
	strm := &StubAIWorkerServer{}
	caps := createStubAIWorkerCapabilities()
	go func() { n.AIWorkerManager.Manage(strm, caps.ToNetCapabilities()) }()
	time.Sleep(1 * time.Millisecond)
}

func createStubAIWorkerCapabilities() *core.Capabilities {
	//create capabilities and constraints the ai worker sends to orch
	constraints := make(core.PerCapabilityConstraints)
	constraints[core.Capability_TextToImage] = &core.CapabilityConstraints{Models: make(core.ModelConstraints)}
	constraints[core.Capability_TextToImage].Models["livepeer/model1"] = &core.ModelConstraint{Warm: true, Capacity: 2}
	caps := core.NewCapabilities(core.DefaultCapabilities(), core.MandatoryOCapabilities())
	caps.SetPerCapabilityConstraints(constraints)

	return caps
}

func createStubAIWorkerCapabilitiesForPipelineModelId(pipeline, modelId string) *core.Capabilities {
	//create capabilities and constraints the ai worker sends to orch
	cap, err := core.PipelineToCapability(pipeline)
	if err != nil {
		return nil
	}
	constraints := make(core.PerCapabilityConstraints)
	constraints[cap] = &core.CapabilityConstraints{Models: make(core.ModelConstraints)}
	constraints[cap].Models[modelId] = &core.ModelConstraint{Warm: true, Capacity: 1}
	caps := core.NewCapabilities(core.DefaultCapabilities(), core.MandatoryOCapabilities())
	caps.SetPerCapabilityConstraints(constraints)

	return caps
}

type StubAIWorkerServer struct {
	manager      *core.RemoteAIWorkerManager
	SendError    error
	JobError     error
	DelayResults bool

	common.StubServerStream
}

func (s *StubAIWorkerServer) Send(n *net.NotifyAIJob) error {
	var images []worker.Media
	media := worker.Media{Nsfw: false, Seed: 111, Url: "image_url"}
	images = append(images, media)
	res := core.RemoteAIWorkerResult{
		Results: worker.ImageResponse{Images: images},
		Files:   make(map[string][]byte),
		Err:     nil,
	}
	if s.JobError != nil {
		res.Err = s.JobError
	}
	if s.SendError != nil {
		return s.SendError
	}

	return nil
}

type stubAIWorker struct {
	Called int
	Err    error
}

func (a *stubAIWorker) TextToImage(ctx context.Context, req worker.GenTextToImageJSONRequestBody) (*worker.ImageResponse, error) {
	a.Called++
	if a.Err != nil {
		return nil, a.Err
	} else {
		return &worker.ImageResponse{
			Images: []worker.Media{
				{
					Url:  "data:image/png;base64,iVBORw0KGgoAAAANSUhEUgAAAAEAAAABAQMAAAAl21bKAAAAA1BMVEUAAACnej3aAAAAAXRSTlMAQObYZgAAAApJREFUCNdjYAAAAAIAAeIhvDMAAAAASUVORK5CYII=",
					Nsfw: false,
					Seed: 111,
				},
			},
		}, nil
	}

}

func (a *stubAIWorker) ImageToImage(ctx context.Context, req worker.GenImageToImageMultipartRequestBody) (*worker.ImageResponse, error) {
	a.Called++
	if a.Err != nil {
		return nil, a.Err
	} else {
		return &worker.ImageResponse{
			Images: []worker.Media{
				{
					Url:  "data:image/png;base64,iVBORw0KGgoAAAANSUhEUgAAAAEAAAABAQMAAAAl21bKAAAAA1BMVEUAAACnej3aAAAAAXRSTlMAQObYZgAAAApJREFUCNdjYAAAAAIAAeIhvDMAAAAASUVORK5CYII=",
					Nsfw: false,
					Seed: 112,
				},
			},
		}, nil
	}
}

func (a *stubAIWorker) ImageToVideo(ctx context.Context, req worker.GenImageToVideoMultipartRequestBody) (*worker.VideoResponse, error) {
	a.Called++
	if a.Err != nil {
		return nil, a.Err
	} else {
		return &worker.VideoResponse{
			Frames: [][]worker.Media{
				{
					{
						Url:  "data:image/png;base64,iVBORw0KGgoAAAANSUhEUgAAAAEAAAABAQMAAAAl21bKAAAAA1BMVEUAAACnej3aAAAAAXRSTlMAQObYZgAAAApJREFUCNdjYAAAAAIAAeIhvDMAAAAASUVORK5CYII=",
						Nsfw: false,
						Seed: 113,
					},
					{
						Url:  "data:image/png;base64,iVBORw0KGgoAAAANSUhEUgAAAAEAAAABAQMAAAAl21bKAAAAA1BMVEUAAACnej3aAAAAAXRSTlMAQObYZgAAAApJREFUCNdjYAAAAAIAAeIhvDMAAAAASUVORK5CYII=",
						Nsfw: false,
						Seed: 131,
					},
					{
						Url:  "data:image/png;base64,iVBORw0KGgoAAAANSUhEUgAAAAEAAAABAQMAAAAl21bKAAAAA1BMVEUAAACnej3aAAAAAXRSTlMAQObYZgAAAApJREFUCNdjYAAAAAIAAeIhvDMAAAAASUVORK5CYII=",
						Nsfw: false,
						Seed: 311,
					},
				},
			},
		}, nil
	}
}

func (a *stubAIWorker) Upscale(ctx context.Context, req worker.GenUpscaleMultipartRequestBody) (*worker.ImageResponse, error) {
	a.Called++
	if a.Err != nil {
		return nil, a.Err
	} else {
		return &worker.ImageResponse{
			Images: []worker.Media{
				{
					Url:  "data:image/png;base64,iVBORw0KGgoAAAANSUhEUgAAAAEAAAABAQMAAAAl21bKAAAAA1BMVEUAAACnej3aAAAAAXRSTlMAQObYZgAAAApJREFUCNdjYAAAAAIAAeIhvDMAAAAASUVORK5CYII=",
					Nsfw: false,
					Seed: 114,
				},
			},
		}, nil
	}
}

func (a *stubAIWorker) AudioToText(ctx context.Context, req worker.GenAudioToTextMultipartRequestBody) (*worker.TextResponse, error) {
	a.Called++
	if a.Err != nil {
		return nil, a.Err
	} else {
		return &worker.TextResponse{Text: "Transcribed text"}, nil
	}
}

func (a *stubAIWorker) SegmentAnything2(ctx context.Context, req worker.GenSegmentAnything2MultipartRequestBody) (*worker.MasksResponse, error) {
	a.Called++
	if a.Err != nil {
		return nil, a.Err
	} else {
		return &worker.MasksResponse{
			Masks:  "[[[2.84, 2.83, ...], [2.92, 2.91, ...], [3.22, 3.56, ...], ...]]",
			Scores: "[0.50, 0.37, ...]",
			Logits: "[[[2.84, 2.66, ...], [3.59, 5.20, ...], [5.07, 5.68, ...], ...]]",
		}, nil
	}
}

func (a *stubAIWorker) LLM(ctx context.Context, req worker.GenLLMFormdataRequestBody) (interface{}, error) {
	a.Called++
	if a.Err != nil {
		return nil, a.Err
	} else {
		return &worker.LLMResponse{Response: "output tokens", TokensUsed: 10}, nil
	}
}

func (a *stubAIWorker) ImageToText(ctx context.Context, req worker.GenImageToTextMultipartRequestBody) (*worker.ImageToTextResponse, error) {
	a.Called++
	if a.Err != nil {
		return nil, a.Err
	} else {
		return &worker.ImageToTextResponse{Text: "Transcribed text"}, nil
	}
}

<<<<<<< HEAD
func (a *stubAIWorker) ObjectDetection(ctx context.Context, req worker.GenObjectDetectionMultipartRequestBody) (*worker.ObjectDetectionResponse, error) {
=======
func (a *stubAIWorker) TextToSpeech(ctx context.Context, req worker.GenTextToSpeechJSONRequestBody) (*worker.AudioResponse, error) {
>>>>>>> c4a5ef12
	a.Called++
	if a.Err != nil {
		return nil, a.Err
	} else {
<<<<<<< HEAD
		return &worker.ObjectDetectionResponse{
			Frames: [][]worker.Media{
				{
					{
						Url:  "data:image/png;base64,iVBORw0KGgoAAAANSUhEUgAAAAEAAAABAQMAAAAl21bKAAAAA1BMVEUAAACnej3aAAAAAXRSTlMAQObYZgAAAApJREFUCNdjYAAAAAIAAeIhvDMAAAAASUVORK5CYII=",
						Nsfw: false,
						Seed: 113,
					},
					{
						Url:  "data:image/png;base64,iVBORw0KGgoAAAANSUhEUgAAAAEAAAABAQMAAAAl21bKAAAAA1BMVEUAAACnej3aAAAAAXRSTlMAQObYZgAAAApJREFUCNdjYAAAAAIAAeIhvDMAAAAASUVORK5CYII=",
						Nsfw: false,
						Seed: 131,
					},
					{
						Url:  "data:image/png;base64,iVBORw0KGgoAAAANSUhEUgAAAAEAAAABAQMAAAAl21bKAAAAA1BMVEUAAACnej3aAAAAAXRSTlMAQObYZgAAAApJREFUCNdjYAAAAAIAAeIhvDMAAAAASUVORK5CYII=",
						Nsfw: false,
						Seed: 311,
					},
				},
			},
			ConfidenceScores: "[[0.952, 0.948, ...], [0.961, 0.952, ...], [0.965, 0.96, ...], ...]",
			Labels: "[['person', 'person', ...], ['person', 'person', ...], ['person', 'person', ...], ...]",
=======
		return &worker.AudioResponse{Audio: worker.MediaURL{
			Url: "data:audio/wav;base64,UklGRhYAAABXQVZFZm10IBAAAAABAAEAgD4AAAB9AAACABAAZGF0YQAAAAA="},
>>>>>>> c4a5ef12
		}, nil
	}
}

func (a *stubAIWorker) Warm(ctx context.Context, arg1, arg2 string, endpoint worker.RunnerEndpoint, flags worker.OptimizationFlags) error {
	a.Called++
	return nil
}

func (a *stubAIWorker) Stop(ctx context.Context) error {
	a.Called++
	return nil
}

func (a *stubAIWorker) HasCapacity(pipeline, modelID string) bool {
	a.Called++
	return true
}<|MERGE_RESOLUTION|>--- conflicted
+++ resolved
@@ -596,16 +596,22 @@
 	}
 }
 
-<<<<<<< HEAD
+func (a *stubAIWorker) TextToSpeech(ctx context.Context, req worker.GenTextToSpeechJSONRequestBody) (*worker.AudioResponse, error) {
+	a.Called++
+	if a.Err != nil {
+		return nil, a.Err
+	} else {
+		return &worker.AudioResponse{Audio: worker.MediaURL{
+			Url: "data:audio/wav;base64,UklGRhYAAABXQVZFZm10IBAAAAABAAEAgD4AAAB9AAACABAAZGF0YQAAAAA="},
+		}, nil
+	}
+}
+
 func (a *stubAIWorker) ObjectDetection(ctx context.Context, req worker.GenObjectDetectionMultipartRequestBody) (*worker.ObjectDetectionResponse, error) {
-=======
-func (a *stubAIWorker) TextToSpeech(ctx context.Context, req worker.GenTextToSpeechJSONRequestBody) (*worker.AudioResponse, error) {
->>>>>>> c4a5ef12
-	a.Called++
-	if a.Err != nil {
-		return nil, a.Err
-	} else {
-<<<<<<< HEAD
+	a.Called++
+	if a.Err != nil {
+		return nil, a.Err
+	} else {
 		return &worker.ObjectDetectionResponse{
 			Frames: [][]worker.Media{
 				{
@@ -628,10 +634,6 @@
 			},
 			ConfidenceScores: "[[0.952, 0.948, ...], [0.961, 0.952, ...], [0.965, 0.96, ...], ...]",
 			Labels: "[['person', 'person', ...], ['person', 'person', ...], ['person', 'person', ...], ...]",
-=======
-		return &worker.AudioResponse{Audio: worker.MediaURL{
-			Url: "data:audio/wav;base64,UklGRhYAAABXQVZFZm10IBAAAAABAAEAgD4AAAB9AAACABAAZGF0YQAAAAA="},
->>>>>>> c4a5ef12
 		}, nil
 	}
 }
