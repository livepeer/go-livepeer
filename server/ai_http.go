--- conflicted
+++ resolved
@@ -185,28 +185,43 @@
 	})
 }
 
-<<<<<<< HEAD
+func (h *lphttp) LLM() http.Handler {
+	return http.HandlerFunc(func(w http.ResponseWriter, r *http.Request) {
+		orch := h.orchestrator
+
+		remoteAddr := getRemoteAddr(r)
+		ctx := clog.AddVal(r.Context(), clog.ClientIP, remoteAddr)
+
+		multiRdr, err := r.MultipartReader()
+		if err != nil {
+			respondWithError(w, err.Error(), http.StatusBadRequest)
+			return
+		}
+
+		var req worker.GenLLMFormdataRequestBody
+		if err := runtime.BindMultipart(&req, *multiRdr); err != nil {
+			respondWithError(w, err.Error(), http.StatusInternalServerError)
+			return
+		}
+
+		handleAIRequest(ctx, w, r, orch, req)
+	})
+}
+
 func (h *lphttp) LivePortrait() http.Handler {
-=======
-func (h *lphttp) LLM() http.Handler {
->>>>>>> f2e18325
-	return http.HandlerFunc(func(w http.ResponseWriter, r *http.Request) {
-		orch := h.orchestrator
-
-		remoteAddr := getRemoteAddr(r)
-		ctx := clog.AddVal(r.Context(), clog.ClientIP, remoteAddr)
-
-		multiRdr, err := r.MultipartReader()
-		if err != nil {
-			respondWithError(w, err.Error(), http.StatusBadRequest)
-			return
-		}
-
-<<<<<<< HEAD
+	return http.HandlerFunc(func(w http.ResponseWriter, r *http.Request) {
+		orch := h.orchestrator
+
+		remoteAddr := getRemoteAddr(r)
+		ctx := clog.AddVal(r.Context(), clog.ClientIP, remoteAddr)
+
+		multiRdr, err := r.MultipartReader()
+		if err != nil {
+			respondWithError(w, err.Error(), http.StatusBadRequest)
+			return
+		}
+
 		var req worker.LivePortraitLivePortraitPostMultipartRequestBody
-=======
-		var req worker.GenLLMFormdataRequestBody
->>>>>>> f2e18325
 		if err := runtime.BindMultipart(&req, *multiRdr); err != nil {
 			respondWithError(w, err.Error(), http.StatusInternalServerError)
 			return
@@ -340,8 +355,7 @@
 			return
 		}
 		outPixels *= 1000 // Convert to milliseconds
-<<<<<<< HEAD
-=======
+
 	case worker.GenLLMFormdataRequestBody:
 		pipeline = "llm"
 		cap = core.Capability_LLM
@@ -357,7 +371,7 @@
 
 		// TODO: Improve pricing
 		outPixels = int64(*v.MaxTokens)
->>>>>>> f2e18325
+
 	case worker.GenSegmentAnything2MultipartRequestBody:
 		pipeline = "segment-anything-2"
 		cap = core.Capability_SegmentAnything2
