package server

import (
	"context"
	"encoding/json"
	"fmt"
	"image"
	"net/http"
	"strconv"
	"time"

	"github.com/getkin/kin-openapi/openapi3filter"
	"github.com/livepeer/ai-worker/worker"
	"github.com/livepeer/go-livepeer/clog"
	"github.com/livepeer/go-livepeer/common"
	"github.com/livepeer/go-livepeer/core"
	"github.com/livepeer/go-livepeer/monitor"
	middleware "github.com/oapi-codegen/nethttp-middleware"
	"github.com/oapi-codegen/runtime"
	ffmpeg_go "github.com/u2takey/ffmpeg-go"
)

func startAIServer(lp lphttp) error {
	swagger, err := worker.GetSwagger()
	if err != nil {
		return err
	}
	swagger.Servers = nil

	opts := &middleware.Options{
		Options: openapi3filter.Options{
			ExcludeRequestBody: true,
			AuthenticationFunc: openapi3filter.NoopAuthenticationFunc,
		},
		ErrorHandler: func(w http.ResponseWriter, message string, statusCode int) {
			clog.Errorf(context.Background(), "oapi validation error statusCode=%v message=%v", statusCode, message)
		},
	}
	oapiReqValidator := middleware.OapiRequestValidatorWithOptions(swagger, opts)

	openapi3filter.RegisterBodyDecoder("image/png", openapi3filter.FileBodyDecoder)

	lp.transRPC.Handle("/text-to-image", oapiReqValidator(lp.TextToImage()))
	lp.transRPC.Handle("/image-to-image", oapiReqValidator(lp.ImageToImage()))
	lp.transRPC.Handle("/image-to-video", oapiReqValidator(lp.ImageToVideo()))
	lp.transRPC.Handle("/frame-interpolation", oapiReqValidator(lp.FrameInterpolation()))
	lp.transRPC.Handle("/upscale", oapiReqValidator(lp.Upscale()))
	lp.transRPC.Handle("/audio-to-text", oapiReqValidator(lp.AudioToText()))
	lp.transRPC.Handle("/llm", oapiReqValidator(lp.LLM()))
	lp.transRPC.Handle("/segment-anything-2", oapiReqValidator(lp.SegmentAnything2()))

	return nil
}

func (h *lphttp) TextToImage() http.Handler {
	return http.HandlerFunc(func(w http.ResponseWriter, r *http.Request) {
		orch := h.orchestrator

		remoteAddr := getRemoteAddr(r)
		ctx := clog.AddVal(r.Context(), clog.ClientIP, remoteAddr)

		var req worker.GenTextToImageJSONRequestBody
		if err := json.NewDecoder(r.Body).Decode(&req); err != nil {
			respondWithError(w, err.Error(), http.StatusBadRequest)
			return
		}

		handleAIRequest(ctx, w, r, orch, req)
	})
}

func (h *lphttp) ImageToImage() http.Handler {
	return http.HandlerFunc(func(w http.ResponseWriter, r *http.Request) {
		orch := h.orchestrator

		remoteAddr := getRemoteAddr(r)
		ctx := clog.AddVal(r.Context(), clog.ClientIP, remoteAddr)

		multiRdr, err := r.MultipartReader()
		if err != nil {
			respondWithError(w, err.Error(), http.StatusBadRequest)
			return
		}

		var req worker.GenImageToImageMultipartRequestBody
		if err := runtime.BindMultipart(&req, *multiRdr); err != nil {
			respondWithError(w, err.Error(), http.StatusInternalServerError)
			return
		}

		handleAIRequest(ctx, w, r, orch, req)
	})
}

func (h *lphttp) ImageToVideo() http.Handler {
	return http.HandlerFunc(func(w http.ResponseWriter, r *http.Request) {
		orch := h.orchestrator

		remoteAddr := getRemoteAddr(r)
		ctx := clog.AddVal(r.Context(), clog.ClientIP, remoteAddr)

		multiRdr, err := r.MultipartReader()
		if err != nil {
			respondWithError(w, err.Error(), http.StatusBadRequest)
			return
		}

		var req worker.GenImageToVideoMultipartRequestBody
		if err := runtime.BindMultipart(&req, *multiRdr); err != nil {
			respondWithError(w, err.Error(), http.StatusInternalServerError)
			return
		}

		handleAIRequest(ctx, w, r, orch, req)
	})
}

func (h *lphttp) Upscale() http.Handler {
	return http.HandlerFunc(func(w http.ResponseWriter, r *http.Request) {
		orch := h.orchestrator

		remoteAddr := getRemoteAddr(r)
		ctx := clog.AddVal(r.Context(), clog.ClientIP, remoteAddr)

		multiRdr, err := r.MultipartReader()
		if err != nil {
			respondWithError(w, err.Error(), http.StatusBadRequest)
			return
		}

		var req worker.GenUpscaleMultipartRequestBody
		if err := runtime.BindMultipart(&req, *multiRdr); err != nil {
			respondWithError(w, err.Error(), http.StatusInternalServerError)
			return
		}

		handleAIRequest(ctx, w, r, orch, req)
	})
}

func (h *lphttp) AudioToText() http.Handler {
	return http.HandlerFunc(func(w http.ResponseWriter, r *http.Request) {
		orch := h.orchestrator

		remoteAddr := getRemoteAddr(r)
		ctx := clog.AddVal(r.Context(), clog.ClientIP, remoteAddr)

		multiRdr, err := r.MultipartReader()
		if err != nil {
			respondWithError(w, err.Error(), http.StatusBadRequest)
			return
		}

		var req worker.GenAudioToTextMultipartRequestBody
		if err := runtime.BindMultipart(&req, *multiRdr); err != nil {
			respondWithError(w, err.Error(), http.StatusInternalServerError)
			return
		}

		handleAIRequest(ctx, w, r, orch, req)
	})
}

func (h *lphttp) SegmentAnything2() http.Handler {
	return http.HandlerFunc(func(w http.ResponseWriter, r *http.Request) {
		orch := h.orchestrator

		remoteAddr := getRemoteAddr(r)
		ctx := clog.AddVal(r.Context(), clog.ClientIP, remoteAddr)

		multiRdr, err := r.MultipartReader()
		if err != nil {
			respondWithError(w, err.Error(), http.StatusBadRequest)
			return
		}

		var req worker.GenSegmentAnything2MultipartRequestBody
		if err := runtime.BindMultipart(&req, *multiRdr); err != nil {
			respondWithError(w, err.Error(), http.StatusInternalServerError)
			return
		}

		handleAIRequest(ctx, w, r, orch, req)
	})
}

<<<<<<< HEAD
func (h *lphttp) FrameInterpolation() http.Handler {
=======
func (h *lphttp) LLM() http.Handler {
>>>>>>> f2e18325
	return http.HandlerFunc(func(w http.ResponseWriter, r *http.Request) {
		orch := h.orchestrator

		remoteAddr := getRemoteAddr(r)
		ctx := clog.AddVal(r.Context(), clog.ClientIP, remoteAddr)

		multiRdr, err := r.MultipartReader()
		if err != nil {
			respondWithError(w, err.Error(), http.StatusBadRequest)
			return
		}

<<<<<<< HEAD
		var req worker.FrameInterpolationMultipartRequestBody
=======
		var req worker.GenLLMFormdataRequestBody
>>>>>>> f2e18325
		if err := runtime.BindMultipart(&req, *multiRdr); err != nil {
			respondWithError(w, err.Error(), http.StatusInternalServerError)
			return
		}

		handleAIRequest(ctx, w, r, orch, req)
	})
}

func handleAIRequest(ctx context.Context, w http.ResponseWriter, r *http.Request, orch Orchestrator, req interface{}) {
	payment, err := getPayment(r.Header.Get(paymentHeader))
	if err != nil {
		respondWithError(w, err.Error(), http.StatusPaymentRequired)
		return
	}
	sender := getPaymentSender(payment)

	_, ctx, err = verifySegCreds(ctx, orch, r.Header.Get(segmentHeader), sender)
	if err != nil {
		respondWithError(w, err.Error(), http.StatusForbidden)
		return
	}

	var cap core.Capability
	var pipeline string
	var modelID string
	var submitFn func(context.Context) (interface{}, error)
	var outPixels int64

	switch v := req.(type) {
	case worker.GenTextToImageJSONRequestBody:
		pipeline = "text-to-image"
		cap = core.Capability_TextToImage
		modelID = *v.ModelId
		submitFn = func(ctx context.Context) (interface{}, error) {
			return orch.TextToImage(ctx, v)
		}

		// TODO: The orchestrator should require the broadcaster to always specify a height and width
		height := int64(512)
		if v.Height != nil {
			height = int64(*v.Height)
		}
		width := int64(512)
		if v.Width != nil {
			width = int64(*v.Width)
		}
		// NOTE: Should be enforced by the gateway, added for backwards compatibility.
		numImages := int64(1)
		if v.NumImagesPerPrompt != nil {
			numImages = int64(*v.NumImagesPerPrompt)
		}

		outPixels = height * width * numImages
	case worker.GenImageToImageMultipartRequestBody:
		pipeline = "image-to-image"
		cap = core.Capability_ImageToImage
		modelID = *v.ModelId
		submitFn = func(ctx context.Context) (interface{}, error) {
			return orch.ImageToImage(ctx, v)
		}

		imageRdr, err := v.Image.Reader()
		if err != nil {
			respondWithError(w, err.Error(), http.StatusBadRequest)
			return
		}
		config, _, err := image.DecodeConfig(imageRdr)
		if err != nil {
			respondWithError(w, err.Error(), http.StatusBadRequest)
			return
		}
		// NOTE: Should be enforced by the gateway, added for backwards compatibility.
		numImages := int64(1)
		if v.NumImagesPerPrompt != nil {
			numImages = int64(*v.NumImagesPerPrompt)
		}

		outPixels = int64(config.Height) * int64(config.Width) * numImages
	case worker.GenUpscaleMultipartRequestBody:
		pipeline = "upscale"
		cap = core.Capability_Upscale
		modelID = *v.ModelId
		submitFn = func(ctx context.Context) (interface{}, error) {
			return orch.Upscale(ctx, v)
		}

		imageRdr, err := v.Image.Reader()
		if err != nil {
			respondWithError(w, err.Error(), http.StatusBadRequest)
			return
		}
		config, _, err := image.DecodeConfig(imageRdr)
		if err != nil {
			respondWithError(w, err.Error(), http.StatusBadRequest)
			return
		}
		outPixels = int64(config.Height) * int64(config.Width)
	case worker.GenImageToVideoMultipartRequestBody:
		pipeline = "image-to-video"
		cap = core.Capability_ImageToVideo
		modelID = *v.ModelId
		submitFn = func(ctx context.Context) (interface{}, error) {
			return orch.ImageToVideo(ctx, v)
		}

		// TODO: The orchestrator should require the broadcaster to always specify a height and width
		height := int64(576)
		if v.Height != nil {
			height = int64(*v.Height)
		}
		width := int64(1024)
		if v.Width != nil {
			width = int64(*v.Width)
		}
		// The # of frames outputted by stable-video-diffusion-img2vid-xt models
		frames := int64(25)

		outPixels = height * width * int64(frames)

	case worker.FrameInterpolationMultipartRequestBody:
		pipeline = "frame-interpolation"
		cap = core.Capability_FrameInterpolation
		modelID = *v.ModelId
		submitFn = func(ctx context.Context) (interface{}, error) {
			return orch.FrameInterpolation(ctx, v)
		}
		video, err := v.Video.Reader()
		if err != nil {
			respondWithError(w, err.Error(), http.StatusBadRequest)
		}
		defer video.Close() // Don't forget to close the video after you're done with it

		probeData, err := ffmpeg_go.ProbeReader(video)
		if err != nil {
			respondWithError(w, err.Error(), http.StatusBadRequest)
		}

		var probeDataMap map[string]interface{}
		err = json.Unmarshal([]byte(probeData), &probeDataMap)
		if err != nil {
			respondWithError(w, err.Error(), http.StatusInternalServerError)
		}

		streamData := probeDataMap["streams"].([]interface{})[0].(map[string]interface{})
		width := streamData["width"].(float64)
		height := streamData["height"].(float64)
		frameRate := streamData["r_frame_rate"].(string)

		// You can parse the frame rate string to extract the numerator and denominator
		numerator, denominator := 0, 0
		_, err = fmt.Sscanf(frameRate, "%d/%d", &numerator, &denominator)
		if err != nil {
			respondWithError(w, err.Error(), http.StatusInternalServerError)
		}
		var numInterFrames int64
		if v.InterFrames != nil {
			numInterFrames = int64(*v.InterFrames)
		}

		// Calculate the number of frames
		numberOfFrames := numerator / denominator

		// Calculate the output pixels using the video profile
		outPixels = int64(width) * int64(height) * int64(numberOfFrames) * int64(numInterFrames)

	case worker.GenAudioToTextMultipartRequestBody:
		pipeline = "audio-to-text"
		cap = core.Capability_AudioToText
		modelID = *v.ModelId
		submitFn = func(ctx context.Context) (interface{}, error) {
			return orch.AudioToText(ctx, v)
		}

		outPixels, err = common.CalculateAudioDuration(v.Audio)
		if err != nil {
			respondWithError(w, "Unable to calculate duration", http.StatusBadRequest)
			return
		}
		outPixels *= 1000 // Convert to milliseconds
	case worker.GenLLMFormdataRequestBody:
		pipeline = "llm"
		cap = core.Capability_LLM
		modelID = *v.ModelId
		submitFn = func(ctx context.Context) (interface{}, error) {
			return orch.LLM(ctx, v)
		}

		if v.MaxTokens == nil {
			respondWithError(w, "MaxTokens not specified", http.StatusBadRequest)
			return
		}

		// TODO: Improve pricing
		outPixels = int64(*v.MaxTokens)
	case worker.GenSegmentAnything2MultipartRequestBody:
		pipeline = "segment-anything-2"
		cap = core.Capability_SegmentAnything2
		modelID = *v.ModelId
		submitFn = func(ctx context.Context) (interface{}, error) {
			return orch.SegmentAnything2(ctx, v)
		}

		imageRdr, err := v.Image.Reader()
		if err != nil {
			respondWithError(w, err.Error(), http.StatusBadRequest)
			return
		}
		config, _, err := image.DecodeConfig(imageRdr)
		if err != nil {
			respondWithError(w, err.Error(), http.StatusBadRequest)
			return
		}
		outPixels = int64(config.Height) * int64(config.Width)
	default:
		respondWithError(w, "Unknown request type", http.StatusBadRequest)
		return
	}

	requestID := string(core.RandomManifestID())

	clog.V(common.VERBOSE).Infof(ctx, "Received request id=%v cap=%v modelID=%v", requestID, cap, modelID)

	manifestID := core.ManifestID(strconv.Itoa(int(cap)) + "_" + modelID)

	// Check if there is capacity for the request.
	if !orch.CheckAICapacity(pipeline, modelID) {
		respondWithError(w, fmt.Sprintf("Insufficient capacity for pipeline=%v modelID=%v", pipeline, modelID), http.StatusServiceUnavailable)
		return
	}

	// Known limitation:
	// This call will set a fixed price for all requests in a session identified by a manifestID.
	// Since all requests for a capability + modelID are treated as "session" with a single manifestID, all
	// requests for a capability + modelID will get the same fixed price for as long as the orch is running
	if err := orch.ProcessPayment(ctx, payment, manifestID); err != nil {
		respondWithError(w, err.Error(), http.StatusBadRequest)
		return
	}

	if payment.GetExpectedPrice().GetPricePerUnit() > 0 && !orch.SufficientBalance(sender, manifestID) {
		respondWithError(w, "Insufficient balance", http.StatusBadRequest)
		return
	}

	// Note: At the moment, we do not return a new OrchestratorInfo with updated ticket params + price with
	// extended expiry because the response format does not include such a field. As a result, the broadcaster
	// might encounter an expiration error for ticket params + price when it is using an old OrchestratorInfo returned
	// by the orch during discovery. In that scenario, the broadcaster can use a GetOrchestrator() RPC call to get a
	// a new OrchestratorInfo before submitting a request.

	start := time.Now()
	resp, err := submitFn(ctx)
	if err != nil {
		if monitor.Enabled {
			monitor.AIProcessingError(err.Error(), pipeline, modelID, sender.Hex())
		}
		respondWithError(w, err.Error(), http.StatusInternalServerError)
		return
	}

	took := time.Since(start)
	clog.Infof(ctx, "Processed request id=%v cap=%v modelID=%v took=%v", requestID, cap, modelID, took)

	// At the moment, outPixels is expected to just be height * width * frames
	// If the # of inference/denoising steps becomes configurable, a possible updated formula could be height * width * frames * steps
	// If additional parameters that influence compute cost become configurable, then the formula should be reconsidered
	orch.DebitFees(sender, manifestID, payment.GetExpectedPrice(), outPixels)

	if monitor.Enabled {
		var latencyScore float64
		switch v := req.(type) {
		case worker.GenTextToImageJSONRequestBody:
			latencyScore = CalculateTextToImageLatencyScore(took, v, outPixels)
		case worker.GenImageToImageMultipartRequestBody:
			latencyScore = CalculateImageToImageLatencyScore(took, v, outPixels)
		case worker.GenImageToVideoMultipartRequestBody:
			latencyScore = CalculateImageToVideoLatencyScore(took, v, outPixels)
		case worker.GenUpscaleMultipartRequestBody:
			latencyScore = CalculateUpscaleLatencyScore(took, v, outPixels)
		case worker.FrameInterpolationMultipartRequestBody:
			latencyScore = CalculateFrameInterpolationLatencyScore(took, v, outPixels)
		case worker.GenAudioToTextMultipartRequestBody:
			durationSeconds, err := common.CalculateAudioDuration(v.Audio)
			if err == nil {
				latencyScore = CalculateAudioToTextLatencyScore(took, durationSeconds)
			}
		case worker.GenSegmentAnything2MultipartRequestBody:
			latencyScore = CalculateSegmentAnything2LatencyScore(took, outPixels)
		}

		var pricePerAIUnit float64
		if priceInfo := payment.GetExpectedPrice(); priceInfo != nil && priceInfo.GetPixelsPerUnit() != 0 {
			pricePerAIUnit = float64(priceInfo.GetPricePerUnit()) / float64(priceInfo.GetPixelsPerUnit())
		}

		monitor.AIJobProcessed(ctx, pipeline, modelID, monitor.AIJobInfo{LatencyScore: latencyScore, PricePerUnit: pricePerAIUnit})
	}

	// Check if the response is a streaming response
	if streamChan, ok := resp.(<-chan worker.LlmStreamChunk); ok {
		// Set headers for SSE
		w.Header().Set("Content-Type", "text/event-stream")
		w.Header().Set("Cache-Control", "no-cache")
		w.Header().Set("Connection", "keep-alive")

		flusher, ok := w.(http.Flusher)
		if !ok {
			http.Error(w, "Streaming unsupported!", http.StatusInternalServerError)
			return
		}

		for chunk := range streamChan {
			data, err := json.Marshal(chunk)
			if err != nil {
				clog.Errorf(ctx, "Error marshaling stream chunk: %v", err)
				continue
			}

			fmt.Fprintf(w, "data: %s\n\n", data)
			flusher.Flush()

			if chunk.Done {
				break
			}
		}
	} else {
		// Non-streaming response
		w.Header().Set("Content-Type", "application/json")
		w.WriteHeader(http.StatusOK)
		_ = json.NewEncoder(w).Encode(resp)
	}
}<|MERGE_RESOLUTION|>--- conflicted
+++ resolved
@@ -184,28 +184,43 @@
 	})
 }
 
-<<<<<<< HEAD
+func (h *lphttp) LLM() http.Handler {
+	return http.HandlerFunc(func(w http.ResponseWriter, r *http.Request) {
+		orch := h.orchestrator
+
+		remoteAddr := getRemoteAddr(r)
+		ctx := clog.AddVal(r.Context(), clog.ClientIP, remoteAddr)
+
+		multiRdr, err := r.MultipartReader()
+		if err != nil {
+			respondWithError(w, err.Error(), http.StatusBadRequest)
+			return
+		}
+
+		var req worker.GenLLMFormdataRequestBody
+		if err := runtime.BindMultipart(&req, *multiRdr); err != nil {
+			respondWithError(w, err.Error(), http.StatusInternalServerError)
+			return
+		}
+
+		handleAIRequest(ctx, w, r, orch, req)
+	})
+}
+
 func (h *lphttp) FrameInterpolation() http.Handler {
-=======
-func (h *lphttp) LLM() http.Handler {
->>>>>>> f2e18325
-	return http.HandlerFunc(func(w http.ResponseWriter, r *http.Request) {
-		orch := h.orchestrator
-
-		remoteAddr := getRemoteAddr(r)
-		ctx := clog.AddVal(r.Context(), clog.ClientIP, remoteAddr)
-
-		multiRdr, err := r.MultipartReader()
-		if err != nil {
-			respondWithError(w, err.Error(), http.StatusBadRequest)
-			return
-		}
-
-<<<<<<< HEAD
+	return http.HandlerFunc(func(w http.ResponseWriter, r *http.Request) {
+		orch := h.orchestrator
+
+		remoteAddr := getRemoteAddr(r)
+		ctx := clog.AddVal(r.Context(), clog.ClientIP, remoteAddr)
+
+		multiRdr, err := r.MultipartReader()
+		if err != nil {
+			respondWithError(w, err.Error(), http.StatusBadRequest)
+			return
+		}
+
 		var req worker.FrameInterpolationMultipartRequestBody
-=======
-		var req worker.GenLLMFormdataRequestBody
->>>>>>> f2e18325
 		if err := runtime.BindMultipart(&req, *multiRdr); err != nil {
 			respondWithError(w, err.Error(), http.StatusInternalServerError)
 			return
