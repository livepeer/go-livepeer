package server

import (
	"context"
	"encoding/json"
	"fmt"
	"image"
	"net/http"
	"strconv"
	"time"

	"github.com/getkin/kin-openapi/openapi3filter"
	"github.com/livepeer/ai-worker/worker"
	"github.com/livepeer/go-livepeer/clog"
	"github.com/livepeer/go-livepeer/common"
	"github.com/livepeer/go-livepeer/core"
	"github.com/livepeer/go-livepeer/monitor"
	middleware "github.com/oapi-codegen/nethttp-middleware"
	"github.com/oapi-codegen/runtime"
	ffmpeg_go "github.com/u2takey/ffmpeg-go"
)

func startAIServer(lp lphttp) error {
	swagger, err := worker.GetSwagger()
	if err != nil {
		return err
	}
	swagger.Servers = nil

	opts := &middleware.Options{
		Options: openapi3filter.Options{
			ExcludeRequestBody: true,
			AuthenticationFunc: openapi3filter.NoopAuthenticationFunc,
		},
		ErrorHandler: func(w http.ResponseWriter, message string, statusCode int) {
			clog.Errorf(context.Background(), "oapi validation error statusCode=%v message=%v", statusCode, message)
		},
	}
	oapiReqValidator := middleware.OapiRequestValidatorWithOptions(swagger, opts)

	openapi3filter.RegisterBodyDecoder("image/png", openapi3filter.FileBodyDecoder)

	lp.transRPC.Handle("/text-to-image", oapiReqValidator(lp.TextToImage()))
	lp.transRPC.Handle("/image-to-image", oapiReqValidator(lp.ImageToImage()))
	lp.transRPC.Handle("/image-to-video", oapiReqValidator(lp.ImageToVideo()))
	lp.transRPC.Handle("/frame-interpolation", oapiReqValidator(lp.FrameInterpolation()))
	lp.transRPC.Handle("/upscale", oapiReqValidator(lp.Upscale()))
	lp.transRPC.Handle("/audio-to-text", oapiReqValidator(lp.AudioToText()))
	lp.transRPC.Handle("/segment-anything-2", oapiReqValidator(lp.SegmentAnything2()))

	return nil
}

func (h *lphttp) TextToImage() http.Handler {
	return http.HandlerFunc(func(w http.ResponseWriter, r *http.Request) {
		orch := h.orchestrator

		remoteAddr := getRemoteAddr(r)
		ctx := clog.AddVal(r.Context(), clog.ClientIP, remoteAddr)

		var req worker.GenTextToImageJSONRequestBody
		if err := json.NewDecoder(r.Body).Decode(&req); err != nil {
			respondWithError(w, err.Error(), http.StatusBadRequest)
			return
		}

		handleAIRequest(ctx, w, r, orch, req)
	})
}

func (h *lphttp) ImageToImage() http.Handler {
	return http.HandlerFunc(func(w http.ResponseWriter, r *http.Request) {
		orch := h.orchestrator

		remoteAddr := getRemoteAddr(r)
		ctx := clog.AddVal(r.Context(), clog.ClientIP, remoteAddr)

		multiRdr, err := r.MultipartReader()
		if err != nil {
			respondWithError(w, err.Error(), http.StatusBadRequest)
			return
		}

		var req worker.GenImageToImageMultipartRequestBody
		if err := runtime.BindMultipart(&req, *multiRdr); err != nil {
			respondWithError(w, err.Error(), http.StatusInternalServerError)
			return
		}

		handleAIRequest(ctx, w, r, orch, req)
	})
}

func (h *lphttp) ImageToVideo() http.Handler {
	return http.HandlerFunc(func(w http.ResponseWriter, r *http.Request) {
		orch := h.orchestrator

		remoteAddr := getRemoteAddr(r)
		ctx := clog.AddVal(r.Context(), clog.ClientIP, remoteAddr)

		multiRdr, err := r.MultipartReader()
		if err != nil {
			respondWithError(w, err.Error(), http.StatusBadRequest)
			return
		}

		var req worker.GenImageToVideoMultipartRequestBody
		if err := runtime.BindMultipart(&req, *multiRdr); err != nil {
			respondWithError(w, err.Error(), http.StatusInternalServerError)
			return
		}

		handleAIRequest(ctx, w, r, orch, req)
	})
}

func (h *lphttp) Upscale() http.Handler {
	return http.HandlerFunc(func(w http.ResponseWriter, r *http.Request) {
		orch := h.orchestrator

		remoteAddr := getRemoteAddr(r)
		ctx := clog.AddVal(r.Context(), clog.ClientIP, remoteAddr)

		multiRdr, err := r.MultipartReader()
		if err != nil {
			respondWithError(w, err.Error(), http.StatusBadRequest)
			return
		}

		var req worker.GenUpscaleMultipartRequestBody
		if err := runtime.BindMultipart(&req, *multiRdr); err != nil {
			respondWithError(w, err.Error(), http.StatusInternalServerError)
			return
		}

		handleAIRequest(ctx, w, r, orch, req)
	})
}

func (h *lphttp) AudioToText() http.Handler {
	return http.HandlerFunc(func(w http.ResponseWriter, r *http.Request) {
		orch := h.orchestrator

		remoteAddr := getRemoteAddr(r)
		ctx := clog.AddVal(r.Context(), clog.ClientIP, remoteAddr)

		multiRdr, err := r.MultipartReader()
		if err != nil {
			respondWithError(w, err.Error(), http.StatusBadRequest)
			return
		}

		var req worker.GenAudioToTextMultipartRequestBody
		if err := runtime.BindMultipart(&req, *multiRdr); err != nil {
			respondWithError(w, err.Error(), http.StatusInternalServerError)
			return
		}

		handleAIRequest(ctx, w, r, orch, req)
	})
}

func (h *lphttp) SegmentAnything2() http.Handler {
	return http.HandlerFunc(func(w http.ResponseWriter, r *http.Request) {
		orch := h.orchestrator

		remoteAddr := getRemoteAddr(r)
		ctx := clog.AddVal(r.Context(), clog.ClientIP, remoteAddr)

		multiRdr, err := r.MultipartReader()
		if err != nil {
			respondWithError(w, err.Error(), http.StatusBadRequest)
			return
		}

		var req worker.GenSegmentAnything2MultipartRequestBody
		if err := runtime.BindMultipart(&req, *multiRdr); err != nil {
			respondWithError(w, err.Error(), http.StatusInternalServerError)
			return
		}

		handleAIRequest(ctx, w, r, orch, req)
	})
}

func (h *lphttp) FrameInterpolation() http.Handler {
	return http.HandlerFunc(func(w http.ResponseWriter, r *http.Request) {
		orch := h.orchestrator

		remoteAddr := getRemoteAddr(r)
		ctx := clog.AddVal(r.Context(), clog.ClientIP, remoteAddr)

		multiRdr, err := r.MultipartReader()
		if err != nil {
			respondWithError(w, err.Error(), http.StatusBadRequest)
			return
		}

		var req worker.FrameInterpolationMultipartRequestBody
		if err := runtime.BindMultipart(&req, *multiRdr); err != nil {
			respondWithError(w, err.Error(), http.StatusInternalServerError)
			return
		}

		handleAIRequest(ctx, w, r, orch, req)
	})
}

func handleAIRequest(ctx context.Context, w http.ResponseWriter, r *http.Request, orch Orchestrator, req interface{}) {
	payment, err := getPayment(r.Header.Get(paymentHeader))
	if err != nil {
		respondWithError(w, err.Error(), http.StatusPaymentRequired)
		return
	}
	sender := getPaymentSender(payment)

	_, ctx, err = verifySegCreds(ctx, orch, r.Header.Get(segmentHeader), sender)
	if err != nil {
		respondWithError(w, err.Error(), http.StatusForbidden)
		return
	}

	var cap core.Capability
	var pipeline string
	var modelID string
	var submitFn func(context.Context) (interface{}, error)
	var outPixels int64

	switch v := req.(type) {
	case worker.GenTextToImageJSONRequestBody:
		pipeline = "text-to-image"
		cap = core.Capability_TextToImage
		modelID = *v.ModelId
		submitFn = func(ctx context.Context) (interface{}, error) {
			return orch.TextToImage(ctx, v)
		}

		// TODO: The orchestrator should require the broadcaster to always specify a height and width
		height := int64(512)
		if v.Height != nil {
			height = int64(*v.Height)
		}
		width := int64(512)
		if v.Width != nil {
			width = int64(*v.Width)
		}
		// NOTE: Should be enforced by the gateway, added for backwards compatibility.
		numImages := int64(1)
		if v.NumImagesPerPrompt != nil {
			numImages = int64(*v.NumImagesPerPrompt)
		}

		outPixels = height * width * numImages
	case worker.GenImageToImageMultipartRequestBody:
		pipeline = "image-to-image"
		cap = core.Capability_ImageToImage
		modelID = *v.ModelId
		submitFn = func(ctx context.Context) (interface{}, error) {
			return orch.ImageToImage(ctx, v)
		}

		imageRdr, err := v.Image.Reader()
		if err != nil {
			respondWithError(w, err.Error(), http.StatusBadRequest)
			return
		}
		config, _, err := image.DecodeConfig(imageRdr)
		if err != nil {
			respondWithError(w, err.Error(), http.StatusBadRequest)
			return
		}
		// NOTE: Should be enforced by the gateway, added for backwards compatibility.
		numImages := int64(1)
		if v.NumImagesPerPrompt != nil {
			numImages = int64(*v.NumImagesPerPrompt)
		}

		outPixels = int64(config.Height) * int64(config.Width) * numImages
	case worker.GenUpscaleMultipartRequestBody:
		pipeline = "upscale"
		cap = core.Capability_Upscale
		modelID = *v.ModelId
		submitFn = func(ctx context.Context) (interface{}, error) {
			return orch.Upscale(ctx, v)
		}

		imageRdr, err := v.Image.Reader()
		if err != nil {
			respondWithError(w, err.Error(), http.StatusBadRequest)
			return
		}
		config, _, err := image.DecodeConfig(imageRdr)
		if err != nil {
			respondWithError(w, err.Error(), http.StatusBadRequest)
			return
		}
		outPixels = int64(config.Height) * int64(config.Width)
	case worker.GenImageToVideoMultipartRequestBody:
		pipeline = "image-to-video"
		cap = core.Capability_ImageToVideo
		modelID = *v.ModelId
		submitFn = func(ctx context.Context) (interface{}, error) {
			return orch.ImageToVideo(ctx, v)
		}

		// TODO: The orchestrator should require the broadcaster to always specify a height and width
		height := int64(576)
		if v.Height != nil {
			height = int64(*v.Height)
		}
		width := int64(1024)
		if v.Width != nil {
			width = int64(*v.Width)
		}
		// The # of frames outputted by stable-video-diffusion-img2vid-xt models
		frames := int64(25)

		outPixels = height * width * int64(frames)
<<<<<<< HEAD

	case worker.FrameInterpolationMultipartRequestBody:
		pipeline = "frame-interpolation"
		cap = core.Capability_FrameInterpolation
		modelID = *v.ModelId
		submitFn = func(ctx context.Context) (interface{}, error) {
			return orch.FrameInterpolation(ctx, v)
		}
		video, err := v.Video.Reader()
		if err != nil {
			respondWithError(w, err.Error(), http.StatusBadRequest)
		}
		defer video.Close() // Don't forget to close the video after you're done with it

		probeData, err := ffmpeg_go.ProbeReader(video)
		if err != nil {
			respondWithError(w, err.Error(), http.StatusBadRequest)
		}

		var probeDataMap map[string]interface{}
		err = json.Unmarshal([]byte(probeData), &probeDataMap)
		if err != nil {
			respondWithError(w, err.Error(), http.StatusInternalServerError)
		}

		streamData := probeDataMap["streams"].([]interface{})[0].(map[string]interface{})
		width := streamData["width"].(float64)
		height := streamData["height"].(float64)
		frameRate := streamData["r_frame_rate"].(string)

		// You can parse the frame rate string to extract the numerator and denominator
		numerator, denominator := 0, 0
		_, err = fmt.Sscanf(frameRate, "%d/%d", &numerator, &denominator)
		if err != nil {
			respondWithError(w, err.Error(), http.StatusInternalServerError)
		}
		var numInterFrames int64
		if v.InterFrames != nil {
			numInterFrames = int64(*v.InterFrames)
		}

		// Calculate the number of frames
		numberOfFrames := numerator / denominator

		// Calculate the output pixels using the video profile
		outPixels = int64(width) * int64(height) * int64(numberOfFrames) * int64(numInterFrames)

	case worker.AudioToTextMultipartRequestBody:
=======
	case worker.GenAudioToTextMultipartRequestBody:
>>>>>>> a49cd1b9
		pipeline = "audio-to-text"
		cap = core.Capability_AudioToText
		modelID = *v.ModelId
		submitFn = func(ctx context.Context) (interface{}, error) {
			return orch.AudioToText(ctx, v)
		}

		outPixels, err = common.CalculateAudioDuration(v.Audio)
		if err != nil {
			respondWithError(w, "Unable to calculate duration", http.StatusBadRequest)
			return
		}
		outPixels *= 1000 // Convert to milliseconds
	case worker.GenSegmentAnything2MultipartRequestBody:
		pipeline = "segment-anything-2"
		cap = core.Capability_SegmentAnything2
		modelID = *v.ModelId
		submitFn = func(ctx context.Context) (interface{}, error) {
			return orch.SegmentAnything2(ctx, v)
		}

		imageRdr, err := v.Image.Reader()
		if err != nil {
			respondWithError(w, err.Error(), http.StatusBadRequest)
			return
		}
		config, _, err := image.DecodeConfig(imageRdr)
		if err != nil {
			respondWithError(w, err.Error(), http.StatusBadRequest)
			return
		}
		outPixels = int64(config.Height) * int64(config.Width)
	default:
		respondWithError(w, "Unknown request type", http.StatusBadRequest)
		return
	}

	requestID := string(core.RandomManifestID())

	clog.V(common.VERBOSE).Infof(ctx, "Received request id=%v cap=%v modelID=%v", requestID, cap, modelID)

	manifestID := core.ManifestID(strconv.Itoa(int(cap)) + "_" + modelID)

	// Check if there is capacity for the request.
	if !orch.CheckAICapacity(pipeline, modelID) {
		respondWithError(w, fmt.Sprintf("Insufficient capacity for pipeline=%v modelID=%v", pipeline, modelID), http.StatusServiceUnavailable)
		return
	}

	// Known limitation:
	// This call will set a fixed price for all requests in a session identified by a manifestID.
	// Since all requests for a capability + modelID are treated as "session" with a single manifestID, all
	// requests for a capability + modelID will get the same fixed price for as long as the orch is running
	if err := orch.ProcessPayment(ctx, payment, manifestID); err != nil {
		respondWithError(w, err.Error(), http.StatusBadRequest)
		return
	}

	if payment.GetExpectedPrice().GetPricePerUnit() > 0 && !orch.SufficientBalance(sender, manifestID) {
		respondWithError(w, "Insufficient balance", http.StatusBadRequest)
		return
	}

	// Note: At the moment, we do not return a new OrchestratorInfo with updated ticket params + price with
	// extended expiry because the response format does not include such a field. As a result, the broadcaster
	// might encounter an expiration error for ticket params + price when it is using an old OrchestratorInfo returned
	// by the orch during discovery. In that scenario, the broadcaster can use a GetOrchestrator() RPC call to get a
	// a new OrchestratorInfo before submitting a request.

	start := time.Now()
	resp, err := submitFn(ctx)
	if err != nil {
		if monitor.Enabled {
			monitor.AIProcessingError(err.Error(), pipeline, modelID, sender.Hex())
		}
		respondWithError(w, err.Error(), http.StatusInternalServerError)
		return
	}

	took := time.Since(start)
	clog.Infof(ctx, "Processed request id=%v cap=%v modelID=%v took=%v", requestID, cap, modelID, took)

	// At the moment, outPixels is expected to just be height * width * frames
	// If the # of inference/denoising steps becomes configurable, a possible updated formula could be height * width * frames * steps
	// If additional parameters that influence compute cost become configurable, then the formula should be reconsidered
	orch.DebitFees(sender, manifestID, payment.GetExpectedPrice(), outPixels)

	if monitor.Enabled {
		var latencyScore float64
		switch v := req.(type) {
		case worker.GenTextToImageJSONRequestBody:
			latencyScore = CalculateTextToImageLatencyScore(took, v, outPixels)
		case worker.GenImageToImageMultipartRequestBody:
			latencyScore = CalculateImageToImageLatencyScore(took, v, outPixels)
		case worker.GenImageToVideoMultipartRequestBody:
			latencyScore = CalculateImageToVideoLatencyScore(took, v, outPixels)
		case worker.GenUpscaleMultipartRequestBody:
			latencyScore = CalculateUpscaleLatencyScore(took, v, outPixels)
<<<<<<< HEAD
		case worker.FrameInterpolationMultipartRequestBody:
			latencyScore = CalculateFrameInterpolationLatencyScore(took, v, outPixels)
		case worker.AudioToTextMultipartRequestBody:
=======
		case worker.GenAudioToTextMultipartRequestBody:
>>>>>>> a49cd1b9
			durationSeconds, err := common.CalculateAudioDuration(v.Audio)
			if err == nil {
				latencyScore = CalculateAudioToTextLatencyScore(took, durationSeconds)
			}
		case worker.GenSegmentAnything2MultipartRequestBody:
			latencyScore = CalculateSegmentAnything2LatencyScore(took, outPixels)
		}

		var pricePerAIUnit float64
		if priceInfo := payment.GetExpectedPrice(); priceInfo != nil && priceInfo.GetPixelsPerUnit() != 0 {
			pricePerAIUnit = float64(priceInfo.GetPricePerUnit()) / float64(priceInfo.GetPixelsPerUnit())
		}

		monitor.AIJobProcessed(ctx, pipeline, modelID, monitor.AIJobInfo{LatencyScore: latencyScore, PricePerUnit: pricePerAIUnit})
	}

	w.Header().Set("Content-Type", "application/json")
	w.WriteHeader(http.StatusOK)
	_ = json.NewEncoder(w).Encode(resp)
}<|MERGE_RESOLUTION|>--- conflicted
+++ resolved
@@ -316,7 +316,6 @@
 		frames := int64(25)
 
 		outPixels = height * width * int64(frames)
-<<<<<<< HEAD
 
 	case worker.FrameInterpolationMultipartRequestBody:
 		pipeline = "frame-interpolation"
@@ -364,10 +363,7 @@
 		// Calculate the output pixels using the video profile
 		outPixels = int64(width) * int64(height) * int64(numberOfFrames) * int64(numInterFrames)
 
-	case worker.AudioToTextMultipartRequestBody:
-=======
 	case worker.GenAudioToTextMultipartRequestBody:
->>>>>>> a49cd1b9
 		pipeline = "audio-to-text"
 		cap = core.Capability_AudioToText
 		modelID = *v.ModelId
@@ -466,13 +462,9 @@
 			latencyScore = CalculateImageToVideoLatencyScore(took, v, outPixels)
 		case worker.GenUpscaleMultipartRequestBody:
 			latencyScore = CalculateUpscaleLatencyScore(took, v, outPixels)
-<<<<<<< HEAD
 		case worker.FrameInterpolationMultipartRequestBody:
 			latencyScore = CalculateFrameInterpolationLatencyScore(took, v, outPixels)
-		case worker.AudioToTextMultipartRequestBody:
-=======
 		case worker.GenAudioToTextMultipartRequestBody:
->>>>>>> a49cd1b9
 			durationSeconds, err := common.CalculateAudioDuration(v.Audio)
 			if err == nil {
 				latencyScore = CalculateAudioToTextLatencyScore(took, durationSeconds)
