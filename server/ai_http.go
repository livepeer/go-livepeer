package server

import (
	"bufio"
	"context"
	"encoding/base64"
	"encoding/json"
	"fmt"
	"image"
	"io"
	"mime"
	"mime/multipart"
	"net/http"
	"strconv"
	"strings"
	"time"
	"unicode/utf8"

	"github.com/getkin/kin-openapi/openapi3filter"
	"github.com/golang/glog"
	"github.com/livepeer/ai-worker/worker"
	"github.com/livepeer/go-livepeer/clog"
	"github.com/livepeer/go-livepeer/common"
	"github.com/livepeer/go-livepeer/core"
	"github.com/livepeer/go-livepeer/monitor"
	middleware "github.com/oapi-codegen/nethttp-middleware"
	"github.com/oapi-codegen/runtime"
	ffmpeg_go "github.com/u2takey/ffmpeg-go"
)

var MaxAIRequestSize = 3000000000 // 3GB

func startAIServer(lp lphttp) error {
	swagger, err := worker.GetSwagger()
	if err != nil {
		return err
	}
	swagger.Servers = nil

	opts := &middleware.Options{
		Options: openapi3filter.Options{
			ExcludeRequestBody: true,
			AuthenticationFunc: openapi3filter.NoopAuthenticationFunc,
		},
		ErrorHandler: func(w http.ResponseWriter, message string, statusCode int) {
			clog.Errorf(context.Background(), "oapi validation error statusCode=%v message=%v", statusCode, message)
		},
	}
	oapiReqValidator := middleware.OapiRequestValidatorWithOptions(swagger, opts)

	openapi3filter.RegisterBodyDecoder("image/png", openapi3filter.FileBodyDecoder)

	lp.transRPC.Handle("/text-to-image", oapiReqValidator(lp.TextToImage()))
	lp.transRPC.Handle("/image-to-image", oapiReqValidator(lp.ImageToImage()))
	lp.transRPC.Handle("/image-to-video", oapiReqValidator(lp.ImageToVideo()))
	lp.transRPC.Handle("/upscale", oapiReqValidator(lp.Upscale()))
	lp.transRPC.Handle("/audio-to-text", oapiReqValidator(lp.AudioToText()))
	lp.transRPC.Handle("/llm", oapiReqValidator(lp.LLM()))
	lp.transRPC.Handle("/segment-anything-2", oapiReqValidator(lp.SegmentAnything2()))
	lp.transRPC.Handle("/image-to-text", oapiReqValidator(lp.ImageToText()))
<<<<<<< HEAD
	lp.transRPC.Handle("/live-portrait", oapiReqValidator(lp.LivePortrait()))
=======
	lp.transRPC.Handle("/live-video-to-video", oapiReqValidator(lp.StartLiveVideoToVideo()))
	lp.transRPC.Handle("/text-to-speech", oapiReqValidator(lp.TextToSpeech()))
>>>>>>> c4a5ef12
	// Additionally, there is the '/aiResults' endpoint registered in server/rpc.go

	return nil
}

func (h *lphttp) TextToImage() http.Handler {
	return http.HandlerFunc(func(w http.ResponseWriter, r *http.Request) {
		orch := h.orchestrator

		remoteAddr := getRemoteAddr(r)
		ctx := clog.AddVal(r.Context(), clog.ClientIP, remoteAddr)

		var req worker.GenTextToImageJSONRequestBody
		if err := json.NewDecoder(r.Body).Decode(&req); err != nil {
			respondWithError(w, err.Error(), http.StatusBadRequest)
			return
		}

		handleAIRequest(ctx, w, r, orch, req)
	})
}

func (h *lphttp) ImageToImage() http.Handler {
	return http.HandlerFunc(func(w http.ResponseWriter, r *http.Request) {
		orch := h.orchestrator

		remoteAddr := getRemoteAddr(r)
		ctx := clog.AddVal(r.Context(), clog.ClientIP, remoteAddr)

		multiRdr, err := r.MultipartReader()
		if err != nil {
			respondWithError(w, err.Error(), http.StatusBadRequest)
			return
		}

		var req worker.GenImageToImageMultipartRequestBody
		if err := runtime.BindMultipart(&req, *multiRdr); err != nil {
			respondWithError(w, err.Error(), http.StatusInternalServerError)
			return
		}

		handleAIRequest(ctx, w, r, orch, req)
	})
}

func (h *lphttp) ImageToVideo() http.Handler {
	return http.HandlerFunc(func(w http.ResponseWriter, r *http.Request) {
		orch := h.orchestrator

		remoteAddr := getRemoteAddr(r)
		ctx := clog.AddVal(r.Context(), clog.ClientIP, remoteAddr)

		multiRdr, err := r.MultipartReader()
		if err != nil {
			respondWithError(w, err.Error(), http.StatusBadRequest)
			return
		}

		var req worker.GenImageToVideoMultipartRequestBody
		if err := runtime.BindMultipart(&req, *multiRdr); err != nil {
			respondWithError(w, err.Error(), http.StatusInternalServerError)
			return
		}

		handleAIRequest(ctx, w, r, orch, req)
	})
}

func (h *lphttp) Upscale() http.Handler {
	return http.HandlerFunc(func(w http.ResponseWriter, r *http.Request) {
		orch := h.orchestrator

		remoteAddr := getRemoteAddr(r)
		ctx := clog.AddVal(r.Context(), clog.ClientIP, remoteAddr)

		multiRdr, err := r.MultipartReader()
		if err != nil {
			respondWithError(w, err.Error(), http.StatusBadRequest)
			return
		}

		var req worker.GenUpscaleMultipartRequestBody
		if err := runtime.BindMultipart(&req, *multiRdr); err != nil {
			respondWithError(w, err.Error(), http.StatusInternalServerError)
			return
		}

		handleAIRequest(ctx, w, r, orch, req)
	})
}

func (h *lphttp) AudioToText() http.Handler {
	return http.HandlerFunc(func(w http.ResponseWriter, r *http.Request) {
		orch := h.orchestrator

		remoteAddr := getRemoteAddr(r)
		ctx := clog.AddVal(r.Context(), clog.ClientIP, remoteAddr)

		multiRdr, err := r.MultipartReader()
		if err != nil {
			respondWithError(w, err.Error(), http.StatusBadRequest)
			return
		}

		var req worker.GenAudioToTextMultipartRequestBody
		if err := runtime.BindMultipart(&req, *multiRdr); err != nil {
			respondWithError(w, err.Error(), http.StatusInternalServerError)
			return
		}

		handleAIRequest(ctx, w, r, orch, req)
	})
}

func (h *lphttp) SegmentAnything2() http.Handler {
	return http.HandlerFunc(func(w http.ResponseWriter, r *http.Request) {
		orch := h.orchestrator

		remoteAddr := getRemoteAddr(r)
		ctx := clog.AddVal(r.Context(), clog.ClientIP, remoteAddr)

		multiRdr, err := r.MultipartReader()
		if err != nil {
			respondWithError(w, err.Error(), http.StatusBadRequest)
			return
		}

		var req worker.GenSegmentAnything2MultipartRequestBody
		if err := runtime.BindMultipart(&req, *multiRdr); err != nil {
			respondWithError(w, err.Error(), http.StatusInternalServerError)
			return
		}

		handleAIRequest(ctx, w, r, orch, req)
	})
}

func (h *lphttp) LLM() http.Handler {
	return http.HandlerFunc(func(w http.ResponseWriter, r *http.Request) {
		orch := h.orchestrator

		remoteAddr := getRemoteAddr(r)
		ctx := clog.AddVal(r.Context(), clog.ClientIP, remoteAddr)

		multiRdr, err := r.MultipartReader()
		if err != nil {
			respondWithError(w, err.Error(), http.StatusBadRequest)
			return
		}

		var req worker.GenLLMFormdataRequestBody
		if err := runtime.BindMultipart(&req, *multiRdr); err != nil {
			respondWithError(w, err.Error(), http.StatusInternalServerError)
			return
		}

		handleAIRequest(ctx, w, r, orch, req)
	})
}

func (h *lphttp) ImageToText() http.Handler {
	return http.HandlerFunc(func(w http.ResponseWriter, r *http.Request) {
		orch := h.orchestrator

		remoteAddr := getRemoteAddr(r)
		ctx := clog.AddVal(r.Context(), clog.ClientIP, remoteAddr)

		multiRdr, err := r.MultipartReader()
		if err != nil {
			respondWithError(w, err.Error(), http.StatusBadRequest)
			return
		}

		var req worker.GenImageToTextMultipartRequestBody
		if err := runtime.BindMultipart(&req, *multiRdr); err != nil {
			respondWithError(w, err.Error(), http.StatusInternalServerError)
			return
		}

		handleAIRequest(ctx, w, r, orch, req)

	})
}

<<<<<<< HEAD
func (h *lphttp) LivePortrait() http.Handler {
	return http.HandlerFunc(func(w http.ResponseWriter, r *http.Request) {
		orch := h.orchestrator

		remoteAddr := getRemoteAddr(r)
		ctx := clog.AddVal(r.Context(), clog.ClientIP, remoteAddr)

		multiRdr, err := r.MultipartReader()
		if err != nil {
			respondWithError(w, err.Error(), http.StatusBadRequest)
			return
		}

		var req worker.LivePortraitLivePortraitPostMultipartRequestBody
		if err := runtime.BindMultipart(&req, *multiRdr); err != nil {
			respondWithError(w, err.Error(), http.StatusInternalServerError)
=======
func (h *lphttp) StartLiveVideoToVideo() http.Handler {
	return http.HandlerFunc(func(w http.ResponseWriter, r *http.Request) {

		// skipping handleAIRequest for now until we have payments

		var (
			mid    = string(core.RandomManifestID())
			pubUrl = "/ai/live-video/" + mid
			subUrl = pubUrl + "/out"
		)
		jsonData, err := json.Marshal(struct {
			PublishUrl   string
			SubscribeUrl string
		}{
			PublishUrl:   pubUrl,
			SubscribeUrl: subUrl,
		})
		if err != nil {
			respondWithError(w, err.Error(), http.StatusInternalServerError)
			return
		}

		w.Header().Set("Content-Type", "application/json")
		w.WriteHeader(http.StatusOK)
		w.Write(jsonData)
	})
}

func (h *lphttp) TextToSpeech() http.Handler {
	return http.HandlerFunc(func(w http.ResponseWriter, r *http.Request) {
		orch := h.orchestrator

		remoteAddr := getRemoteAddr(r)
		ctx := clog.AddVal(r.Context(), clog.ClientIP, remoteAddr)

		var req worker.GenTextToSpeechJSONRequestBody
		if err := json.NewDecoder(r.Body).Decode(&req); err != nil {
			respondWithError(w, err.Error(), http.StatusBadRequest)
>>>>>>> c4a5ef12
			return
		}

		handleAIRequest(ctx, w, r, orch, req)
	})
}

func handleAIRequest(ctx context.Context, w http.ResponseWriter, r *http.Request, orch Orchestrator, req interface{}) {
	payment, err := getPayment(r.Header.Get(paymentHeader))
	if err != nil {
		respondWithError(w, err.Error(), http.StatusPaymentRequired)
		return
	}
	sender := getPaymentSender(payment)

	_, ctx, err = verifySegCreds(ctx, orch, r.Header.Get(segmentHeader), sender)
	if err != nil {
		respondWithError(w, err.Error(), http.StatusForbidden)
		return
	}

	requestID := string(core.RandomManifestID())

	var cap core.Capability
	var pipeline string
	var modelID string
	var submitFn func(context.Context) (interface{}, error)
	var outPixels int64

	switch v := req.(type) {
	case worker.GenTextToImageJSONRequestBody:
		pipeline = "text-to-image"
		cap = core.Capability_TextToImage
		modelID = *v.ModelId
		submitFn = func(ctx context.Context) (interface{}, error) {
			return orch.TextToImage(ctx, requestID, v)
		}

		// TODO: The orchestrator should require the broadcaster to always specify a height and width
		height := int64(512)
		if v.Height != nil {
			height = int64(*v.Height)
		}
		width := int64(512)
		if v.Width != nil {
			width = int64(*v.Width)
		}
		// NOTE: Should be enforced by the gateway, added for backwards compatibility.
		numImages := int64(1)
		if v.NumImagesPerPrompt != nil {
			numImages = int64(*v.NumImagesPerPrompt)
		}

		outPixels = height * width * numImages
	case worker.GenImageToImageMultipartRequestBody:
		pipeline = "image-to-image"
		cap = core.Capability_ImageToImage
		modelID = *v.ModelId
		submitFn = func(ctx context.Context) (interface{}, error) {
			return orch.ImageToImage(ctx, requestID, v)
		}

		imageRdr, err := v.Image.Reader()
		if err != nil {
			respondWithError(w, err.Error(), http.StatusBadRequest)
			return
		}
		config, _, err := image.DecodeConfig(imageRdr)
		if err != nil {
			respondWithError(w, err.Error(), http.StatusBadRequest)
			return
		}
		// NOTE: Should be enforced by the gateway, added for backwards compatibility.
		numImages := int64(1)
		if v.NumImagesPerPrompt != nil {
			numImages = int64(*v.NumImagesPerPrompt)
		}

		outPixels = int64(config.Height) * int64(config.Width) * numImages
	case worker.GenUpscaleMultipartRequestBody:
		pipeline = "upscale"
		cap = core.Capability_Upscale
		modelID = *v.ModelId
		submitFn = func(ctx context.Context) (interface{}, error) {
			return orch.Upscale(ctx, requestID, v)
		}

		imageRdr, err := v.Image.Reader()
		if err != nil {
			respondWithError(w, err.Error(), http.StatusBadRequest)
			return
		}
		config, _, err := image.DecodeConfig(imageRdr)
		if err != nil {
			respondWithError(w, err.Error(), http.StatusBadRequest)
			return
		}
		outPixels = int64(config.Height) * int64(config.Width)
	case worker.GenImageToVideoMultipartRequestBody:
		pipeline = "image-to-video"
		cap = core.Capability_ImageToVideo
		modelID = *v.ModelId
		submitFn = func(ctx context.Context) (interface{}, error) {
			return orch.ImageToVideo(ctx, requestID, v)
		}

		// TODO: The orchestrator should require the broadcaster to always specify a height and width
		height := int64(576)
		if v.Height != nil {
			height = int64(*v.Height)
		}
		width := int64(1024)
		if v.Width != nil {
			width = int64(*v.Width)
		}
		// The # of frames outputted by stable-video-diffusion-img2vid-xt models
		frames := int64(25)

		outPixels = height * width * int64(frames)
	case worker.GenAudioToTextMultipartRequestBody:
		pipeline = "audio-to-text"
		cap = core.Capability_AudioToText
		modelID = *v.ModelId
		submitFn = func(ctx context.Context) (interface{}, error) {
			return orch.AudioToText(ctx, requestID, v)
		}

		outPixels, err = common.CalculateAudioDuration(v.Audio)
		if err != nil {
			respondWithError(w, "Unable to calculate duration", http.StatusBadRequest)
			return
		}
		outPixels *= 1000 // Convert to milliseconds
	case worker.GenLLMFormdataRequestBody:
		pipeline = "llm"
		cap = core.Capability_LLM
		modelID = *v.ModelId
		submitFn = func(ctx context.Context) (interface{}, error) {
			return orch.LLM(ctx, requestID, v)
		}

		if v.MaxTokens == nil {
			respondWithError(w, "MaxTokens not specified", http.StatusBadRequest)
			return
		}

		// TODO: Improve pricing
		outPixels = int64(*v.MaxTokens)
	case worker.GenSegmentAnything2MultipartRequestBody:
		pipeline = "segment-anything-2"
		cap = core.Capability_SegmentAnything2
		modelID = *v.ModelId
		submitFn = func(ctx context.Context) (interface{}, error) {
			return orch.SegmentAnything2(ctx, requestID, v)
		}

		imageRdr, err := v.Image.Reader()
		if err != nil {
			respondWithError(w, err.Error(), http.StatusBadRequest)
			return
		}
		config, _, err := image.DecodeConfig(imageRdr)
		if err != nil {
			respondWithError(w, err.Error(), http.StatusBadRequest)
			return
		}
		outPixels = int64(config.Height) * int64(config.Width)

	case worker.LivePortraitLivePortraitPostMultipartRequestBody:
		pipeline = "live-portrait"
		cap = core.Capability_LivePortrait
		modelID = *v.ModelId
		submitFn = func(ctx context.Context) (interface{}, error) {
			return orch.LivePortrait(ctx, requestID, v)
		}

		video := v.DrivingVideo.Filename() // Don't forget to close the video after you're done with it
		probeData, err := ffmpeg_go.Probe(video)
		if err != nil {
			respondWithError(w, err.Error(), http.StatusBadRequest)
		}

		var probeDataMap map[string]interface{}
		err = json.Unmarshal([]byte(probeData), &probeDataMap)
		if err != nil {
			respondWithError(w, err.Error(), http.StatusInternalServerError)
		}

		streamData := probeDataMap["streams"].([]interface{})[0].(map[string]interface{})
		width := streamData["width"].(float64)
		height := streamData["height"].(float64)
		duration := streamData["duration"].(string)        // Duration in seconds
		framerate := streamData["avg_frame_rate"].(string) // Framerate as a string (e.g., "25/1")

		// Calculate total frames based on duration and framerate
		framerateParts := strings.Split(framerate, "/")
		var frameRate float64
		if len(framerateParts) == 2 {
			numerator, _ := strconv.ParseFloat(framerateParts[0], 64)
			denominator, _ := strconv.ParseFloat(framerateParts[1], 64)
			frameRate = numerator / denominator
		} else {
			frameRate, _ = strconv.ParseFloat(framerate, 64) // Fallback if not in "num/den" format
		}
		durationFloat, err := strconv.ParseFloat(duration, 64) // Convert duration to float64
		if err != nil {
			respondWithError(w, err.Error(), http.StatusBadRequest)
			return
		}

		total_frames := int64(durationFloat * frameRate) // Calculate total frames based on duration and framerate
		outPixels = int64(width) * int64(height) * total_frames

	case worker.GenImageToTextMultipartRequestBody:
		pipeline = "image-to-text"
		cap = core.Capability_ImageToText
		modelID = *v.ModelId
		submitFn = func(ctx context.Context) (interface{}, error) {
			return orch.ImageToText(ctx, requestID, v)
		}

		imageRdr, err := v.Image.Reader()
		if err != nil {
			respondWithError(w, err.Error(), http.StatusBadRequest)
			return
		}
		config, _, err := image.DecodeConfig(imageRdr)
		if err != nil {
			respondWithError(w, err.Error(), http.StatusBadRequest)
			return
		}
		outPixels = int64(config.Height) * int64(config.Width)
	case worker.GenTextToSpeechJSONRequestBody:
		pipeline = "text-to-speech"
		cap = core.Capability_TextToSpeech
		modelID = *v.ModelId

		submitFn = func(ctx context.Context) (interface{}, error) {
			return orch.TextToSpeech(ctx, requestID, v)
		}

		// TTS pricing is typically in characters, including punctuation.
		words := utf8.RuneCountInString(*v.Text)
		outPixels = int64(1000 * words)
	default:
		respondWithError(w, "Unknown request type", http.StatusBadRequest)
		return
	}

	clog.V(common.VERBOSE).Infof(ctx, "Received request id=%v cap=%v modelID=%v", requestID, cap, modelID)

	manifestID := core.ManifestID(strconv.Itoa(int(cap)) + "_" + modelID)

	// Check if there is capacity for the request.
	if !orch.CheckAICapacity(pipeline, modelID) {
		respondWithError(w, fmt.Sprintf("Insufficient capacity for pipeline=%v modelID=%v", pipeline, modelID), http.StatusServiceUnavailable)
		return
	}

	// Known limitation:
	// This call will set a fixed price for all requests in a session identified by a manifestID.
	// Since all requests for a capability + modelID are treated as "session" with a single manifestID, all
	// requests for a capability + modelID will get the same fixed price for as long as the orch is running
	if err := orch.ProcessPayment(ctx, payment, manifestID); err != nil {
		respondWithError(w, err.Error(), http.StatusBadRequest)
		return
	}

	if payment.GetExpectedPrice().GetPricePerUnit() > 0 && !orch.SufficientBalance(sender, manifestID) {
		respondWithError(w, "Insufficient balance", http.StatusBadRequest)
		return
	}

	err = orch.CreateStorageForRequest(requestID)
	if err != nil {
		respondWithError(w, "Could not create storage to receive results", http.StatusInternalServerError)
	}
	// Note: At the moment, we do not return a new OrchestratorInfo with updated ticket params + price with
	// extended expiry because the response format does not include such a field. As a result, the broadcaster
	// might encounter an expiration error for ticket params + price when it is using an old OrchestratorInfo returned
	// by the orch during discovery. In that scenario, the broadcaster can use a GetOrchestrator() RPC call to get a
	// a new OrchestratorInfo before submitting a request.

	start := time.Now()
	resp, err := submitFn(ctx)
	if err != nil {
		if monitor.Enabled {
			monitor.AIProcessingError(err.Error(), pipeline, modelID, sender.Hex())
		}
		respondWithError(w, err.Error(), http.StatusInternalServerError)
		return
	}

	//backwards compatibility to old gateway api
	//Gateway version through v0.7.9-ai.3 expects to receive base64 encoded images as results for text-to-image, image-to-image, and upscale pipelines
	//The gateway now adds the protoVerAIWorker header to the request to indicate what version of the gateway is making the request
	//UPDATE this logic as the communication protocol between the gateway and orchestrator is updated
	if pipeline == "text-to-image" || pipeline == "image-to-image" || pipeline == "upscale" {
		if r.Header.Get("Authorization") != protoVerAIWorker {
			imgResp := resp.(worker.ImageResponse)
			prefix := "data:image/png;base64," //https://github.com/livepeer/ai-worker/blob/78b58131f12867ce5a4d0f6e2b9038e70de5c8e3/runner/app/routes/util.py#L56
			storage, exists := orch.GetStorageForRequest(requestID)
			if exists {
				for i, image := range imgResp.Images {
					fileData, err := storage.ReadData(ctx, image.Url)
					if err == nil {
						clog.V(common.VERBOSE).Infof(ctx, "replacing response with base64 for gateway on older api gateway_api=%v", r.Header.Get("Authorization"))
						data, _ := io.ReadAll(fileData.Body)
						imgResp.Images[i].Url = prefix + base64.StdEncoding.EncodeToString(data)
					} else {
						glog.Error(err)
					}
				}
			}
			//return the modified response
			resp = imgResp
		}
	}

	took := time.Since(start)
	clog.Infof(ctx, "Processed request id=%v cap=%v modelID=%v took=%v", requestID, cap, modelID, took)

	// At the moment, outPixels is expected to just be height * width * frames
	// If the # of inference/denoising steps becomes configurable, a possible updated formula could be height * width * frames * steps
	// If additional parameters that influence compute cost become configurable, then the formula should be reconsidered
	orch.DebitFees(sender, manifestID, payment.GetExpectedPrice(), outPixels)

	if monitor.Enabled {
		var latencyScore float64
		switch v := req.(type) {
		case worker.GenTextToImageJSONRequestBody:
			latencyScore = CalculateTextToImageLatencyScore(took, v, outPixels)
		case worker.GenImageToImageMultipartRequestBody:
			latencyScore = CalculateImageToImageLatencyScore(took, v, outPixels)
		case worker.GenImageToVideoMultipartRequestBody:
			latencyScore = CalculateImageToVideoLatencyScore(took, v, outPixels)
		case worker.GenUpscaleMultipartRequestBody:
			latencyScore = CalculateUpscaleLatencyScore(took, v, outPixels)
		case worker.GenAudioToTextMultipartRequestBody:
			durationSeconds, err := common.CalculateAudioDuration(v.Audio)
			if err == nil {
				latencyScore = CalculateAudioToTextLatencyScore(took, durationSeconds)
			}
		case worker.GenSegmentAnything2MultipartRequestBody:
			latencyScore = CalculateSegmentAnything2LatencyScore(took, outPixels)
		case worker.GenImageToTextMultipartRequestBody:
			latencyScore = CalculateImageToTextLatencyScore(took, outPixels)
<<<<<<< HEAD
=======
		case worker.GenTextToSpeechJSONRequestBody:
			latencyScore = CalculateTextToSpeechLatencyScore(took, outPixels)
		}
>>>>>>> c4a5ef12

		case worker.LivePortraitLivePortraitPostMultipartRequestBody:
			latencyScore = CalculateLivePortraitLatencyScore(took, v, outPixels)
		}
		var pricePerAIUnit float64
		if priceInfo := payment.GetExpectedPrice(); priceInfo != nil && priceInfo.GetPixelsPerUnit() != 0 {
			pricePerAIUnit = float64(priceInfo.GetPricePerUnit()) / float64(priceInfo.GetPixelsPerUnit())
		}

		monitor.AIJobProcessed(ctx, pipeline, modelID, monitor.AIJobInfo{LatencyScore: latencyScore, PricePerUnit: pricePerAIUnit})
	}

	// Check if the response is a streaming response
	if streamChan, ok := resp.(<-chan worker.LlmStreamChunk); ok {
		glog.Infof("Streaming response for request id=%v", requestID)

		// Set headers for SSE
		w.Header().Set("Content-Type", "text/event-stream")
		w.Header().Set("Cache-Control", "no-cache")
		w.Header().Set("Connection", "keep-alive")

		flusher, ok := w.(http.Flusher)
		if !ok {
			http.Error(w, "Streaming unsupported!", http.StatusInternalServerError)
			return
		}

		for chunk := range streamChan {
			data, err := json.Marshal(chunk)
			if err != nil {
				clog.Errorf(ctx, "Error marshaling stream chunk: %v", err)
				continue
			}

			fmt.Fprintf(w, "data: %s\n\n", data)
			flusher.Flush()

			if chunk.Done {
				break
			}
		}
	} else {
		// Non-streaming response
		w.Header().Set("Content-Type", "application/json")
		w.WriteHeader(http.StatusOK)
		_ = json.NewEncoder(w).Encode(resp)
	}

}

//
// Orchestrator receiving results from the remote AI worker
//

func (h *lphttp) AIResults() http.Handler {
	return http.HandlerFunc(func(w http.ResponseWriter, r *http.Request) {
		orch := h.orchestrator

		authType := r.Header.Get("Authorization")
		if protoVerAIWorker != authType {
			glog.Error("Invalid auth type ", authType)
			http.Error(w, "Unauthorized", http.StatusUnauthorized)
			return
		}

		creds := r.Header.Get("Credentials")

		if creds != orch.TranscoderSecret() {
			glog.Error("Invalid shared secret")
			respondWithError(w, errSecret.Error(), http.StatusUnauthorized)
		}

		mediaType, params, err := mime.ParseMediaType(r.Header.Get("Content-Type"))
		if err != nil {
			glog.Error("Error getting mime type ", err)
			http.Error(w, err.Error(), http.StatusUnsupportedMediaType)
			return
		}

		tid, err := strconv.ParseInt(r.Header.Get("TaskId"), 10, 64)
		if err != nil {
			glog.Error("Could not parse task ID ", err)
			http.Error(w, "Invalid Task ID", http.StatusBadRequest)
			return
		}

		pipeline := r.Header.Get("Pipeline")

		var workerResult core.RemoteAIWorkerResult
		workerResult.Files = make(map[string][]byte)

		start := time.Now()
		dlDur := time.Duration(0) // default to 0 in case of early return
		resultType := ""
		switch mediaType {
		case aiWorkerErrorMimeType:
			body, err := io.ReadAll(r.Body)
			if err != nil {
				glog.Errorf("Unable to read ai worker error body taskId=%v err=%q", tid, err)
				workerResult.Err = err
			} else {
				workerResult.Err = fmt.Errorf(string(body))
			}
			glog.Errorf("AI Worker error for taskId=%v err=%q", tid, workerResult.Err)
			orch.AIResults(tid, &workerResult)
			w.Write([]byte("OK"))
			return
		case "text/event-stream":
			resultType = "streaming"
			glog.Infof("Received %s response from remote worker=%s taskId=%d", resultType, r.RemoteAddr, tid)
			resChan := make(chan worker.LlmStreamChunk, 100)
			workerResult.Results = (<-chan worker.LlmStreamChunk)(resChan)

			defer r.Body.Close()
			defer close(resChan)
			//set a reasonable timeout to stop waiting for results
			ctx, _ := context.WithTimeout(r.Context(), HTTPIdleTimeout)

			//pass results and receive from channel as the results are streamed
			go orch.AIResults(tid, &workerResult)
			// Read the streamed results from the request body
			scanner := bufio.NewScanner(r.Body)
			for scanner.Scan() {
				select {
				case <-ctx.Done():
					return
				default:
					line := scanner.Text()
					if strings.HasPrefix(line, "data: ") {
						data := strings.TrimPrefix(line, "data: ")
						var chunk worker.LlmStreamChunk
						if err := json.Unmarshal([]byte(data), &chunk); err != nil {
							clog.Errorf(ctx, "Error unmarshaling stream data: %v", err)
							continue
						}
						resChan <- chunk
					}
				}
			}
			if err := scanner.Err(); err != nil {
				workerResult.Err = scanner.Err()
			}

			dlDur = time.Since(start)
		case "multipart/mixed":
			resultType = "uploaded"
			glog.Infof("Received %s response from remote worker=%s taskId=%d", resultType, r.RemoteAddr, tid)
			workerResult := parseMultiPartResult(r.Body, params["boundary"], pipeline)

			//return results
			dlDur = time.Since(start)
			workerResult.DownloadTime = dlDur
			orch.AIResults(tid, &workerResult)
		}

		glog.V(common.VERBOSE).Infof("Processed %s results from remote worker=%s taskId=%d dur=%s", resultType, r.RemoteAddr, tid, dlDur)

		if workerResult.Err != nil {
			http.Error(w, workerResult.Err.Error(), http.StatusInternalServerError)
			return
		}

		w.Write([]byte("OK"))
	})
}

func parseMultiPartResult(body io.Reader, boundary string, pipeline string) core.RemoteAIWorkerResult {
	wkrResult := core.RemoteAIWorkerResult{}
	wkrResult.Files = make(map[string][]byte)

	mr := multipart.NewReader(body, boundary)
	for {
		p, err := mr.NextPart()
		if err == io.EOF {
			break
		}
		if err != nil {
			glog.Error("Could not process multipart part ", err)
			wkrResult.Err = err
			break
		}
		body, err := common.ReadAtMost(p, MaxAIRequestSize)
		if err != nil {
			glog.Error("Error reading body ", err)
			wkrResult.Err = err
			break
		}

		// this is where we would include metadata on each result if want to separate
		// instead the multipart response includes the json and the files separately with the json "url" field matching to part names
		cDisp := p.Header.Get("Content-Disposition")
		if p.Header.Get("Content-Type") == "application/json" {
			var results interface{}
			switch pipeline {
			case "text-to-image", "image-to-image", "upscale", "image-to-video":
				var parsedResp worker.ImageResponse

				err := json.Unmarshal(body, &parsedResp)
				if err != nil {
					glog.Error("Error getting results json:", err)
					wkrResult.Err = err
					break
				}
				results = parsedResp
			case "audio-to-text", "segment-anything-2", "llm":
				err := json.Unmarshal(body, &results)
				if err != nil {
					glog.Error("Error getting results json:", err)
					wkrResult.Err = err
					break
				}
<<<<<<< HEAD
			case "live-portrait":
				var parsedResp worker.VideoResponse

=======
			case "text-to-speech":
				var parsedResp worker.AudioResponse
>>>>>>> c4a5ef12
				err := json.Unmarshal(body, &parsedResp)
				if err != nil {
					glog.Error("Error getting results json:", err)
					wkrResult.Err = err
					break
				}
				results = parsedResp
			}

			wkrResult.Results = results
		} else if cDisp != "" {
			//these are the result files binary data
			resultName := p.FileName()
			wkrResult.Files[resultName] = body
		}
	}

	return wkrResult
}<|MERGE_RESOLUTION|>--- conflicted
+++ resolved
@@ -58,12 +58,9 @@
 	lp.transRPC.Handle("/llm", oapiReqValidator(lp.LLM()))
 	lp.transRPC.Handle("/segment-anything-2", oapiReqValidator(lp.SegmentAnything2()))
 	lp.transRPC.Handle("/image-to-text", oapiReqValidator(lp.ImageToText()))
-<<<<<<< HEAD
 	lp.transRPC.Handle("/live-portrait", oapiReqValidator(lp.LivePortrait()))
-=======
 	lp.transRPC.Handle("/live-video-to-video", oapiReqValidator(lp.StartLiveVideoToVideo()))
 	lp.transRPC.Handle("/text-to-speech", oapiReqValidator(lp.TextToSpeech()))
->>>>>>> c4a5ef12
 	// Additionally, there is the '/aiResults' endpoint registered in server/rpc.go
 
 	return nil
@@ -248,24 +245,6 @@
 	})
 }
 
-<<<<<<< HEAD
-func (h *lphttp) LivePortrait() http.Handler {
-	return http.HandlerFunc(func(w http.ResponseWriter, r *http.Request) {
-		orch := h.orchestrator
-
-		remoteAddr := getRemoteAddr(r)
-		ctx := clog.AddVal(r.Context(), clog.ClientIP, remoteAddr)
-
-		multiRdr, err := r.MultipartReader()
-		if err != nil {
-			respondWithError(w, err.Error(), http.StatusBadRequest)
-			return
-		}
-
-		var req worker.LivePortraitLivePortraitPostMultipartRequestBody
-		if err := runtime.BindMultipart(&req, *multiRdr); err != nil {
-			respondWithError(w, err.Error(), http.StatusInternalServerError)
-=======
 func (h *lphttp) StartLiveVideoToVideo() http.Handler {
 	return http.HandlerFunc(func(w http.ResponseWriter, r *http.Request) {
 
@@ -304,7 +283,29 @@
 		var req worker.GenTextToSpeechJSONRequestBody
 		if err := json.NewDecoder(r.Body).Decode(&req); err != nil {
 			respondWithError(w, err.Error(), http.StatusBadRequest)
->>>>>>> c4a5ef12
+			return
+		}
+
+		handleAIRequest(ctx, w, r, orch, req)
+	})
+}
+
+func (h *lphttp) LivePortrait() http.Handler {
+	return http.HandlerFunc(func(w http.ResponseWriter, r *http.Request) {
+		orch := h.orchestrator
+
+		remoteAddr := getRemoteAddr(r)
+		ctx := clog.AddVal(r.Context(), clog.ClientIP, remoteAddr)
+
+		multiRdr, err := r.MultipartReader()
+		if err != nil {
+			respondWithError(w, err.Error(), http.StatusBadRequest)
+			return
+		}
+
+		var req worker.LivePortraitLivePortraitPostMultipartRequestBody
+		if err := runtime.BindMultipart(&req, *multiRdr); err != nil {
+			respondWithError(w, err.Error(), http.StatusInternalServerError)
 			return
 		}
 
@@ -652,13 +653,8 @@
 			latencyScore = CalculateSegmentAnything2LatencyScore(took, outPixels)
 		case worker.GenImageToTextMultipartRequestBody:
 			latencyScore = CalculateImageToTextLatencyScore(took, outPixels)
-<<<<<<< HEAD
-=======
 		case worker.GenTextToSpeechJSONRequestBody:
 			latencyScore = CalculateTextToSpeechLatencyScore(took, outPixels)
-		}
->>>>>>> c4a5ef12
-
 		case worker.LivePortraitLivePortraitPostMultipartRequestBody:
 			latencyScore = CalculateLivePortraitLatencyScore(took, v, outPixels)
 		}
@@ -869,14 +865,18 @@
 					wkrResult.Err = err
 					break
 				}
-<<<<<<< HEAD
 			case "live-portrait":
 				var parsedResp worker.VideoResponse
 
-=======
+				err := json.Unmarshal(body, &parsedResp)
+				if err != nil {
+					glog.Error("Error getting results json:", err)
+					wkrResult.Err = err
+					break
+				}
+				results = parsedResp
 			case "text-to-speech":
 				var parsedResp worker.AudioResponse
->>>>>>> c4a5ef12
 				err := json.Unmarshal(body, &parsedResp)
 				if err != nil {
 					glog.Error("Error getting results json:", err)
