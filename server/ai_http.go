--- conflicted
+++ resolved
@@ -481,10 +481,39 @@
 		monitor.AIJobProcessed(ctx, pipeline, modelID, monitor.AIJobInfo{LatencyScore: latencyScore, PricePerUnit: pricePerAIUnit})
 	}
 
-<<<<<<< HEAD
-	w.Header().Set("Content-Type", "application/json")
-	w.WriteHeader(http.StatusOK)
-	_ = json.NewEncoder(w).Encode(resp)
+	// Check if the response is a streaming response
+	if streamChan, ok := resp.(<-chan worker.LlmStreamChunk); ok {
+		// Set headers for SSE
+		w.Header().Set("Content-Type", "text/event-stream")
+		w.Header().Set("Cache-Control", "no-cache")
+		w.Header().Set("Connection", "keep-alive")
+
+		flusher, ok := w.(http.Flusher)
+		if !ok {
+			http.Error(w, "Streaming unsupported!", http.StatusInternalServerError)
+			return
+		}
+
+		for chunk := range streamChan {
+			data, err := json.Marshal(chunk)
+			if err != nil {
+				clog.Errorf(ctx, "Error marshaling stream chunk: %v", err)
+				continue
+			}
+
+			fmt.Fprintf(w, "data: %s\n\n", data)
+			flusher.Flush()
+
+			if chunk.Done {
+				break
+			}
+		}
+	} else {
+		// Non-streaming response
+		w.Header().Set("Content-Type", "application/json")
+		w.WriteHeader(http.StatusOK)
+		_ = json.NewEncoder(w).Encode(resp)
+	}
 }
 
 //
@@ -609,39 +638,4 @@
 
 		w.Write([]byte("OK"))
 	})
-=======
-	// Check if the response is a streaming response
-	if streamChan, ok := resp.(<-chan worker.LlmStreamChunk); ok {
-		// Set headers for SSE
-		w.Header().Set("Content-Type", "text/event-stream")
-		w.Header().Set("Cache-Control", "no-cache")
-		w.Header().Set("Connection", "keep-alive")
-
-		flusher, ok := w.(http.Flusher)
-		if !ok {
-			http.Error(w, "Streaming unsupported!", http.StatusInternalServerError)
-			return
-		}
-
-		for chunk := range streamChan {
-			data, err := json.Marshal(chunk)
-			if err != nil {
-				clog.Errorf(ctx, "Error marshaling stream chunk: %v", err)
-				continue
-			}
-
-			fmt.Fprintf(w, "data: %s\n\n", data)
-			flusher.Flush()
-
-			if chunk.Done {
-				break
-			}
-		}
-	} else {
-		// Non-streaming response
-		w.Header().Set("Content-Type", "application/json")
-		w.WriteHeader(http.StatusOK)
-		_ = json.NewEncoder(w).Encode(resp)
-	}
->>>>>>> 80c0ac9e
 }