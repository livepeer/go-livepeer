package server

import (
	"context"
	"encoding/json"
	"errors"
	"fmt"
	"io"
	"maps"
	"net/http"
	"net/url"
	"os"
	"os/exec"
	"path/filepath"
	"strings"
	"sync"
	"syscall"
	"time"

	"github.com/livepeer/go-livepeer/clog"
	"github.com/livepeer/go-livepeer/common"
	"github.com/livepeer/go-livepeer/core"
	"github.com/livepeer/go-livepeer/media"
	"github.com/livepeer/go-livepeer/monitor"
	"github.com/livepeer/go-livepeer/trickle"

	"github.com/dustin/go-humanize"
)

const (
	recentSwapInterval  = 3 * time.Minute
	maxRecentSwapsCount = 2
)

type orchestratorSwapper struct {
	params           aiRequestParams
	cap              core.Capability
	lastSwapped      time.Time
	recentSwapsCount int
}

func NewOrchestratorSwapper(params aiRequestParams) *orchestratorSwapper {
	return &orchestratorSwapper{
		params:           params,
		lastSwapped:      time.Now(),
		recentSwapsCount: 0,
	}
}

func (os *orchestratorSwapper) shouldSwap(ctx context.Context) bool {
	// Measure how many swaps have been done recently to avoid to many swaps in a short time
	if time.Since(os.lastSwapped) < recentSwapInterval {
		os.recentSwapsCount++
	} else {
		os.recentSwapsCount = 1
	}
	// Stop if too many swaps, because there may be something wrong with the input stream
	if os.recentSwapsCount > maxRecentSwapsCount {
		clog.Infof(ctx, "Too many swaps, skipping orchestrator swap, recentSwapsCount=%d, maxRecentSwapsCount=%d", os.recentSwapsCount, maxRecentSwapsCount)
		return false
	}

	os.lastSwapped = time.Now()
	return true
}

func startTricklePublish(ctx context.Context, url *url.URL, params aiRequestParams, sess *AISession) {
	ctx = clog.AddVal(ctx, "url", url.Redacted())
	publisher, err := trickle.NewTricklePublisher(url.String())
	if err != nil {
		stopProcessing(ctx, params, fmt.Errorf("trickle publish init err: %w", err))
		return
	}

	// Start payments which probes a segment every "paymentProcessInterval" and sends a payment
	ctx, cancel := context.WithCancel(ctx)
	priceInfo := sess.OrchestratorInfo.PriceInfo
	var paymentProcessor *LivePaymentProcessor
	if priceInfo != nil && priceInfo.PricePerUnit != 0 {
		paymentSender := livePaymentSender{}
		sendPaymentFunc := func(inPixels int64) error {
			return paymentSender.SendPayment(context.Background(), &SegmentInfoSender{
				sess:      sess.BroadcastSession,
				inPixels:  inPixels,
				priceInfo: priceInfo,
				mid:       params.liveParams.manifestID,
			})
		}
		paymentProcessor = NewLivePaymentProcessor(ctx, params.liveParams.paymentProcessInterval, sendPaymentFunc)
	} else {
		clog.Warningf(ctx, "No price info found from Orchestrator, Gateway will not send payments for the video processing")
	}

	slowOrchChecker := &SlowOrchChecker{}

	firstSegment := true

	params.liveParams.segmentReader.SwitchReader(func(reader media.CloneableReader) {
		// check for end of stream
		if _, eos := reader.(*media.EOSReader); eos {
			if err := publisher.Close(); err != nil {
				clog.Infof(ctx, "Error closing trickle publisher. err=%v", err)
			}
			cancel()
			return
		}
		thisSeq, atMax := slowOrchChecker.BeginSegment()
		if atMax {
			clog.Infof(ctx, "Orchestrator is slow - terminating")
			suspendOrchestrator(ctx, params)
			cancel()
			stopProcessing(ctx, params, errors.New("orchestrator is slow"))
			return
		}
		go func(seq int) {
			defer slowOrchChecker.EndSegment()
			var r io.Reader = reader
			if paymentProcessor != nil {
				r = paymentProcessor.process(ctx, reader)
			}

			clog.V(8).Infof(ctx, "trickle publish writing data seq=%d", seq)
			segment, err := publisher.Next()
			if err != nil {
				clog.Infof(ctx, "error getting next publish handle; dropping segment err=%v", err)
				params.liveParams.sendErrorEvent(fmt.Errorf("Missing next handle %v", err))
				return
			}
			for {
				select {
				case <-ctx.Done():
					clog.Info(ctx, "trickle publish done")
					return
				default:
				}

				startTime := time.Now()
				currentSeq := slowOrchChecker.GetCount()
				if seq != currentSeq {
					clog.Infof(ctx, "Next segment has already started; skipping this one seq=%d currentSeq=%d", seq, currentSeq)
					params.liveParams.sendErrorEvent(fmt.Errorf("Next segment has started"))
					segment.Close()
					return
				}
				params.liveParams.mu.Lock()
				params.liveParams.lastSegmentTime = startTime
				params.liveParams.mu.Unlock()
				logToDisk(ctx, reader, params.node.WorkDir, params.liveParams.requestID, seq)
				n, err := segment.Write(r)
				if err == nil {
					// no error, all done, let's leave
					if monitor.Enabled && firstSegment {
						firstSegment = false
						monitor.SendQueueEventAsync("stream_trace", map[string]interface{}{
							"type":        "gateway_send_first_ingest_segment",
							"timestamp":   time.Now().UnixMilli(),
							"stream_id":   params.liveParams.streamID,
							"pipeline_id": params.liveParams.pipelineID,
							"request_id":  params.liveParams.requestID,
							"orchestrator_info": map[string]interface{}{
								"address": sess.Address(),
								"url":     sess.Transcoder(),
							},
						})
					}
					clog.Info(ctx, "trickle publish complete", "wrote", humanize.Bytes(uint64(n)), "seq", seq, "took", time.Since(startTime))
					return
				}
				if errors.Is(err, trickle.StreamNotFoundErr) {
					stopProcessing(ctx, params, errors.New("stream no longer exists on orchestrator; terminating"))
					return
				}
				// Retry segment only if nothing has been sent yet
				// and the next segment has not yet started
				// otherwise drop
				if n > 0 {
					clog.Infof(ctx, "Error publishing segment; dropping remainder wrote=%d err=%v", n, err)
					params.liveParams.sendErrorEvent(fmt.Errorf("Error publishing, wrote %d dropping %v", n, err))
					segment.Close()
					return
				}
				clog.Infof(ctx, "Error publishing segment before writing; retrying err=%v", err)
				// Clone in case read head was incremented somewhere, which cloning resets
				r = reader.Clone()
				time.Sleep(250 * time.Millisecond)
			}
		}(thisSeq)
	})
	clog.Infof(ctx, "trickle pub")
}

func suspendOrchestrator(ctx context.Context, params aiRequestParams) {
	if !params.inputStreamExists() {
		// If the ingest was closed, then do not suspend the orchestrator
		return
	}
	sel, err := params.sessManager.getSelector(ctx, core.Capability_LiveVideoToVideo, params.liveParams.pipeline)
	if err != nil {
		clog.Warningf(ctx, "Error suspending orchestrator: %v", err)
		return
	}
	if sel == nil || sel.suspender == nil || params.liveParams == nil || params.liveParams.sess == nil || params.liveParams.sess.OrchestratorInfo == nil {
		clog.Warningf(ctx, "Error suspending orchestrator: selector or suspender is nil")
		return
	}
	// Remove the session from the current pool
	sel.Remove(params.liveParams.sess)
<<<<<<< HEAD
=======
	sel.warmPool.mu.Lock()
	sel.warmPool.selector.Remove(params.liveParams.sess.BroadcastSession)
	sel.warmPool.mu.Unlock()
>>>>>>> 5c6f85e6
	// We do selection every 6 min, so it effectively means the Orchestrator won't be selected for the next 30 min (unless there is no other O available)
	clog.Infof(ctx, "Suspending orchestrator %s with penalty %d", params.liveParams.sess.Transcoder(), aiLiveVideoToVideoPenalty)
	sel.suspender.suspend(params.liveParams.sess.Transcoder(), aiLiveVideoToVideoPenalty)
}

func startTrickleSubscribe(ctx context.Context, url *url.URL, params aiRequestParams, sess *AISession) {
	// subscribe to inference outputs and send them into the world

	subscriber, err := trickle.NewTrickleSubscriber(trickle.TrickleSubscriberConfig{
		URL: url.String(),
		Ctx: ctx,
	})
	if err != nil {
		stopProcessing(ctx, params, fmt.Errorf("trickle subscription init failed: %w", err))
		return
	}

	ctx = clog.AddVal(ctx, "url", url.Redacted())

	// Set up output buffers and ffmpeg processes
	rbc := media.RingBufferConfig{BufferLen: 5_000_000} // 5 MB, 20-30 seconds at current rates
	outWriter, err := media.NewRingBuffer(&rbc)
	if err != nil {
		stopProcessing(ctx, params, fmt.Errorf("ringbuffer init failed: %w", err))
		return
	}
	// Launch ffmpeg for each configured RTMP output
	for _, outURL := range params.liveParams.rtmpOutputs {
		go ffmpegOutput(ctx, outURL, outWriter.MakeReader(), params)
	}

	// read segments from trickle subscription
	go func() {
		defer outWriter.Close()

		var err error
		firstSegment := true
		var segmentsReceived int64

		retries := 0
		// we're trying to keep (retryPause x maxRetries) duration to fall within one output GOP length
		const retryPause = 300 * time.Millisecond
		const maxRetries = 5
		for {
			select {
			case <-ctx.Done():
				clog.Info(ctx, "trickle subscribe done")
				return
			default:
			}
			if !params.inputStreamExists() {
				clog.Infof(ctx, "trickle subscribe stopping, input stream does not exist.")
				break
			}
			var segment *http.Response
			clog.V(8).Infof(ctx, "trickle subscribe read data await")
			segment, err = subscriber.Read()
			if err != nil {
				if errors.Is(err, trickle.EOS) || errors.Is(err, trickle.StreamNotFoundErr) {
					stopProcessing(ctx, params, fmt.Errorf("trickle subscribe stopping, stream not found, err=%w", err))
					return
				}
				var sequenceNonexistent *trickle.SequenceNonexistent
				if errors.As(err, &sequenceNonexistent) {
					// stream exists but segment doesn't, so skip to leading edge
					subscriber.SetSeq(sequenceNonexistent.Latest)
				}
				// TODO if not EOS then signal a new orchestrator is needed
				err = fmt.Errorf("trickle subscribe error reading: %w", err)
				clog.Infof(ctx, "%s", err)
				if retries > maxRetries {
					stopProcessing(ctx, params, errors.New("trickle subscribe stopping, retries exceeded"))
					return
				}
				retries++
				params.liveParams.sendErrorEvent(err)
				time.Sleep(retryPause)
				continue
			}
			retries = 0
			seq := trickle.GetSeq(segment)
			clog.V(8).Infof(ctx, "trickle subscribe read data received seq=%d", seq)
			copyStartTime := time.Now()

			n, err := copySegment(ctx, segment, outWriter, seq, params)
			if err != nil {
				if errors.Is(err, context.Canceled) {
					clog.Info(ctx, "trickle subscribe stopping - context canceled")
					return
				}
				// Check whether the client has sent data recently.
				// TODO ensure the threshold is some multiple of LIVE_AI_MIN_SEG_DUR
				params.liveParams.mu.Lock()
				lastSegmentTime := params.liveParams.lastSegmentTime
				params.liveParams.mu.Unlock()
				segmentAge := time.Since(lastSegmentTime)
				maxSegmentDelay := params.liveParams.outSegmentTimeout / 2
				if segmentAge < maxSegmentDelay && params.inputStreamExists() {
					// we have some recent input but no output from orch, so kick
					suspendOrchestrator(ctx, params)
					stopProcessing(ctx, params, fmt.Errorf("trickle subscribe error, swapping: %w", err))
					return
				}
				clog.InfofErr(ctx, "trickle subscribe error copying segment seq=%d", seq, err)
				subscriber.SetSeq(seq)
				retries++
				continue
			}
			if firstSegment {
				firstSegment = false
				delayMs := time.Since(params.liveParams.startTime).Milliseconds()
				if monitor.Enabled {
					monitor.AIFirstSegmentDelay(delayMs, params.liveParams.sess.OrchestratorInfo)
					monitor.SendQueueEventAsync("stream_trace", map[string]interface{}{
						"type":        "gateway_receive_first_processed_segment",
						"timestamp":   time.Now().UnixMilli(),
						"stream_id":   params.liveParams.streamID,
						"pipeline_id": params.liveParams.pipelineID,
						"request_id":  params.liveParams.requestID,
						"orchestrator_info": map[string]interface{}{
							"address": params.liveParams.sess.Address(),
							"url":     params.liveParams.sess.Transcoder(),
						},
					})
				}
				clog.V(common.VERBOSE).Infof(ctx, "First Segment delay=%dms streamID=%s", delayMs, params.liveParams.streamID)
			}
			segmentsReceived += 1
			if segmentsReceived == 3 && monitor.Enabled {
				// We assume that after receiving 3 segments, the runner started successfully
				// and we should be able to start the playback
				monitor.SendQueueEventAsync("stream_trace", map[string]interface{}{
					"type":        "gateway_receive_few_processed_segments",
					"timestamp":   time.Now().UnixMilli(),
					"stream_id":   params.liveParams.streamID,
					"pipeline_id": params.liveParams.pipelineID,
					"request_id":  params.liveParams.requestID,
					"orchestrator_info": map[string]interface{}{
						"address": sess.Address(),
						"url":     sess.Transcoder(),
					},
				})

			}
			clog.V(8).Info(ctx, "trickle subscribe read data completed", "seq", seq, "bytes", humanize.Bytes(uint64(n)), "took", time.Since(copyStartTime))
		}
	}()
}

func ffmpegOutput(ctx context.Context, outputUrl string, r io.Reader, params aiRequestParams) {
	// Clone the context since we can call this function multiple times
	// Adding rtmpOut val multiple times to the same context will just stomp over old ones
	ctx = clog.Clone(ctx, ctx)
	ctx = clog.AddVal(ctx, "rtmpOut", outputUrl)

	defer func() {
		if rec := recover(); rec != nil {
			// panicked, so shut down the stream and handle it
			err, ok := rec.(error)
			if !ok {
				err = errors.New("unknown error")
			}
			stopProcessing(ctx, params, fmt.Errorf("ffmpeg panic: %w", err))
		}
	}()
	for {
		clog.V(6).Infof(ctx, "Starting output rtmp")
		if !params.inputStreamExists() {
			clog.Errorf(ctx, "Stopping output rtmp stream, input stream does not exist.")
			break
		}

		// we receive opus by default, but re-encode to AAC for non-local outputs
		acodec := "copy"
		if !strings.Contains(outputUrl, params.liveParams.localRTMPPrefix) {
			acodec = "libfdk_aac"
		}

		cmd := exec.CommandContext(ctx, "ffmpeg",
			"-analyzeduration", "2500000", // 2.5 seconds
			"-i", "pipe:0",
			"-c:a", acodec,
			"-c:v", "copy",
			"-f", "flv",
			outputUrl,
		)
		// Change Cancel function to send a SIGTERM instead of SIGKILL. Still send a SIGKILL after 5s (WaitDelay) if it's stuck.
		cmd.Cancel = func() error {
			return cmd.Process.Signal(syscall.SIGTERM)
		}
		cmd.WaitDelay = 5 * time.Second
		cmd.Stdin = r
		output, err := cmd.CombinedOutput()
		clog.Infof(ctx, "Process output: %s", output)
		if err != nil {
			clog.Errorf(ctx, "Error sending RTMP out: %v", err)
			return
		}
		time.Sleep(5 * time.Second)
	}
}

func copySegment(ctx context.Context, segment *http.Response, w io.Writer, seq int, params aiRequestParams) (int64, error) {
	defer segment.Body.Close()
	var reader io.Reader = segment.Body
	if seq < 10 {
		p := filepath.Join(params.node.WorkDir, fmt.Sprintf("%s-out-%d.ts", params.liveParams.requestID, seq))
		outFile, err := os.Create(p)
		if err != nil {
			clog.Info(ctx, "Could not create output segment file for logging", "err", err)
		} else {
			defer outFile.Close()
			reader = io.TeeReader(segment.Body, outFile)
		}
	}

	timeout := params.liveParams.outSegmentTimeout
	if timeout <= 0 {
		return io.Copy(w, reader)
	}

	ctx, cancel := context.WithTimeout(context.Background(), timeout)
	defer cancel()

	type result struct {
		n   int64
		err error
	}

	resultChan := make(chan result, 1)
	go func() {
		n, err := io.Copy(w, reader)
		resultChan <- result{n, err}
	}()

	select {
	case <-ctx.Done():
		// NB: if the orch context is cancelled, it isn't really a timeout
		return 0, fmt.Errorf("copy operation timed out: %w", ctx.Err())
	case res := <-resultChan:
		return res.n, res.err
	}
}

func startControlPublish(ctx context.Context, control *url.URL, params aiRequestParams) {
	stream := params.liveParams.stream
	controlPub, err := trickle.NewTricklePublisher(control.String())
	if err != nil {
		stopProcessing(ctx, params, fmt.Errorf("error starting control publisher, err=%w", err))
		return
	}
	params.node.LiveMu.Lock()
	defer params.node.LiveMu.Unlock()

	ticker := time.NewTicker(10 * time.Second)
	done := make(chan bool, 1)
	once := sync.Once{}
	stop := func() {
		once.Do(func() {
			ticker.Stop()
			done <- true
		})
	}

	if control, exists := params.node.LivePipelines[stream]; exists {
		clog.Info(ctx, "Stopping existing control loop", "existing_request_id", control.RequestID)
		control.ControlPub.Close()
		// TODO better solution than allowing existing streams to stomp over one another
	}

	params.node.LivePipelines[stream] = &core.LivePipeline{
		ControlPub:  controlPub,
		StopControl: stop,
		RequestID:   params.liveParams.requestID,
	}
	if monitor.Enabled {
		monitor.AICurrentLiveSessions(len(params.node.LivePipelines))
		logCurrentLiveSessions(params.node.LivePipelines)
	}

	// send a keepalive periodically to keep both ends of the connection alive
	go func() {
		for {
			select {
			case <-ticker.C:
				const msg = `{"keep":"alive"}`
				err := controlPub.Write(strings.NewReader(msg))
				if err == trickle.StreamNotFoundErr {
					// the channel doesn't exist anymore, so stop
					stop()
					stopProcessing(ctx, params, errors.New("control channel does not exist"))
					continue // loop back to consume the `done` chan
				}
				// if there was another type of error, we'll just retry anyway
			case <-done:
				return
			case <-ctx.Done():
				stop()
			}
		}
	}()
}

const clearStreamDelay = 1 * time.Minute

func startEventsSubscribe(ctx context.Context, url *url.URL, params aiRequestParams, sess *AISession) {
	subscriber, err := trickle.NewTrickleSubscriber(trickle.TrickleSubscriberConfig{
		URL: url.String(),
		Ctx: ctx,
	})
	if err != nil {
		stopProcessing(ctx, params, fmt.Errorf("event sub init failed: %w", err))
		return
	}
	stream := params.liveParams.stream
	streamId := params.liveParams.streamID

	// vars to check events periodically to ensure liveness
	var (
		eventCheckInterval = 10 * time.Second
		maxEventGap        = 30 * time.Second
		eventTicker        = time.NewTicker(eventCheckInterval)
		eventsDone         = make(chan bool)
		// remaining vars in this block must be protected by mutex
		lastEventMu = &sync.Mutex{}
		lastEvent   = time.Now()
	)

	clog.Infof(ctx, "Starting event subscription for URL: %s", url.String())

	go func() {
		defer time.AfterFunc(clearStreamDelay, func() {
			StreamStatusStore.Clear(streamId)
			GatewayStatus.Clear(streamId)
		})
		defer func() {
			eventTicker.Stop()
			eventsDone <- true
		}()
		const maxRetries = 5
		const retryPause = 300 * time.Millisecond
		retries := 0
		for {
			select {
			case <-ctx.Done():
				clog.Info(ctx, "event subscription done")
				return
			default:
			}
			clog.Infof(ctx, "Reading from event subscription for URL: %s", url.String())
			segment, err := subscriber.Read()
			if err == nil {
				retries = 0
			} else {
				// handle errors from event read
				if errors.Is(err, trickle.EOS) || errors.Is(err, trickle.StreamNotFoundErr) {
					clog.Infof(ctx, "Stopping subscription due to %s", err)
					return
				}
				var seqErr *trickle.SequenceNonexistent
				if errors.As(err, &seqErr) {
					// stream exists but segment doesn't, so skip to leading edge
					subscriber.SetSeq(seqErr.Latest)
				}
				if retries > maxRetries {
					stopProcessing(ctx, params, fmt.Errorf("too many errors reading events; stopping subscription, err=%w", err))
					return
				}
				clog.Infof(ctx, "Error reading events subscription: err=%v retry=%d", err, retries)
				retries++
				time.Sleep(retryPause)
				continue
			}

			body, err := io.ReadAll(segment.Body)
			segment.Body.Close()

			if err != nil {
				clog.Infof(ctx, "Error reading events subscription body: %s", err)
				continue
			}

			var eventWrapper struct {
				QueueEventType string                 `json:"queue_event_type"`
				Event          map[string]interface{} `json:"event"`
			}
			if err := json.Unmarshal(body, &eventWrapper); err != nil {
				clog.Infof(ctx, "Failed to parse JSON from events subscription: %s", err)
				continue
			}

			event := eventWrapper.Event
			queueEventType := eventWrapper.QueueEventType
			if event == nil {
				// revert this once push to prod -- If no "event" field found, treat the entire body as the event
				event = make(map[string]interface{})
				if err := json.Unmarshal(body, &event); err != nil {
					clog.Infof(ctx, "Failed to parse JSON as direct event: %s", err)
					continue
				}
				queueEventType = "ai_stream_events"
			}

			event["stream_id"] = streamId
			event["request_id"] = params.liveParams.requestID
			event["pipeline_id"] = params.liveParams.pipelineID
			if sess != nil {
				event["orchestrator_info"] = map[string]interface{}{
					"address": sess.Address(),
					"url":     sess.Transcoder(),
				}
			}

			clog.V(8).Infof(ctx, "Received event for seq=%d event=%+v", trickle.GetSeq(segment), event)

			// record the event time
			lastEventMu.Lock()
			lastEvent = time.Now()
			lastEventMu.Unlock()

			eventType, ok := event["type"].(string)
			if !ok {
				eventType = "unknown"
				clog.Warningf(ctx, "Received event without a type stream=%s event=%+v", stream, event)
			}

			if eventType == "status" {
				queueEventType = "ai_stream_status"
				// The large logs and params fields are only sent once and then cleared to save bandwidth. So coalesce the
				// incoming status with the last non-null value that we received on such fields for the status API.
				lastStreamStatus, _ := StreamStatusStore.Get(streamId)

				// Check if inference_status exists in both current and last status
				inferenceStatus, hasInference := event["inference_status"].(map[string]interface{})
				lastInferenceStatus, hasLastInference := lastStreamStatus["inference_status"].(map[string]interface{})

				if hasInference {
					if logs, ok := inferenceStatus["last_restart_logs"]; !ok || logs == nil {
						if hasLastInference {
							inferenceStatus["last_restart_logs"] = lastInferenceStatus["last_restart_logs"]
						}
					}
					if params, ok := inferenceStatus["last_params"]; !ok || params == nil {
						if hasLastInference {
							inferenceStatus["last_params"] = lastInferenceStatus["last_params"]
						}
					}
				}

				StreamStatusStore.Store(streamId, event)
			}

			monitor.SendQueueEventAsync(queueEventType, event)
		}
	}()

	// Use events as a heartbeat of sorts:
	// if no events arrive for too long, abort the job
	go func() {
		for {
			select {
			case <-eventTicker.C:
				lastEventMu.Lock()
				eventTime := lastEvent
				lastEventMu.Unlock()
				if time.Now().Sub(eventTime) > maxEventGap {
					stopProcessing(ctx, params, fmt.Errorf("timeout waiting for events"))
					eventTicker.Stop()
					return
				}
			case <-eventsDone:
				return
			}
		}
	}()
}

func (a aiRequestParams) inputStreamExists() bool {
	if a.node == nil {
		return false
	}
	a.node.LiveMu.RLock()
	defer a.node.LiveMu.RUnlock()
	p, ok := a.node.LivePipelines[a.liveParams.stream]
	return ok && p.RequestID == a.liveParams.requestID
}

func stopProcessing(ctx context.Context, params aiRequestParams, err error) {
	clog.InfofErr(ctx, "Stopping processing", err)
	params.liveParams.kickOrch(err)
}

// Detect 'slow' orchs by keeping track of in-flight segments
// Count the difference between segments produced and segments completed
type SlowOrchChecker struct {
	mu            sync.Mutex
	segmentCount  int
	completeCount int
}

// Number of in flight segments to allow.
// Should generally not be less than 1, because
// sometimes the beginning of the current segment
// may briefly overlap with the end of the previous segment
const maxInflightSegments = 3

// Returns the number of segments begun so far and
// whether the max number of inflight segments was hit.
// Number of segments is not incremented if inflight max is hit.
// If inflight max is hit, returns true, false otherwise.
func (s *SlowOrchChecker) BeginSegment() (int, bool) {
	// Returns `false` if there are multiple segments in-flight
	// this means the orchestrator is slow reading them
	// If all-OK, returns `true`
	s.mu.Lock()
	defer s.mu.Unlock()
	if s.segmentCount >= s.completeCount+maxInflightSegments {
		// There is > 1 segment in flight ... orchestrator is slow reading
		return s.segmentCount, true
	}
	s.segmentCount += 1
	return s.segmentCount, false
}

func (s *SlowOrchChecker) EndSegment() {
	s.mu.Lock()
	defer s.mu.Unlock()
	s.completeCount += 1
}

func (s *SlowOrchChecker) GetCount() int {
	s.mu.Lock()
	defer s.mu.Unlock()
	return s.segmentCount
}

func LiveErrorEventSender(ctx context.Context, streamID string, event map[string]string) func(err error) {
	return func(err error) {
		GatewayStatus.StoreIfNotExists(streamID, "error", map[string]interface{}{
			"error_message": err.Error(),
			"error_time":    time.Now().UnixMilli(),
		})

		ev := maps.Clone(event)
		ev["capability"] = clog.GetVal(ctx, "capability")
		ev["message"] = err.Error()
		monitor.SendQueueEventAsync("ai_stream_events", ev)
	}
}

func logToDisk(ctx context.Context, r media.CloneableReader, workdir string, requestID string, seq int) {
	// NB these segments are cleaned up periodically by the temp file sweeper in rtmp2segment
	if seq > 10 {
		return
	}
	go func() {
		reader := r.Clone()
		p := filepath.Join(workdir, fmt.Sprintf("%s-%d.ts", requestID, seq))
		file, err := os.Create(p)
		if err != nil {
			clog.InfofErr(ctx, "Could not create segment file for logging", err)
			return
		}
		defer file.Close()
		_, err = io.Copy(file, reader)
		if err != nil {
			clog.InfofErr(ctx, "Could not log segment", err)
			return
		}
	}()
}<|MERGE_RESOLUTION|>--- conflicted
+++ resolved
@@ -205,12 +205,6 @@
 	}
 	// Remove the session from the current pool
 	sel.Remove(params.liveParams.sess)
-<<<<<<< HEAD
-=======
-	sel.warmPool.mu.Lock()
-	sel.warmPool.selector.Remove(params.liveParams.sess.BroadcastSession)
-	sel.warmPool.mu.Unlock()
->>>>>>> 5c6f85e6
 	// We do selection every 6 min, so it effectively means the Orchestrator won't be selected for the next 30 min (unless there is no other O available)
 	clog.Infof(ctx, "Suspending orchestrator %s with penalty %d", params.liveParams.sess.Transcoder(), aiLiveVideoToVideoPenalty)
 	sel.suspender.suspend(params.liveParams.sess.Transcoder(), aiLiveVideoToVideoPenalty)
