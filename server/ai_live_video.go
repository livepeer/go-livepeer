--- conflicted
+++ resolved
@@ -9,10 +9,7 @@
 	"net/http"
 	"net/url"
 	"os"
-<<<<<<< HEAD
-=======
 	"os/exec"
->>>>>>> da54b690
 	"time"
 
 	"github.com/livepeer/go-livepeer/clog"
@@ -26,8 +23,6 @@
 	if err != nil {
 		slog.Info("error publishing trickle", "err", err)
 	}
-<<<<<<< HEAD
-
 	ctx, cancel := context.WithCancel(context.Background())
 	paymentProcessInterval := 1 * time.Second
 	paymentSender := livePaymentSender{segmentsToPayUpfront: 5}
@@ -41,10 +36,7 @@
 	}
 	paymentProcessor := NewLivePaymentProcessor(ctx, paymentProcessInterval, f)
 
-	params.segmentReader.SwitchReader(func(reader io.Reader) {
-=======
 	params.liveParams.segmentReader.SwitchReader(func(reader io.Reader) {
->>>>>>> da54b690
 		// check for end of stream
 		if _, eos := reader.(*media.EOSReader); eos {
 			if err := publisher.Close(); err != nil {
@@ -54,12 +46,9 @@
 			return
 		}
 		go func() {
-<<<<<<< HEAD
+			clog.V(8).Infof(context.Background(), "publishing trickle. url=%s", url.Redacted())
 			reader := paymentProcessor.process(reader)
 
-=======
-			clog.V(8).Infof(context.Background(), "publishing trickle. url=%s", url.Redacted())
->>>>>>> da54b690
 			// TODO this blocks! very bad!
 			if err := publisher.Write(reader); err != nil {
 				slog.Info("Error writing to trickle publisher", "err", err)
