--- conflicted
+++ resolved
@@ -3,6 +3,7 @@
 import (
 	"context"
 	"errors"
+	"fmt"
 	"io"
 	"log/slog"
 	"net/url"
@@ -72,12 +73,8 @@
 	go func() {
 		defer r.Close()
 		retryCount := 0
-<<<<<<< HEAD
-		// TODO better retry logic
-=======
 		// TODO check whether stream is actually terminated
 		//      so we aren't just looping unnecessarily
->>>>>>> 302a4e23
 		for retryCount < 10 {
 			_, err := ffmpeg.Transcode3(&ffmpeg.TranscodeOptionsIn{
 				Fname: fmt.Sprintf("pipe:%d", r.Fd()),
