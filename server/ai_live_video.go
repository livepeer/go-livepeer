package server

import (
	"context"
	"errors"
	"fmt"
	"github.com/livepeer/go-livepeer/common"
	"io"
	"log/slog"
	"net/url"
	"os"
	"time"

	"github.com/livepeer/go-livepeer/clog"
	"github.com/livepeer/go-livepeer/core"
	"github.com/livepeer/go-livepeer/media"
	"github.com/livepeer/go-livepeer/trickle"
	"github.com/livepeer/lpms/ffmpeg"
)

<<<<<<< HEAD
func startTricklePublish(url *url.URL, params aiRequestParams, sess *AISession) {
=======
func startTricklePublish(ctx context.Context, url *url.URL, params aiRequestParams) {
	ctx = clog.AddVal(ctx, "url", url.Redacted())
>>>>>>> b97f6cf3
	publisher, err := trickle.NewTricklePublisher(url.String())
	if err != nil {
		clog.Infof(ctx, "error publishing trickle. err=%s", err)
	}

	// Start payments which probes a segment every "paymentProcessInterval" and sends a payment
	ctx, cancel := context.WithCancel(context.Background())
	priceInfo := sess.OrchestratorInfo.PriceInfo
	var paymentProcessor *LivePaymentProcessor
	if priceInfo != nil && priceInfo.PricePerUnit != 0 {
		paymentSender := livePaymentSender{}
		sendPaymentFunc := func(inPixels int64) error {
			clog.V(common.DEBUG).Infof(ctx, "Sending payment, mid=%v, inPixels=%v, pricePerUnit=%v, pixelsPerUnit=%v", extractMid(url.Path), inPixels, priceInfo.PricePerUnit, priceInfo.PixelsPerUnit)
			return paymentSender.SendPayment(context.Background(), &SegmentInfoSender{
				sess:      sess.BroadcastSession,
				inPixels:  inPixels,
				priceInfo: priceInfo,
				mid:       extractMid(url.Path),
			})
		}
		paymentProcessor = NewLivePaymentProcessor(ctx, params.liveParams.paymentProcessInterval, sendPaymentFunc)
	} else {
		clog.Warningf(ctx, "No price info found from Orchestrator, Gateway will not send payments for the video processing")
	}

	params.liveParams.segmentReader.SwitchReader(func(reader io.Reader) {
		// check for end of stream
		if _, eos := reader.(*media.EOSReader); eos {
			if err := publisher.Close(); err != nil {
				clog.Infof(ctx, "Error closing trickle publisher. err=%s", err)
			}
			cancel()
			return
		}
		go func() {
<<<<<<< HEAD
			clog.V(8).Infof(context.Background(), "publishing trickle. url=%s", url.Redacted())

			r := reader
			if paymentProcessor != nil {
				r = paymentProcessor.process(reader)
			}

			// TODO this blocks! very bad!
			if err := publisher.Write(r); err != nil {
				slog.Info("Error writing to trickle publisher", "err", err)
=======
			clog.V(8).Infof(ctx, "trickle publish writing data")
			// TODO this blocks! very bad!
			if err := publisher.Write(reader); err != nil {
				clog.Infof(ctx, "Error writing to trickle publisher. err=%s", err)
>>>>>>> b97f6cf3
			}
		}()
	})
	clog.Infof(ctx, "trickle pub")
}

func startTrickleSubscribe(ctx context.Context, url *url.URL, params aiRequestParams) {
	// subscribe to the outputs and send them into LPMS
	subscriber := trickle.NewTrickleSubscriber(url.String())
	r, w, err := os.Pipe()
	if err != nil {
		slog.Info("error getting pipe for trickle-ffmpeg", "url", url, "err", err)
	}
	ctx = clog.AddVal(ctx, "url", url.Redacted())

	// read segments from trickle subscription
	go func() {
		defer w.Close()
		for {
			segment, err := subscriber.Read()
			if err != nil {
				// TODO if not EOS then signal a new orchestrator is needed
				clog.Infof(ctx, "Error reading trickle subscription: %s", err)
				return
			}
			defer segment.Body.Close()
			if _, err = io.Copy(w, segment.Body); err != nil {
				clog.Infof(ctx, "Error copying to ffmpeg stdin: %s", err)
				return
			}
		}
	}()

	go func() {
		defer r.Close()
		retryCount := 0
		// TODO check whether stream is actually terminated
		//      so we aren't just looping unnecessarily
		for retryCount < 10 {
			_, err := ffmpeg.Transcode3(&ffmpeg.TranscodeOptionsIn{
				Fname: fmt.Sprintf("pipe:%d", r.Fd()),
			}, []ffmpeg.TranscodeOptions{{
				Oname:        params.liveParams.outputRTMPURL,
				AudioEncoder: ffmpeg.ComponentOptions{Name: "copy"},
				VideoEncoder: ffmpeg.ComponentOptions{Name: "copy"},
				Muxer:        ffmpeg.ComponentOptions{Name: "flv"},
			}})
			if err != nil {
				clog.Infof(ctx, "Error sending RTMP out: %s", err)
			}
			retryCount++
			time.Sleep(5 * time.Second)
		}
	}()
}

func mediamtxSourceTypeToString(s string) (string, error) {
	switch s {
	case media.MediaMTXWebrtcSession:
		return "whip", nil
	case media.MediaMTXRtmpConn:
		return "rtmp", nil
	default:
		return "", errors.New("unknown media source")
	}
}

func startControlPublish(control *url.URL, params aiRequestParams) {
	controlPub, err := trickle.NewTricklePublisher(control.String())
	stream := params.liveParams.stream
	if err != nil {
		slog.Info("error starting control publisher", "stream", stream, "err", err)
		return
	}
	params.node.LiveMu.Lock()
	defer params.node.LiveMu.Unlock()
	params.node.LivePipelines[stream] = &core.LivePipeline{ControlPub: controlPub}
}<|MERGE_RESOLUTION|>--- conflicted
+++ resolved
@@ -4,13 +4,14 @@
 	"context"
 	"errors"
 	"fmt"
-	"github.com/livepeer/go-livepeer/common"
 	"io"
 	"log/slog"
+	"net/http"
 	"net/url"
 	"os"
 	"time"
 
+	"github.com/livepeer/go-livepeer/common"
 	"github.com/livepeer/go-livepeer/clog"
 	"github.com/livepeer/go-livepeer/core"
 	"github.com/livepeer/go-livepeer/media"
@@ -18,12 +19,8 @@
 	"github.com/livepeer/lpms/ffmpeg"
 )
 
-<<<<<<< HEAD
-func startTricklePublish(url *url.URL, params aiRequestParams, sess *AISession) {
-=======
-func startTricklePublish(ctx context.Context, url *url.URL, params aiRequestParams) {
+func startTricklePublish(ctx context.Context, url *url.URL, params aiRequestParams, sess *AISession) {
 	ctx = clog.AddVal(ctx, "url", url.Redacted())
->>>>>>> b97f6cf3
 	publisher, err := trickle.NewTricklePublisher(url.String())
 	if err != nil {
 		clog.Infof(ctx, "error publishing trickle. err=%s", err)
@@ -59,7 +56,6 @@
 			return
 		}
 		go func() {
-<<<<<<< HEAD
 			clog.V(8).Infof(context.Background(), "publishing trickle. url=%s", url.Redacted())
 
 			r := reader
@@ -67,19 +63,14 @@
 				r = paymentProcessor.process(reader)
 			}
 
+			clog.V(8).Infof(ctx, "trickle publish writing data")
 			// TODO this blocks! very bad!
 			if err := publisher.Write(r); err != nil {
-				slog.Info("Error writing to trickle publisher", "err", err)
-=======
-			clog.V(8).Infof(ctx, "trickle publish writing data")
-			// TODO this blocks! very bad!
-			if err := publisher.Write(reader); err != nil {
 				clog.Infof(ctx, "Error writing to trickle publisher. err=%s", err)
->>>>>>> b97f6cf3
 			}
 		}()
 	})
-	clog.Infof(ctx, "trickle pub")
+	slog.Info("trickle pub", "url", url)
 }
 
 func startTrickleSubscribe(ctx context.Context, url *url.URL, params aiRequestParams) {
@@ -153,4 +144,38 @@
 	params.node.LiveMu.Lock()
 	defer params.node.LiveMu.Unlock()
 	params.node.LivePipelines[stream] = &core.LivePipeline{ControlPub: controlPub}
+}
+
+const (
+	mediaMTXControlPort   = "9997"
+	mediaMTXControlUser   = "admin"
+	mediaMTXWebrtcSession = "webrtcSession"
+	mediaMTXRtmpConn      = "rtmpConn"
+)
+
+func (ls *LivepeerServer) kickInputConnection(mediaMTXHost, sourceID, sourceType string) error {
+	var apiPath string
+	switch sourceType {
+	case mediaMTXWebrtcSession:
+		apiPath = "webrtcsessions"
+	case mediaMTXRtmpConn:
+		apiPath = "rtmpconns"
+	default:
+		return fmt.Errorf("invalid sourceType: %s", sourceType)
+	}
+
+	req, err := http.NewRequest(http.MethodPost, fmt.Sprintf("http://%s:%s/v3/%s/kick/%s", mediaMTXHost, mediaMTXControlPort, apiPath, sourceID), nil)
+	if err != nil {
+		return fmt.Errorf("failed to create kick request: %w", err)
+	}
+	req.SetBasicAuth(mediaMTXControlUser, ls.mediaMTXApiPassword)
+	resp, err := http.DefaultClient.Do(req)
+	if err != nil {
+		return fmt.Errorf("failed to kick connection: %w", err)
+	}
+	if resp.StatusCode < http.StatusOK || resp.StatusCode >= http.StatusBadRequest {
+		body, _ := io.ReadAll(resp.Body)
+		return fmt.Errorf("kick connection failed with status code: %d body: %s", resp.StatusCode, body)
+	}
+	return nil
 }