package server

import (
	"bytes"
	"context"
	"crypto/tls"
	"encoding/json"
	"errors"
	"fmt"
	"io"
	"mime/multipart"
	"net/http"
	"net/textproto"
	"os"
	"os/signal"
	"strconv"
	"sync"
	"syscall"
	"time"

	"github.com/cenkalti/backoff"
	"github.com/golang/glog"
	"github.com/livepeer/ai-worker/worker"
	"github.com/livepeer/go-livepeer/clog"
	"github.com/livepeer/go-livepeer/common"
	"github.com/livepeer/go-livepeer/core"
	"github.com/livepeer/go-livepeer/monitor"
	"github.com/livepeer/go-livepeer/net"
	"golang.org/x/net/http2"
	"google.golang.org/grpc"
	"google.golang.org/grpc/codes"
	"google.golang.org/grpc/credentials"
	"google.golang.org/grpc/status"
)

const protoVerAIWorker = "Livepeer-AI-Worker-1.0"
const aiWorkerErrorMimeType = "livepeer/ai-worker-error"

// Orchestrator gRPC
func (h *lphttp) RegisterAIWorker(req *net.RegisterAIWorkerRequest, stream net.AIWorker_RegisterAIWorkerServer) error {
	from := common.GetConnectionAddr(stream.Context())
	glog.Infof("Got a RegisterAIWorker request from aiworker=%s ", from)

	if req.Secret != h.orchestrator.TranscoderSecret() {
		glog.Errorf("err=%q", errSecret.Error())
		return errSecret
	}
	// handle case of legacy Transcoder which do not advertise capabilities
	if req.Capabilities == nil {
		req.Capabilities = core.NewCapabilities(core.DefaultCapabilities(), nil).ToNetCapabilities()
	}
	// blocks until stream is finished
	h.orchestrator.ServeAIWorker(stream, req.Capabilities)
	return nil
}

// Standalone AIWorker

// RunAIWorker is main routing of standalone aiworker
// Exiting it will terminate executable
func RunAIWorker(n *core.LivepeerNode, orchAddr string, caps *net.Capabilities) {
	expb := backoff.NewExponentialBackOff()
	expb.MaxInterval = time.Minute
	expb.MaxElapsedTime = 0
	backoff.Retry(func() error {
		glog.Info("Registering AI worker to ", orchAddr)
		err := runAIWorker(n, orchAddr, caps)
		glog.Info("Unregistering AI worker: ", err)
		if _, fatal := err.(core.RemoteAIWorkerFatalError); fatal {
			glog.Info("Terminating AI Worker because of ", err)
			// Returning nil here will make `backoff` to stop trying to reconnect and exit
			return nil
		}
		// By returning error we tell `backoff` to try to connect again
		return err
	}, expb)
}

func checkAIWorkerError(err error) error {
	if err != nil {
		s := status.Convert(err)
		if s.Message() == errSecret.Error() { // consider this unrecoverable
			return core.NewRemoteAIWorkerFatalError(errSecret)
		}
		if s.Message() == errZeroCapacity.Error() { // consider this unrecoverable
			return core.NewRemoteAIWorkerFatalError(errZeroCapacity)
		}
		if status.Code(err) == codes.Canceled {
			return core.NewRemoteAIWorkerFatalError(errInterrupted)
		}
	}
	return err
}

func runAIWorker(n *core.LivepeerNode, orchAddr string, caps *net.Capabilities) error {
	tlsConfig := &tls.Config{InsecureSkipVerify: true}
	conn, err := grpc.Dial(orchAddr,
		grpc.WithTransportCredentials(credentials.NewTLS(tlsConfig)))
	if err != nil {
		glog.Error("Did not connect AI worker to orchesrator: ", err)
		return err
	}
	defer conn.Close()

	c := net.NewAIWorkerClient(conn)
	ctx := context.Background()
	ctx, cancel := context.WithCancel(ctx)
	// Silence linter
	defer cancel()
	r, err := c.RegisterAIWorker(ctx, &net.RegisterAIWorkerRequest{Secret: n.OrchSecret, Capabilities: caps})
	if err := checkAIWorkerError(err); err != nil {
		glog.Error("Could not register aiworker to orchestrator ", err)
		return err
	}

	// Catch interrupt signal to shut down transcoder
	exitc := make(chan os.Signal)
	signal.Notify(exitc, os.Interrupt, syscall.SIGTERM)
	defer signal.Stop(exitc)
	go func() {
		select {
		case sig := <-exitc:
			glog.Infof("Exiting Livepeer AIWorker: %v", sig)
			// Cancelling context will close connection to orchestrator
			cancel()
			return
		}
	}()

	httpc := &http.Client{Transport: &http2.Transport{TLSClientConfig: &tls.Config{InsecureSkipVerify: true}}}
	var wg sync.WaitGroup
	for {
		notify, err := r.Recv()
		if err := checkAIWorkerError(err); err != nil {
			glog.Infof(`End of stream receive cycle because of err=%q, waiting for running aiworker jobs to complete`, err)
			wg.Wait()
			return err
		}
		wg.Add(1)
		go func() {
			runAIJob(n, orchAddr, httpc, notify)
			wg.Done()
		}()
	}
}

type AIJobRequestData struct {
	InputUrl string          `json:"input_url"`
	Request  json.RawMessage `json:"request"`
}

func runAIJob(n *core.LivepeerNode, orchAddr string, httpc *http.Client, notify *net.NotifyAIJob) {
	var contentType string
	var body bytes.Buffer

	ctx := clog.AddVal(context.Background(), "taskId", strconv.FormatInt(notify.TaskId, 10))
	clog.Infof(ctx, "Received AI job, validating request")

	var processFn func(context.Context) (interface{}, error)
	var resp interface{} // this is used for video as well because Frames received are transcoded to an MP4
	var err error
	var resultType string
	var reqOk bool
	var modelID string
	var input []byte

	start := time.Now()
	var reqData AIJobRequestData
	err = json.Unmarshal(notify.AIJobData.RequestData, &reqData)
	if err != nil {
		sendAIResult(ctx, n, orchAddr, notify.AIJobData.Pipeline, modelID, httpc, contentType, &body, err)
		return
	}

	switch notify.AIJobData.Pipeline {
	case "text-to-image":
		var req worker.GenTextToImageJSONRequestBody
		err = json.Unmarshal(reqData.Request, &req)
		if err != nil || req.ModelId == nil {
			break
		}
		modelID = *req.ModelId
		resultType = "image/png"
		processFn = func(ctx context.Context) (interface{}, error) {
			return n.TextToImage(ctx, req)
		}
		reqOk = true
	case "image-to-image":
		var req worker.GenImageToImageMultipartRequestBody
		err = json.Unmarshal(reqData.Request, &req)
		if err != nil || req.ModelId == nil {
			break
		}
		input, err = core.DownloadData(ctx, reqData.InputUrl)
		if err != nil {
			break
		}
		modelID = *req.ModelId
		resultType = "image/png"
		req.Image.InitFromBytes(input, "image")
		processFn = func(ctx context.Context) (interface{}, error) {
			return n.ImageToImage(ctx, req)
		}
		reqOk = true
	case "upscale":
		var req worker.GenUpscaleMultipartRequestBody
		err = json.Unmarshal(reqData.Request, &req)
		if err != nil || req.ModelId == nil {
			break
		}
		input, err = core.DownloadData(ctx, reqData.InputUrl)
		if err != nil {
			break
		}
		modelID = *req.ModelId
		resultType = "image/png"
		req.Image.InitFromBytes(input, "image")
		processFn = func(ctx context.Context) (interface{}, error) {
			return n.Upscale(ctx, req)
		}
		reqOk = true
	case "image-to-video":
		var req worker.GenImageToVideoMultipartRequestBody
		err = json.Unmarshal(reqData.Request, &req)
		if err != nil || req.ModelId == nil {
			break
		}
		input, err = core.DownloadData(ctx, reqData.InputUrl)
		if err != nil {
			break
		}
		modelID = *req.ModelId
		resultType = "video/mp4"
		req.Image.InitFromBytes(input, "image")
		processFn = func(ctx context.Context) (interface{}, error) {
			return n.ImageToVideo(ctx, req)
		}
		reqOk = true
	case "audio-to-text":
		var req worker.GenAudioToTextMultipartRequestBody
		err = json.Unmarshal(reqData.Request, &req)
		if err != nil || req.ModelId == nil {
			break
		}
		input, err = core.DownloadData(ctx, reqData.InputUrl)
		if err != nil {
			break
		}
		modelID = *req.ModelId
		resultType = "application/json"
		req.Audio.InitFromBytes(input, "audio")
		processFn = func(ctx context.Context) (interface{}, error) {
			return n.AudioToText(ctx, req)
		}
		reqOk = true
	case "segment-anything-2":
		var req worker.GenSegmentAnything2MultipartRequestBody
		err = json.Unmarshal(reqData.Request, &req)
		if err != nil || req.ModelId == nil {
			break
		}
		input, err = core.DownloadData(ctx, reqData.InputUrl)
		if err != nil {
			break
		}
		modelID = *req.ModelId
		resultType = "application/json"
		req.Image.InitFromBytes(input, "image")
		processFn = func(ctx context.Context) (interface{}, error) {
			return n.SegmentAnything2(ctx, req)
		}
		reqOk = true
	case "llm":
		var req worker.GenLLMFormdataRequestBody
		err = json.Unmarshal(reqData.Request, &req)
		if err != nil || req.ModelId == nil {
			break
		}
		modelID = *req.ModelId
		resultType = "application/json"
		if req.Stream != nil && *req.Stream {
			resultType = "text/event-stream"
		}
		processFn = func(ctx context.Context) (interface{}, error) {
			return n.LLM(ctx, req)
		}
		reqOk = true
<<<<<<< HEAD
	case "live-portrait":
		var req worker.LivePortraitLivePortraitPostMultipartRequestBody
=======
	case "text-to-speech":
		var req worker.GenTextToSpeechJSONRequestBody
>>>>>>> c4a5ef12
		err = json.Unmarshal(reqData.Request, &req)
		if err != nil || req.ModelId == nil {
			break
		}
<<<<<<< HEAD
		// New struct to hold both input URLs
		type InputUrls struct {
			SourceImage  string `json:"source_image"`
			DrivingVideo string `json:"driving_video"`
		}
		var inputUrls InputUrls
		err = json.Unmarshal([]byte(reqData.InputUrl), &inputUrls) // Unmarshal the JSON string
		if err != nil {
			break
		}

		// Download both images using the URLs
		input, err = core.DownloadData(ctx, inputUrls.SourceImage)
		if err != nil {
			break
		}
		req.SourceImage.InitFromBytes(input, "source_image")

		input, err = core.DownloadData(ctx, inputUrls.DrivingVideo)
		if err != nil {
			break
		}
		req.DrivingVideo.InitFromBytes(input, "driving_video")

		processFn = func(ctx context.Context) (interface{}, error) {
			return n.LivePortrait(ctx, req)
=======
		modelID = *req.ModelId
		resultType = "audio/wav"
		processFn = func(ctx context.Context) (interface{}, error) {
			return n.TextToSpeech(ctx, req)
>>>>>>> c4a5ef12
		}
		reqOk = true
	default:
		err = errors.New("AI request pipeline type not supported")
	}

	if !reqOk {
		resp = nil
		err = fmt.Errorf("AI request validation failed for %v pipeline err=%v", notify.AIJobData.Pipeline, err)
		sendAIResult(ctx, n, orchAddr, notify.AIJobData.Pipeline, modelID, httpc, contentType, &body, err)
		return
	}

	// process the request
	clog.Infof(ctx, "Processing AI job pipeline=%s modelID=%s", notify.AIJobData.Pipeline, modelID)

	// reserve the capabilities to process this request, release after work is done
	err = n.ReserveAICapability(notify.AIJobData.Pipeline, modelID)
	if err != nil {
		clog.Errorf(ctx, "No capability avaiable to process requested AI job with this node taskId=%d pipeline=%s modelID=%s err=%q", notify.TaskId, notify.AIJobData.Pipeline, modelID, core.ErrNoCompatibleWorkersAvailable)
		sendAIResult(ctx, n, orchAddr, notify.AIJobData.Pipeline, modelID, httpc, contentType, &body, core.ErrNoCompatibleWorkersAvailable)
		return
	}

	// do the work and release the GPU for next job
	resp, err = processFn(ctx)
	n.ReleaseAICapability(notify.AIJobData.Pipeline, modelID)

	clog.V(common.VERBOSE).InfofErr(ctx, "AI job processing done for taskId=%d pipeline=%s modelID=%s dur=%v", notify.TaskId, notify.AIJobData.Pipeline, modelID, time.Since(start), err)
	if err != nil {
		if _, ok := err.(core.UnrecoverableError); ok {
			defer panic(err)
		}
		sendAIResult(ctx, n, orchAddr, notify.AIJobData.Pipeline, modelID, httpc, contentType, &body, err)
		return
	}

	boundary := common.RandName()
	w := multipart.NewWriter(&body)

	if resp != nil {
		if resultType == "text/event-stream" {
			streamChan, ok := resp.(<-chan worker.LlmStreamChunk)
			if ok {
				sendStreamingAIResult(ctx, n, orchAddr, notify.AIJobData.Pipeline, httpc, resultType, streamChan)
				return
			} else {
				sendAIResult(ctx, n, orchAddr, notify.AIJobData.Pipeline, modelID, httpc, contentType, &body, fmt.Errorf("streaming not supported"))
				return
			}
		}

		// create the multipart/mixed response to send to Orchestrator
		// Parse data from runner to send back to orchestrator
		//   ***-to-image gets base64 encoded string of binary image from runner
		//   image-to-video processes frames from runner and returns ImageResponse with url to local file
		var resBuf bytes.Buffer
		length := 0
		switch wkrResp := resp.(type) {
		case *worker.ImageResponse:
			for i, image := range wkrResp.Images {
				// read the data to binary and replace the url
				switch resultType {
				case "image/png":
					err := worker.ReadImageB64DataUrl(image.Url, &resBuf)
					if err != nil {
						clog.Errorf(ctx, "AI Worker failed to save image from data url err=%q", err)
						sendAIResult(ctx, n, orchAddr, notify.AIJobData.Pipeline, modelID, httpc, contentType, &body, err)
						return
					}
					length = resBuf.Len()
					wkrResp.Images[i].Url = fmt.Sprintf("%v.png", core.RandomManifestID()) // update json response to track filename attached

					// create the part
					w.SetBoundary(boundary)
					hdrs := textproto.MIMEHeader{
						"Content-Type":        {resultType},
						"Content-Length":      {strconv.Itoa(length)},
						"Content-Disposition": {"attachment; filename=" + wkrResp.Images[i].Url},
					}
					fw, err := w.CreatePart(hdrs)
					if err != nil {
						clog.Errorf(ctx, "Could not create multipart part err=%q", err)
						sendAIResult(ctx, n, orchAddr, notify.AIJobData.Pipeline, modelID, httpc, contentType, nil, err)
						return
					}
					io.Copy(fw, &resBuf)
					resBuf.Reset()
				case "video/mp4":
					// transcoded result is saved as local file
					// TODO: enhance this to return the []bytes from transcoding in n.ImageToVideo create the part
					f, err := os.ReadFile(image.Url)
					if err != nil {
						clog.Errorf(ctx, "Could not create multipart part err=%q", err)
						sendAIResult(ctx, n, orchAddr, notify.AIJobData.Pipeline, modelID, httpc, contentType, nil, err)
						return
					}
					defer os.Remove(image.Url)
					wkrResp.Images[i].Url = fmt.Sprintf("%v.mp4", core.RandomManifestID())
					w.SetBoundary(boundary)
					hdrs := textproto.MIMEHeader{
						"Content-Type":        {resultType},
						"Content-Length":      {strconv.Itoa(len(f))},
						"Content-Disposition": {"attachment; filename=" + wkrResp.Images[i].Url},
					}
					fw, err := w.CreatePart(hdrs)
					if err != nil {
						clog.Errorf(ctx, "Could not create multipart part err=%q", err)
						sendAIResult(ctx, n, orchAddr, notify.AIJobData.Pipeline, modelID, httpc, contentType, nil, err)
						return
					}
					io.Copy(fw, bytes.NewBuffer(f))
				}
			}
			// update resp for image.Url updates
			resp = wkrResp
		case *worker.AudioResponse:
			err := worker.ReadAudioB64DataUrl(wkrResp.Audio.Url, &resBuf)
			if err != nil {
				clog.Errorf(ctx, "AI Worker failed to save image from data url err=%q", err)
				sendAIResult(ctx, n, orchAddr, notify.AIJobData.Pipeline, modelID, httpc, contentType, &body, err)
				return
			}
			length = resBuf.Len()
			wkrResp.Audio.Url = fmt.Sprintf("%v.wav", core.RandomManifestID()) // update json response to track filename attached
			// create the part
			w.SetBoundary(boundary)
			hdrs := textproto.MIMEHeader{
				"Content-Type":        {resultType},
				"Content-Length":      {strconv.Itoa(length)},
				"Content-Disposition": {"attachment; filename=" + wkrResp.Audio.Url},
			}
			fw, err := w.CreatePart(hdrs)
			if err != nil {
				clog.Errorf(ctx, "Could not create multipart part err=%q", err)
				sendAIResult(ctx, n, orchAddr, notify.AIJobData.Pipeline, modelID, httpc, contentType, nil, err)
				return
			}
			io.Copy(fw, &resBuf)
			resBuf.Reset()
		}

		// add the json to the response
		// NOTE: audio-to-text has no file attachment because the response is json
		jsonResp, err := json.Marshal(resp)

		if err != nil {
			clog.Errorf(ctx, "Could not marshal json response err=%q", err)
			sendAIResult(ctx, n, orchAddr, notify.AIJobData.Pipeline, modelID, httpc, contentType, nil, err)
			return
		}

		w.SetBoundary(boundary)
		hdrs := textproto.MIMEHeader{
			"Content-Type":   {"application/json"},
			"Content-Length": {strconv.Itoa(len(jsonResp))},
		}
		fw, err := w.CreatePart(hdrs)
		if err != nil {
			clog.Errorf(ctx, "Could not create multipart part err=%q", err)
		}
		io.Copy(fw, bytes.NewBuffer(jsonResp))
	}

	w.Close()
	contentType = "multipart/mixed; boundary=" + boundary
	sendAIResult(ctx, n, orchAddr, notify.AIJobData.Pipeline, modelID, httpc, contentType, &body, nil)
}

func sendAIResult(ctx context.Context, n *core.LivepeerNode, orchAddr string, pipeline string, modelID string, httpc *http.Client,
	contentType string, body *bytes.Buffer, err error,
) {
	taskId := clog.GetVal(ctx, "taskId")
	clog.Infof(ctx, "sending results back to Orchestrator")
	if err != nil {
		clog.Errorf(ctx, "Unable to process AI job err=%q", err)
		body.Write([]byte(err.Error()))
		contentType = aiWorkerErrorMimeType
	}
	resultUrl := "https://" + orchAddr + "/aiResults"
	req, err := http.NewRequest("POST", resultUrl, body)
	if err != nil {
		clog.Errorf(ctx, "Error posting results to orch=%s taskId=%d url=%s err=%q", orchAddr,
			taskId, resultUrl, err)
		return
	}
	req.Header.Set("Authorization", protoVerAIWorker)
	req.Header.Set("Credentials", n.OrchSecret)
	req.Header.Set("Content-Type", contentType)
	req.Header.Set("TaskId", taskId)
	req.Header.Set("Pipeline", pipeline)

	// TODO consider adding additional information in response header from the addlData field (e.g. transcoding includes Pixels)

	uploadStart := time.Now()
	resp, err := httpc.Do(req)
	if err != nil {
		clog.Errorf(ctx, "Error submitting results err=%q", err)
	} else {
		rbody, rerr := io.ReadAll(resp.Body)
		resp.Body.Close()
		if resp.StatusCode < 200 || resp.StatusCode >= 300 {
			if rerr != nil {
				clog.Errorf(ctx, "Orchestrator returned HTTP statusCode=%v with unreadable body err=%q", resp.StatusCode, rerr)
			} else {
				clog.Errorf(ctx, "Orchestrator returned HTTP statusCode=%v err=%q", resp.StatusCode, string(rbody))
			}
		}
	}
	uploadDur := time.Since(uploadStart)
	clog.V(common.VERBOSE).InfofErr(ctx, "AI job processing done results sent for taskId=%d uploadDur=%v", taskId, pipeline, modelID, uploadDur, err)

	if monitor.Enabled {
		monitor.AIResultUploaded(ctx, uploadDur, pipeline, modelID, orchAddr)
	}
}

func sendStreamingAIResult(ctx context.Context, n *core.LivepeerNode, orchAddr string, pipeline string, httpc *http.Client,
	contentType string, streamChan <-chan worker.LlmStreamChunk,
) {
	clog.Infof(ctx, "sending streaming results back to Orchestrator")
	taskId := clog.GetVal(ctx, "taskId")

	pReader, pWriter := io.Pipe()
	req, err := http.NewRequest("POST", "https://"+orchAddr+"/aiResults", pReader)
	if err != nil {
		clog.Errorf(ctx, "Failed to forward stream to target URL err=%q", err)
		pWriter.CloseWithError(err)
		return
	}

	req.Header.Set("Authorization", protoVerAIWorker)
	req.Header.Set("Credentials", n.OrchSecret)
	req.Header.Set("TaskId", taskId)
	req.Header.Set("Pipeline", pipeline)
	req.Header.Set("Content-Type", contentType)
	req.Header.Set("Cache-Control", "no-cache")
	req.Header.Set("Connection", "keep-alive")

	// start separate go routine to forward the streamed response
	go func() {
		fwdResp, err := httpc.Do(req)
		if err != nil {
			clog.Errorf(ctx, "Failed to forward stream to target URL err=%q", err)
			pWriter.CloseWithError(err)
			return
		}
		defer fwdResp.Body.Close()
		io.Copy(io.Discard, fwdResp.Body)
	}()

	for chunk := range streamChan {
		data, err := json.Marshal(chunk)
		if err != nil {
			clog.Errorf(ctx, "Error marshaling stream chunk: %v", err)
			continue
		}
		fmt.Fprintf(pWriter, "data: %s\n\n", data)

		if chunk.Done {
			pWriter.Close()
			clog.Infof(ctx, "streaming results finished")
			return
		}
	}
}<|MERGE_RESOLUTION|>--- conflicted
+++ resolved
@@ -285,18 +285,24 @@
 			return n.LLM(ctx, req)
 		}
 		reqOk = true
-<<<<<<< HEAD
+	case "text-to-speech":
+		var req worker.GenTextToSpeechJSONRequestBody
+		err = json.Unmarshal(reqData.Request, &req)
+		if err != nil || req.ModelId == nil {
+			break
+		}
+		modelID = *req.ModelId
+		resultType = "audio/wav"
+		processFn = func(ctx context.Context) (interface{}, error) {
+			return n.TextToSpeech(ctx, req)
+		}
+		reqOk = true
 	case "live-portrait":
 		var req worker.LivePortraitLivePortraitPostMultipartRequestBody
-=======
-	case "text-to-speech":
-		var req worker.GenTextToSpeechJSONRequestBody
->>>>>>> c4a5ef12
-		err = json.Unmarshal(reqData.Request, &req)
-		if err != nil || req.ModelId == nil {
-			break
-		}
-<<<<<<< HEAD
+		err = json.Unmarshal(reqData.Request, &req)
+		if err != nil || req.ModelId == nil {
+			break
+		}
 		// New struct to hold both input URLs
 		type InputUrls struct {
 			SourceImage  string `json:"source_image"`
@@ -323,12 +329,6 @@
 
 		processFn = func(ctx context.Context) (interface{}, error) {
 			return n.LivePortrait(ctx, req)
-=======
-		modelID = *req.ModelId
-		resultType = "audio/wav"
-		processFn = func(ctx context.Context) (interface{}, error) {
-			return n.TextToSpeech(ctx, req)
->>>>>>> c4a5ef12
 		}
 		reqOk = true
 	default:
