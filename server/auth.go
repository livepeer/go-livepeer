package server

import (
	"bytes"
	"encoding/json"
	"errors"
	"fmt"
	"io"
	"net/http"
	"net/url"
	"time"

	"github.com/golang/glog"
	"github.com/livepeer/go-livepeer/monitor"
)

const LIVERPEER_TRANSCODE_CONFIG_HEADER = "Livepeer-Transcode-Configuration"

// Call a webhook URL, passing the request URL we received
// Based on the response, we can authenticate and confirm whether to accept an incoming stream
func authenticateStream(authURL *url.URL, incomingRequestURL string) (*authWebhookResponse, error) {
	if authURL == nil {
		return nil, nil
	}
	started := time.Now()

	jsonValue, err := json.Marshal(map[string]string{"url": incomingRequestURL})
	if err != nil {
		return nil, err
	}

	resp, err := http.Post(authURL.String(), "application/json", bytes.NewBuffer(jsonValue))
	if err != nil {
		return nil, err
	}

	rbody, err := io.ReadAll(resp.Body)
	resp.Body.Close()
	if resp.StatusCode != 200 {
		return nil, fmt.Errorf("status=%d error=%s", resp.StatusCode, string(rbody))
	}
	if len(rbody) == 0 {
		return nil, nil
	}

	var authResp authWebhookResponse
	if err = json.Unmarshal(rbody, &authResp); err != nil {
		return nil, err
	}
	if authResp.ManifestID == "" {
		return nil, errors.New("empty manifest id not allowed")
	}

	took := time.Since(started)
	glog.Infof("Stream authentication for authURL=%s url=%s dur=%s", authURL, incomingRequestURL, took)
	if monitor.Enabled {
		monitor.AuthWebhookFinished(took)
	}

	return &authResp, nil
}

func getTranscodeConfiguration(r *http.Request) (*authWebhookResponse, error) {
	transcodeConfigurationHeader := r.Header.Get(LIVERPEER_TRANSCODE_CONFIG_HEADER)
	if transcodeConfigurationHeader == "" {
		return nil, nil
	}

	var transcodeConfiguration authWebhookResponse
	err := json.Unmarshal([]byte(transcodeConfigurationHeader), &transcodeConfiguration)

	return &transcodeConfiguration, err
}

// Compare two sets of profiles. Since there's no deep equality method in Go,
// we marshal to JSON and compare the resulting strings
func (a authWebhookResponse) areProfilesEqual(b authWebhookResponse) bool {
	// Return quickly in simple cases without trying to marshal JSON
	if len(a.Profiles) != len(b.Profiles) {
		return false
	}
	if len(a.Profiles) == 0 {
		return true
	}

	profilesA, err := json.Marshal(a.Profiles)
	if err != nil {
		return false
	}

	profilesB, err := json.Marshal(b.Profiles)
	if err != nil {
		return false
	}

	return string(profilesA) == string(profilesB)
}

type AIAuthRequest struct {
	// Stream name or stream key
	Stream string `json:"stream"`

	// Stream type, eg RTMP or WHIP
	Type string `json:"type"`

	// Query parameters that came with the stream, if any
	QueryParams string `json:"query_params,omitempty"`

	// TODO not sure what params we need yet
}

// Contains the configuration parameters for this AI job
type AIAuthResponse struct {
	// Where to send the output video
	RTMPOutputURL string `json:"rtmp_output_url""`

	// Name of the pipeline to run
	Pipeline string `json:"pipeline"`

	// Parameters for the pipeline
	PipelineParams json.RawMessage        `json:"pipeline_parameters"`
	paramsMap      map[string]interface{} // unmarshaled params
}

func authenticateAIStream(authURL *url.URL, req AIAuthRequest) (*AIAuthResponse, error) {
	if authURL == nil {
		return nil, fmt.Errorf("No auth URL configured")
	}
	started := time.Now()

	jsonValue, err := json.Marshal(req)
	if err != nil {
		return nil, err
	}

	resp, err := http.Post(authURL.String(), "application/json", bytes.NewBuffer(jsonValue))
	if err != nil {
		return nil, err
	}

	rbody, err := io.ReadAll(resp.Body)
	resp.Body.Close()
<<<<<<< HEAD
	if resp.StatusCode < http.StatusOK || resp.StatusCode >= http.StatusMultipleChoices {
		return fmt.Errorf("status=%d error=%s", resp.StatusCode, string(rbody))
=======
	if resp.StatusCode != 200 {
		return nil, fmt.Errorf("status=%d error=%s", resp.StatusCode, string(rbody))
>>>>>>> 7aad9263
	}

	took := time.Since(started)
	glog.Infof("AI Stream authentication for authURL=%s stream=%s dur=%s", authURL, req.Stream, took)
	if monitor.Enabled {
		monitor.AuthWebhookFinished(took)
	}

	var authResp AIAuthResponse
	if err := json.Unmarshal(rbody, &authResp); err != nil {
		return nil, err
	}
	if len(authResp.PipelineParams) > 0 {
		if err := json.Unmarshal([]byte(authResp.PipelineParams), &authResp.paramsMap); err != nil {
			return nil, err
		}
	}

	return &authResp, nil
}<|MERGE_RESOLUTION|>--- conflicted
+++ resolved
@@ -140,13 +140,8 @@
 
 	rbody, err := io.ReadAll(resp.Body)
 	resp.Body.Close()
-<<<<<<< HEAD
 	if resp.StatusCode < http.StatusOK || resp.StatusCode >= http.StatusMultipleChoices {
-		return fmt.Errorf("status=%d error=%s", resp.StatusCode, string(rbody))
-=======
-	if resp.StatusCode != 200 {
 		return nil, fmt.Errorf("status=%d error=%s", resp.StatusCode, string(rbody))
->>>>>>> 7aad9263
 	}
 
 	took := time.Since(started)
