--- conflicted
+++ resolved
@@ -494,11 +494,8 @@
 		return nil, nil, err
 	}
 
-<<<<<<< HEAD
+	// verify untrusted hashes
 	var sessionsToSuspend []*BroadcastSession
-=======
-	// verify untrusted hashes
->>>>>>> 2f6c2266
 	for _, untrustedResult := range untrustedResults {
 		untrustedHash, err := drivers.GetSegmentData(untrustedResult.TranscodeResult.Segments[segmToCheckIndex].PerceptualHashUrl)
 		if err != nil {
