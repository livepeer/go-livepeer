--- conflicted
+++ resolved
@@ -1031,11 +1031,7 @@
 	return &res, nil
 }
 
-<<<<<<< HEAD
 const initPixelsToPay = 60 * 30 * 720 * 1280 // 60 seconds, 30fps, 1280p
-=======
-const initPixelsToPay = 15 * 30 * 3200 * 1800 // 15 seconds, 30fps, 1800p
->>>>>>> b28a901e
 
 func submitLiveVideoToVideo(ctx context.Context, params aiRequestParams, sess *AISession, req worker.GenLiveVideoToVideoJSONRequestBody) (any, error) {
 	sess = sess.Clone()
