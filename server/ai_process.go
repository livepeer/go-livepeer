package server

import (
	"bufio"
	"bytes"
	"context"
	"encoding/json"
	"errors"
	"fmt"
	"image"
	"io"
	"math"
	"math/big"
	"net/http"
	"path/filepath"
	"strconv"
	"strings"
	"time"

	"github.com/livepeer/ai-worker/worker"
	"github.com/livepeer/go-livepeer/clog"
	"github.com/livepeer/go-livepeer/common"
	"github.com/livepeer/go-livepeer/core"
	"github.com/livepeer/go-livepeer/monitor"
	"github.com/livepeer/go-tools/drivers"
	"github.com/livepeer/lpms/stream"
	ffmpeg_go "github.com/u2takey/ffmpeg-go"
)

const processingRetryTimeout = 2 * time.Second
const defaultTextToImageModelID = "stabilityai/sdxl-turbo"
const defaultImageToImageModelID = "stabilityai/sdxl-turbo"
const defaultImageToVideoModelID = "stabilityai/stable-video-diffusion-img2vid-xt"
const defaultUpscaleModelID = "stabilityai/stable-diffusion-x4-upscaler"
const defaultAudioToTextModelID = "openai/whisper-large-v3"
const defaultLLMModelID = "meta-llama/llama-3.1-8B-Instruct"
const defaultSegmentAnything2ModelID = "facebook/sam2-hiera-large"
const defaultLivePortraitModelID = ""

type ServiceUnavailableError struct {
	err error
}

func (e *ServiceUnavailableError) Error() string {
	return e.err.Error()
}

type BadRequestError struct {
	err error
}

func (e *BadRequestError) Error() string {
	return e.err.Error()
}

// parseBadRequestError checks if the error is a bad request error and returns a BadRequestError.
func parseBadRequestError(err error) *BadRequestError {
	if err == nil {
		return nil
	}

	const errorCode = "returned 400"
	if !strings.Contains(err.Error(), errorCode) {
		return nil
	}

	parts := strings.SplitN(err.Error(), errorCode, 2)
	detail := strings.TrimSpace(parts[1])
	if detail == "" {
		detail = "bad request"
	}

	return &BadRequestError{err: errors.New(detail)}
}

type aiRequestParams struct {
	node        *core.LivepeerNode
	os          drivers.OSSession
	sessManager *AISessionManager
}

// CalculateTextToImageLatencyScore computes the time taken per pixel for an text-to-image request.
func CalculateTextToImageLatencyScore(took time.Duration, req worker.GenTextToImageJSONRequestBody, outPixels int64) float64 {
	if outPixels <= 0 {
		return 0
	}

	// TODO: Default values for the number of inference steps is currently hardcoded.
	// These should be managed by the nethttpmiddleware. Refer to issue LIV-412 for more details.
	numInferenceSteps := float64(50)
	if req.NumInferenceSteps != nil {
		numInferenceSteps = math.Max(1, float64(*req.NumInferenceSteps))
	}
	// Handle special case for SDXL-Lightning model.
	if strings.HasPrefix(*req.ModelId, "ByteDance/SDXL-Lightning") {
		numInferenceSteps = math.Max(1, core.ParseStepsFromModelID(req.ModelId, 8))
	}

	return took.Seconds() / float64(outPixels) / numInferenceSteps
}

func processTextToImage(ctx context.Context, params aiRequestParams, req worker.GenTextToImageJSONRequestBody) (*worker.ImageResponse, error) {
	resp, err := processAIRequest(ctx, params, req)
	if err != nil {
		return nil, err
	}

	imgResp := resp.(*worker.ImageResponse)

	newMedia := make([]worker.Media, len(imgResp.Images))
	for i, media := range imgResp.Images {
		var data bytes.Buffer
		writer := bufio.NewWriter(&data)
		if err := worker.ReadImageB64DataUrl(media.Url, writer); err != nil {
			return nil, err
		}
		writer.Flush()

		name := string(core.RandomManifestID()) + ".png"
		newUrl, err := params.os.SaveData(ctx, name, bytes.NewReader(data.Bytes()), nil, 0)
		if err != nil {
			return nil, fmt.Errorf("error saving image to objectStore: %w", err)
		}

		newMedia[i] = worker.Media{Nsfw: media.Nsfw, Seed: media.Seed, Url: newUrl}
	}

	imgResp.Images = newMedia

	return imgResp, nil
}

func submitTextToImage(ctx context.Context, params aiRequestParams, sess *AISession, req worker.GenTextToImageJSONRequestBody) (*worker.ImageResponse, error) {
	client, err := worker.NewClientWithResponses(sess.Transcoder(), worker.WithHTTPClient(httpClient))

	if err != nil {
		if monitor.Enabled {
			monitor.AIRequestError(err.Error(), "text-to-image", *req.ModelId, sess.OrchestratorInfo)
		}
		return nil, err
	}

	if req.Height == nil {
		req.Height = new(int)
		*req.Height = 512
	}
	if req.Width == nil {
		req.Width = new(int)
		*req.Width = 512
	}

	// TODO: Default values for the number of images is currently hardcoded.
	// These should be managed by the nethttpmiddleware. Refer to issue LIV-412 for more details.
	defaultNumImages := 1
	if req.NumImagesPerPrompt == nil {
		req.NumImagesPerPrompt = &defaultNumImages
	} else {
		*req.NumImagesPerPrompt = int(math.Max(1, float64(*req.NumImagesPerPrompt)))
	}

	outPixels := int64(*req.Height) * int64(*req.Width) * int64(*req.NumImagesPerPrompt)

	setHeaders, balUpdate, err := prepareAIPayment(ctx, sess, outPixels)
	if err != nil {
		if monitor.Enabled {
			monitor.AIRequestError(err.Error(), "text-to-image", *req.ModelId, sess.OrchestratorInfo)
		}
		return nil, err
	}
	defer completeBalanceUpdate(sess.BroadcastSession, balUpdate)

	start := time.Now()
	resp, err := client.GenTextToImageWithResponse(ctx, req, setHeaders)
	took := time.Since(start)

	// TODO: Refine this rough estimate in future iterations.
	sess.LatencyScore = CalculateTextToImageLatencyScore(took, req, outPixels)

	if err != nil {
		if monitor.Enabled {
			monitor.AIRequestError(err.Error(), "text-to-image", *req.ModelId, sess.OrchestratorInfo)
		}
		return nil, err
	}

	if resp.JSON200 == nil {
		// TODO: Replace trim newline with better error spec from O
		return nil, errors.New(strings.TrimSuffix(string(resp.Body), "\n"))
	}

	// We treat a response as "receiving change" where the change is the difference between the credit and debit for the update
	if balUpdate != nil {
		balUpdate.Status = ReceivedChange
	}

	if monitor.Enabled {
		var pricePerAIUnit float64
		if priceInfo := sess.OrchestratorInfo.GetPriceInfo(); priceInfo != nil && priceInfo.PixelsPerUnit != 0 {
			pricePerAIUnit = float64(priceInfo.PricePerUnit) / float64(priceInfo.PixelsPerUnit)
		}

		monitor.AIRequestFinished(ctx, "text-to-image", *req.ModelId, monitor.AIJobInfo{LatencyScore: sess.LatencyScore, PricePerUnit: pricePerAIUnit}, sess.OrchestratorInfo)
	}

	return resp.JSON200, nil
}

func CalculateLivePortraitLatencyScore(took time.Duration, req worker.LivePortraitLivePortraitPostMultipartRequestBody, outPixels int64) float64 {
	if outPixels <= 0 {
		return 0
	}
	// These should be managed by the nethttpmiddleware. Refer to issue LIV-412 for more details.
	return took.Seconds() / float64(outPixels) / float64(24)
}

func processLivePortrait(ctx context.Context, params aiRequestParams, req worker.LivePortraitLivePortraitPostMultipartRequestBody) (*worker.VideoResponse, error) {
	resp, err := processAIRequest(ctx, params, req)
	if err != nil {
		return nil, err
	}
	// HACK: Re-use worker.ImageResponse to return results
	// DID : Refactored to return worker.VideoResponse
	frameResp := resp.(*worker.VideoResponse)
	videos := [][]worker.Media{}
	for _, frame := range frameResp.Frames {
		frames := make([]worker.Media, len(frame))
		for i, media := range frame {
			data, err := downloadSeg(ctx, media.Url)
			if err != nil {
				return nil, err
			}
			name := filepath.Base(media.Url)
			newUrl, err := params.os.SaveData(ctx, name, bytes.NewReader(data), nil, 0)
			if err != nil {
				return nil, err
			}
			frames[i] = worker.Media{
				Nsfw: media.Nsfw,
				Seed: media.Seed,
				Url:  newUrl,
			}
		}
		videos = append(videos, frames)
	}
	return &worker.VideoResponse{Frames: videos}, nil
}

func submitLivePortrait(ctx context.Context, params aiRequestParams, sess *AISession, req worker.LivePortraitLivePortraitPostMultipartRequestBody) (*worker.VideoResponse, error) {
	var buf bytes.Buffer
	mw, err := worker.NewLivePortraitMultipartWriter(&buf, req)
	if err != nil {
		if monitor.Enabled {
			monitor.AIRequestError(err.Error(), "live-portrait", *req.ModelId, sess.OrchestratorInfo)
		}
		return nil, err
	}

	client, err := worker.NewClientWithResponses(sess.Transcoder(), worker.WithHTTPClient(httpClient))
	if err != nil {
		if monitor.Enabled {
			monitor.AIRequestError(err.Error(), "live-portrait", *req.ModelId, sess.OrchestratorInfo)
		}
		return nil, err
	}

	video_n := req.DrivingVideo.Filename()
	probeData, err := ffmpeg_go.Probe(video_n)
	if err != nil {
		return nil, err
	}

	var probeDataMap map[string]interface{}
	err = json.Unmarshal([]byte(probeData), &probeDataMap)
	if err != nil {
		return nil, err
	}

	streamData := probeDataMap["streams"].([]interface{})[0].(map[string]interface{})
	width := streamData["width"].(float64)
	height := streamData["height"].(float64)

	// Extract duration and framerate
	duration := streamData["duration"].(string)        // Duration in seconds
	framerate := streamData["avg_frame_rate"].(string) // Framerate as a string (e.g., "25/1")

	// Calculate total frames based on duration and framerate
	framerateParts := strings.Split(framerate, "/")
	var frameRate float64
	if len(framerateParts) == 2 {
		numerator, _ := strconv.ParseFloat(framerateParts[0], 64)
		denominator, _ := strconv.ParseFloat(framerateParts[1], 64)
		frameRate = numerator / denominator
	} else {
		frameRate, _ = strconv.ParseFloat(framerate, 64) // Fallback if not in "num/den" format
	}

	durationFloat, err := strconv.ParseFloat(duration, 64) // Convert duration to float64
	if err != nil {
		return nil, err
	}

	total_frames := int64(durationFloat * frameRate) // Calculate total frames based on duration and framerate

	outPixels := int64(width) * int64(height) * total_frames
	setHeaders, balUpdate, err := prepareAIPayment(ctx, sess, outPixels)
	if err != nil {
		if monitor.Enabled {
			monitor.AIRequestError(err.Error(), "live-portrait", *req.ModelId, sess.OrchestratorInfo)
		}
		return nil, err
	}
	defer completeBalanceUpdate(sess.BroadcastSession, balUpdate)

	start := time.Now()
	resp, err := client.LivePortraitLivePortraitPostWithBody(ctx, mw.FormDataContentType(), &buf, setHeaders)
	took := time.Since(start)
	if err != nil {
		if monitor.Enabled {
			monitor.AIRequestError(err.Error(), "live-portrait", *req.ModelId, sess.OrchestratorInfo)
		}
		return nil, err
	}
	defer resp.Body.Close()
	data, err := io.ReadAll(resp.Body)
	if err != nil {
		if monitor.Enabled {
			monitor.AIRequestError(err.Error(), "live-portrait", *req.ModelId, sess.OrchestratorInfo)
		}
		return nil, err
	}
	if resp.StatusCode != 200 {
		return nil, errors.New(string(data))
	}
	// We treat a response as "receiving change" where the change is the difference between the credit and debit for the update
	if balUpdate != nil {
		balUpdate.Status = ReceivedChange
	}
	var res worker.VideoResponse
	if err := json.Unmarshal(data, &res); err != nil {
		if monitor.Enabled {
			monitor.AIRequestError(err.Error(), "live-portrait", *req.ModelId, sess.OrchestratorInfo)
		}
		return nil, err
	}
	// TODO: Refine this rough estimate in future iterations
	sess.LatencyScore = CalculateLivePortraitLatencyScore(took, req, outPixels)
	if monitor.Enabled {
		var pricePerAIUnit float64
		if priceInfo := sess.OrchestratorInfo.GetPriceInfo(); priceInfo != nil && priceInfo.PixelsPerUnit != 0 {
			pricePerAIUnit = float64(priceInfo.PricePerUnit) / float64(priceInfo.PixelsPerUnit)
		}
		monitor.AIRequestFinished(ctx, "live-portrait", *req.ModelId, monitor.AIJobInfo{LatencyScore: sess.LatencyScore, PricePerUnit: pricePerAIUnit}, sess.OrchestratorInfo)
	}
	return &res, nil
}

// CalculateImageToImageLatencyScore computes the time taken per pixel for an image-to-image request.
func CalculateImageToImageLatencyScore(took time.Duration, req worker.GenImageToImageMultipartRequestBody, outPixels int64) float64 {
	if outPixels <= 0 {
		return 0
	}

	// TODO: Default values for the number of inference steps is currently hardcoded.
	// These should be managed by the nethttpmiddleware. Refer to issue LIV-412 for more details.
	numInferenceSteps := float64(100)
	if req.NumInferenceSteps != nil {
		numInferenceSteps = math.Max(1, float64(*req.NumInferenceSteps))
	}
	// Handle special case for SDXL-Lightning model.
	if strings.HasPrefix(*req.ModelId, "ByteDance/SDXL-Lightning") {
		numInferenceSteps = math.Max(1, core.ParseStepsFromModelID(req.ModelId, 8))
	}

	return took.Seconds() / float64(outPixels) / numInferenceSteps
}

func processImageToImage(ctx context.Context, params aiRequestParams, req worker.GenImageToImageMultipartRequestBody) (*worker.ImageResponse, error) {
	resp, err := processAIRequest(ctx, params, req)
	if err != nil {
		return nil, err
	}

	imgResp := resp.(*worker.ImageResponse)

	newMedia := make([]worker.Media, len(imgResp.Images))
	for i, media := range imgResp.Images {
		var data bytes.Buffer
		writer := bufio.NewWriter(&data)
		if err := worker.ReadImageB64DataUrl(media.Url, writer); err != nil {
			return nil, err
		}
		writer.Flush()

		name := string(core.RandomManifestID()) + ".png"
		newUrl, err := params.os.SaveData(ctx, name, bytes.NewReader(data.Bytes()), nil, 0)
		if err != nil {
			return nil, fmt.Errorf("error saving image to objectStore: %w", err)
		}

		newMedia[i] = worker.Media{Nsfw: media.Nsfw, Seed: media.Seed, Url: newUrl}
	}

	imgResp.Images = newMedia

	return imgResp, nil
}

func submitImageToImage(ctx context.Context, params aiRequestParams, sess *AISession, req worker.GenImageToImageMultipartRequestBody) (*worker.ImageResponse, error) {
	// TODO: Default values for the number of images is currently hardcoded.
	// These should be managed by the nethttpmiddleware. Refer to issue LIV-412 for more details.
	defaultNumImages := 1
	if req.NumImagesPerPrompt == nil {
		req.NumImagesPerPrompt = &defaultNumImages
	} else {
		*req.NumImagesPerPrompt = int(math.Max(1, float64(*req.NumImagesPerPrompt)))
	}

	var buf bytes.Buffer
	mw, err := worker.NewImageToImageMultipartWriter(&buf, req)
	if err != nil {
		if monitor.Enabled {
			monitor.AIRequestError(err.Error(), "image-to-image", *req.ModelId, sess.OrchestratorInfo)
		}
		return nil, err
	}

	client, err := worker.NewClientWithResponses(sess.Transcoder(), worker.WithHTTPClient(httpClient))
	if err != nil {
		if monitor.Enabled {
			monitor.AIRequestError(err.Error(), "image-to-image", *req.ModelId, sess.OrchestratorInfo)
		}
		return nil, err
	}

	imageRdr, err := req.Image.Reader()
	if err != nil {
		if monitor.Enabled {
			monitor.AIRequestError(err.Error(), "image-to-image", *req.ModelId, sess.OrchestratorInfo)
		}
		return nil, err
	}
	config, _, err := image.DecodeConfig(imageRdr)
	if err != nil {
		if monitor.Enabled {
			monitor.AIRequestError(err.Error(), "image-to-image", *req.ModelId, sess.OrchestratorInfo)
		}
		return nil, err
	}

	outPixels := int64(config.Height) * int64(config.Width) * int64(*req.NumImagesPerPrompt)

	setHeaders, balUpdate, err := prepareAIPayment(ctx, sess, outPixels)
	if err != nil {
		if monitor.Enabled {
			monitor.AIRequestError(err.Error(), "image-to-image", *req.ModelId, sess.OrchestratorInfo)
		}
		return nil, err
	}
	defer completeBalanceUpdate(sess.BroadcastSession, balUpdate)

	start := time.Now()
	resp, err := client.GenImageToImageWithBodyWithResponse(ctx, mw.FormDataContentType(), &buf, setHeaders)
	took := time.Since(start)

	// TODO: Refine this rough estimate in future iterations.
	sess.LatencyScore = CalculateImageToImageLatencyScore(took, req, outPixels)

	if err != nil {
		if monitor.Enabled {
			monitor.AIRequestError(err.Error(), "image-to-image", *req.ModelId, sess.OrchestratorInfo)
		}
		return nil, err
	}

	if resp.JSON200 == nil {
		// TODO: Replace trim newline with better error spec from O
		return nil, errors.New(strings.TrimSuffix(string(resp.Body), "\n"))
	}

	// We treat a response as "receiving change" where the change is the difference between the credit and debit for the update
	if balUpdate != nil {
		balUpdate.Status = ReceivedChange
	}

	if monitor.Enabled {
		var pricePerAIUnit float64
		if priceInfo := sess.OrchestratorInfo.GetPriceInfo(); priceInfo != nil && priceInfo.PixelsPerUnit != 0 {
			pricePerAIUnit = float64(priceInfo.PricePerUnit) / float64(priceInfo.PixelsPerUnit)
		}

		monitor.AIRequestFinished(ctx, "image-to-image", *req.ModelId, monitor.AIJobInfo{LatencyScore: sess.LatencyScore, PricePerUnit: pricePerAIUnit}, sess.OrchestratorInfo)
	}

	return resp.JSON200, nil
}

// CalculateImageToVideoLatencyScore computes the time taken per pixel for an image-to-video request.
func CalculateImageToVideoLatencyScore(took time.Duration, req worker.GenImageToVideoMultipartRequestBody, outPixels int64) float64 {
	if outPixels <= 0 {
		return 0
	}

	// TODO: Default values for the number of inference steps is currently hardcoded.
	// These should be managed by the nethttpmiddleware. Refer to issue LIV-412 for more details.
	numInferenceSteps := float64(25)
	if req.NumInferenceSteps != nil {
		numInferenceSteps = math.Max(1, float64(*req.NumInferenceSteps))
	}

	return took.Seconds() / float64(outPixels) / numInferenceSteps
}

func processImageToVideo(ctx context.Context, params aiRequestParams, req worker.GenImageToVideoMultipartRequestBody) (*worker.ImageResponse, error) {
	resp, err := processAIRequest(ctx, params, req)
	if err != nil {
		return nil, err
	}

	// HACK: Re-use worker.ImageResponse to return results
	// TODO: Refactor to return worker.VideoResponse
	imgResp := resp.(*worker.ImageResponse)

	videos := make([]worker.Media, len(imgResp.Images))
	for i, media := range imgResp.Images {
		data, err := downloadSeg(ctx, media.Url)
		if err != nil {
			return nil, err
		}

		name := filepath.Base(media.Url)
		newUrl, err := params.os.SaveData(ctx, name, bytes.NewReader(data), nil, 0)
		if err != nil {
			return nil, fmt.Errorf("error saving video to objectStore: %w", err)
		}

		videos[i] = worker.Media{
			Nsfw: media.Nsfw,
			Seed: media.Seed,
			Url:  newUrl,
		}

	}

	imgResp.Images = videos

	return imgResp, nil
}

func submitImageToVideo(ctx context.Context, params aiRequestParams, sess *AISession, req worker.GenImageToVideoMultipartRequestBody) (*worker.ImageResponse, error) {
	var buf bytes.Buffer
	mw, err := worker.NewImageToVideoMultipartWriter(&buf, req)
	if err != nil {
		if monitor.Enabled {
			monitor.AIRequestError(err.Error(), "image-to-video", *req.ModelId, sess.OrchestratorInfo)
		}
		return nil, err
	}

	client, err := worker.NewClientWithResponses(sess.Transcoder(), worker.WithHTTPClient(httpClient))
	if err != nil {
		if monitor.Enabled {
			monitor.AIRequestError(err.Error(), "image-to-video", *req.ModelId, sess.OrchestratorInfo)
		}
		return nil, err
	}

	if req.Height == nil {
		req.Height = new(int)
		*req.Height = 576
	}
	if req.Width == nil {
		req.Width = new(int)
		*req.Width = 1024
	}
	frames := int64(25)

	outPixels := int64(*req.Height) * int64(*req.Width) * frames
	setHeaders, balUpdate, err := prepareAIPayment(ctx, sess, outPixels)
	if err != nil {
		if monitor.Enabled {
			monitor.AIRequestError(err.Error(), "image-to-video", *req.ModelId, sess.OrchestratorInfo)
		}
		return nil, err
	}
	defer completeBalanceUpdate(sess.BroadcastSession, balUpdate)

	start := time.Now()
	resp, err := client.GenImageToVideoWithBody(ctx, mw.FormDataContentType(), &buf, setHeaders)
	took := time.Since(start)
	if err != nil {
		if monitor.Enabled {
			monitor.AIRequestError(err.Error(), "image-to-video", *req.ModelId, sess.OrchestratorInfo)
		}
		return nil, err
	}
	defer resp.Body.Close()

	data, err := io.ReadAll(resp.Body)
	if err != nil {
		if monitor.Enabled {
			monitor.AIRequestError(err.Error(), "image-to-video", *req.ModelId, sess.OrchestratorInfo)
		}
		return nil, err
	}

	if resp.StatusCode != 200 {
		return nil, errors.New(string(data))
	}

	// We treat a response as "receiving change" where the change is the difference between the credit and debit for the update
	if balUpdate != nil {
		balUpdate.Status = ReceivedChange
	}

	var res worker.ImageResponse
	if err := json.Unmarshal(data, &res); err != nil {
		if monitor.Enabled {
			monitor.AIRequestError(err.Error(), "image-to-video", *req.ModelId, sess.OrchestratorInfo)
		}
		return nil, err
	}

	// TODO: Refine this rough estimate in future iterations
	sess.LatencyScore = CalculateImageToVideoLatencyScore(took, req, outPixels)

	if monitor.Enabled {
		var pricePerAIUnit float64
		if priceInfo := sess.OrchestratorInfo.GetPriceInfo(); priceInfo != nil && priceInfo.PixelsPerUnit != 0 {
			pricePerAIUnit = float64(priceInfo.PricePerUnit) / float64(priceInfo.PixelsPerUnit)
		}

		monitor.AIRequestFinished(ctx, "image-to-video", *req.ModelId, monitor.AIJobInfo{LatencyScore: sess.LatencyScore, PricePerUnit: pricePerAIUnit}, sess.OrchestratorInfo)
	}

	return &res, nil
}

// CalculateUpscaleLatencyScore computes the time taken per pixel for an upscale request.
func CalculateUpscaleLatencyScore(took time.Duration, req worker.GenUpscaleMultipartRequestBody, outPixels int64) float64 {
	if outPixels <= 0 {
		return 0
	}

	// TODO: Default values for the number of inference steps is currently hardcoded.
	// These should be managed by the nethttpmiddleware. Refer to issue LIV-412 for more details.
	numInferenceSteps := float64(75)
	if req.NumInferenceSteps != nil {
		numInferenceSteps = math.Max(1, float64(*req.NumInferenceSteps))
	}

	return took.Seconds() / float64(outPixels) / numInferenceSteps
}

func processUpscale(ctx context.Context, params aiRequestParams, req worker.GenUpscaleMultipartRequestBody) (*worker.ImageResponse, error) {
	resp, err := processAIRequest(ctx, params, req)
	if err != nil {
		return nil, err
	}

	imgResp := resp.(*worker.ImageResponse)

	newMedia := make([]worker.Media, len(imgResp.Images))
	for i, media := range imgResp.Images {
		var data bytes.Buffer
		writer := bufio.NewWriter(&data)
		if err := worker.ReadImageB64DataUrl(media.Url, writer); err != nil {
			return nil, err
		}
		writer.Flush()

		name := string(core.RandomManifestID()) + ".png"
		newUrl, err := params.os.SaveData(ctx, name, bytes.NewReader(data.Bytes()), nil, 0)
		if err != nil {
			return nil, fmt.Errorf("error saving image to objectStore: %w", err)
		}

		newMedia[i] = worker.Media{Nsfw: media.Nsfw, Seed: media.Seed, Url: newUrl}
	}

	imgResp.Images = newMedia

	return imgResp, nil
}

func submitUpscale(ctx context.Context, params aiRequestParams, sess *AISession, req worker.GenUpscaleMultipartRequestBody) (*worker.ImageResponse, error) {
	var buf bytes.Buffer
	mw, err := worker.NewUpscaleMultipartWriter(&buf, req)
	if err != nil {
		if monitor.Enabled {
			monitor.AIRequestError(err.Error(), "upscale", *req.ModelId, sess.OrchestratorInfo)
		}
		return nil, err
	}

	client, err := worker.NewClientWithResponses(sess.Transcoder(), worker.WithHTTPClient(httpClient))
	if err != nil {
		if monitor.Enabled {
			monitor.AIRequestError(err.Error(), "upscale", *req.ModelId, sess.OrchestratorInfo)
		}
		return nil, err
	}

	imageRdr, err := req.Image.Reader()
	if err != nil {
		if monitor.Enabled {
			monitor.AIRequestError(err.Error(), "upscale", *req.ModelId, sess.OrchestratorInfo)
		}
		return nil, err
	}
	config, _, err := image.DecodeConfig(imageRdr)
	if err != nil {
		if monitor.Enabled {
			monitor.AIRequestError(err.Error(), "upscale", *req.ModelId, sess.OrchestratorInfo)
		}
		return nil, err
	}
	outPixels := int64(config.Height) * int64(config.Width)

	setHeaders, balUpdate, err := prepareAIPayment(ctx, sess, outPixels)
	if err != nil {
		if monitor.Enabled {
			monitor.AIRequestError(err.Error(), "upscale", *req.ModelId, sess.OrchestratorInfo)
		}
		return nil, err
	}
	defer completeBalanceUpdate(sess.BroadcastSession, balUpdate)

	start := time.Now()
	resp, err := client.GenUpscaleWithBodyWithResponse(ctx, mw.FormDataContentType(), &buf, setHeaders)
	took := time.Since(start)
	if err != nil {
		if monitor.Enabled {
			monitor.AIRequestError(err.Error(), "upscale", *req.ModelId, sess.OrchestratorInfo)
		}
		return nil, err
	}

	if resp.JSON200 == nil {
		// TODO: Replace trim newline with better error spec from O
		return nil, errors.New(strings.TrimSuffix(string(resp.Body), "\n"))
	}

	// We treat a response as "receiving change" where the change is the difference between the credit and debit for the update
	if balUpdate != nil {
		balUpdate.Status = ReceivedChange
	}

	// TODO: Refine this rough estimate in future iterations
	sess.LatencyScore = CalculateUpscaleLatencyScore(took, req, outPixels)

	if monitor.Enabled {
		var pricePerAIUnit float64
		if priceInfo := sess.OrchestratorInfo.GetPriceInfo(); priceInfo != nil && priceInfo.PixelsPerUnit != 0 {
			pricePerAIUnit = float64(priceInfo.PricePerUnit) / float64(priceInfo.PixelsPerUnit)
		}

		monitor.AIRequestFinished(ctx, "upscale", *req.ModelId, monitor.AIJobInfo{LatencyScore: sess.LatencyScore, PricePerUnit: pricePerAIUnit}, sess.OrchestratorInfo)
	}

	return resp.JSON200, nil
}

// CalculateSegmentAnything2LatencyScore computes the time taken per pixel for a segment-anything-2 request.
func CalculateSegmentAnything2LatencyScore(took time.Duration, outPixels int64) float64 {
	if outPixels <= 0 {
		return 0
	}

	return took.Seconds() / float64(outPixels)
}

func processSegmentAnything2(ctx context.Context, params aiRequestParams, req worker.GenSegmentAnything2MultipartRequestBody) (*worker.MasksResponse, error) {
	resp, err := processAIRequest(ctx, params, req)
	if err != nil {
		return nil, err
	}

	txtResp := resp.(*worker.MasksResponse)

	return txtResp, nil
}

func submitSegmentAnything2(ctx context.Context, params aiRequestParams, sess *AISession, req worker.GenSegmentAnything2MultipartRequestBody) (*worker.MasksResponse, error) {
	var buf bytes.Buffer
	mw, err := worker.NewSegmentAnything2MultipartWriter(&buf, req)
	if err != nil {
		if monitor.Enabled {
			monitor.AIRequestError(err.Error(), "segment anything 2", *req.ModelId, sess.OrchestratorInfo)
		}
		return nil, err
	}

	client, err := worker.NewClientWithResponses(sess.Transcoder(), worker.WithHTTPClient(httpClient))
	if err != nil {
		if monitor.Enabled {
			monitor.AIRequestError(err.Error(), "segment anything 2", *req.ModelId, sess.OrchestratorInfo)
		}
		return nil, err
	}

	imageRdr, err := req.Image.Reader()
	if err != nil {
		if monitor.Enabled {
			monitor.AIRequestError(err.Error(), "segment anything 2", *req.ModelId, sess.OrchestratorInfo)
		}
		return nil, err
	}
	config, _, err := image.DecodeConfig(imageRdr)
	if err != nil {
		if monitor.Enabled {
			monitor.AIRequestError(err.Error(), "segment anything 2", *req.ModelId, sess.OrchestratorInfo)
		}
		return nil, err
	}
	outPixels := int64(config.Height) * int64(config.Width)

	setHeaders, balUpdate, err := prepareAIPayment(ctx, sess, outPixels)
	if err != nil {
		if monitor.Enabled {
			monitor.AIRequestError(err.Error(), "segment anything 2", *req.ModelId, sess.OrchestratorInfo)
		}
		return nil, err
	}
	defer completeBalanceUpdate(sess.BroadcastSession, balUpdate)

	start := time.Now()
	resp, err := client.GenSegmentAnything2WithBodyWithResponse(ctx, mw.FormDataContentType(), &buf, setHeaders)
	took := time.Since(start)
	if err != nil {
		if monitor.Enabled {
			monitor.AIRequestError(err.Error(), "segment anything 2", *req.ModelId, sess.OrchestratorInfo)
		}
		return nil, err
	}

	if resp.JSON200 == nil {
		// TODO: Replace trim newline with better error spec from O
		return nil, errors.New(strings.TrimSuffix(string(resp.Body), "\n"))
	}

	// We treat a response as "receiving change" where the change is the difference between the credit and debit for the update
	if balUpdate != nil {
		balUpdate.Status = ReceivedChange
	}

	// TODO: Refine this rough estimate in future iterations
	sess.LatencyScore = CalculateSegmentAnything2LatencyScore(took, outPixels)

	if monitor.Enabled {
		var pricePerAIUnit float64
		if priceInfo := sess.OrchestratorInfo.GetPriceInfo(); priceInfo != nil && priceInfo.PixelsPerUnit != 0 {
			pricePerAIUnit = float64(priceInfo.PricePerUnit) / float64(priceInfo.PixelsPerUnit)
		}

		monitor.AIRequestFinished(ctx, "segment anything 2", *req.ModelId, monitor.AIJobInfo{LatencyScore: sess.LatencyScore, PricePerUnit: pricePerAIUnit}, sess.OrchestratorInfo)
	}

	return resp.JSON200, nil
}

// CalculateAudioToTextLatencyScore computes the time taken per second of audio for an audio-to-text request.
func CalculateAudioToTextLatencyScore(took time.Duration, durationSeconds int64) float64 {
	if durationSeconds <= 0 {
		return 0
	}

	return took.Seconds() / float64(durationSeconds)
}

func processAudioToText(ctx context.Context, params aiRequestParams, req worker.GenAudioToTextMultipartRequestBody) (*worker.TextResponse, error) {
	resp, err := processAIRequest(ctx, params, req)
	if err != nil {
		return nil, err
	}

	txtResp := resp.(*worker.TextResponse)

	return txtResp, nil
}

func submitAudioToText(ctx context.Context, params aiRequestParams, sess *AISession, req worker.GenAudioToTextMultipartRequestBody) (*worker.TextResponse, error) {
	var buf bytes.Buffer
	mw, err := worker.NewAudioToTextMultipartWriter(&buf, req)
	if err != nil {
		if monitor.Enabled {
			monitor.AIRequestError(err.Error(), "audio-to-text", *req.ModelId, sess.OrchestratorInfo)
		}
		return nil, err
	}

	client, err := worker.NewClientWithResponses(sess.Transcoder(), worker.WithHTTPClient(httpClient))
	if err != nil {
		if monitor.Enabled {
			monitor.AIRequestError(err.Error(), "audio-to-text", *req.ModelId, sess.OrchestratorInfo)
		}
		return nil, err
	}

	durationSeconds, err := common.CalculateAudioDuration(req.Audio)
	if err != nil {
		if monitor.Enabled {
			monitor.AIRequestError(err.Error(), "audio-to-text", *req.ModelId, sess.OrchestratorInfo)
		}
		return nil, err
	}

	clog.V(common.VERBOSE).Infof(ctx, "Submitting audio-to-text media with duration: %d seconds", durationSeconds)
	setHeaders, balUpdate, err := prepareAIPayment(ctx, sess, durationSeconds*1000)
	if err != nil {
		if monitor.Enabled {
			monitor.AIRequestError(err.Error(), "audio-to-text", *req.ModelId, sess.OrchestratorInfo)
		}
		return nil, err
	}
	defer completeBalanceUpdate(sess.BroadcastSession, balUpdate)

	start := time.Now()
	resp, err := client.GenAudioToTextWithBody(ctx, mw.FormDataContentType(), &buf, setHeaders)
	took := time.Since(start)
	if err != nil {
		if monitor.Enabled {
			monitor.AIRequestError(err.Error(), "audio-to-text", *req.ModelId, sess.OrchestratorInfo)
		}
		return nil, err
	}
	defer resp.Body.Close()

	data, err := io.ReadAll(resp.Body)
	if err != nil {
		if monitor.Enabled {
			monitor.AIRequestError(err.Error(), "audio-to-text", *req.ModelId, sess.OrchestratorInfo)
		}
		return nil, err
	}

	if resp.StatusCode != 200 {
		return nil, errors.New(string(data))
	}

	// We treat a response as "receiving change" where the change is the difference between the credit and debit for the update
	if balUpdate != nil {
		balUpdate.Status = ReceivedChange
	}

	var res worker.TextResponse
	if err := json.Unmarshal(data, &res); err != nil {
		if monitor.Enabled {
			monitor.AIRequestError(err.Error(), "audio-to-text", *req.ModelId, sess.OrchestratorInfo)
		}
		return nil, err
	}

	// TODO: Refine this rough estimate in future iterations
	sess.LatencyScore = CalculateAudioToTextLatencyScore(took, durationSeconds)

	if monitor.Enabled {
		var pricePerAIUnit float64
		if priceInfo := sess.OrchestratorInfo.GetPriceInfo(); priceInfo != nil && priceInfo.PixelsPerUnit != 0 {
			pricePerAIUnit = float64(priceInfo.PricePerUnit) / float64(priceInfo.PixelsPerUnit)
		}

		monitor.AIRequestFinished(ctx, "audio-to-text", *req.ModelId, monitor.AIJobInfo{LatencyScore: sess.LatencyScore, PricePerUnit: pricePerAIUnit}, sess.OrchestratorInfo)
	}

	return &res, nil
}

func CalculateLLMLatencyScore(took time.Duration, tokensUsed int) float64 {
	if tokensUsed <= 0 {
		return 0
	}

	return took.Seconds() / float64(tokensUsed)
}

func processLLM(ctx context.Context, params aiRequestParams, req worker.GenLLMFormdataRequestBody) (interface{}, error) {
	resp, err := processAIRequest(ctx, params, req)
	if err != nil {
		return nil, err
	}

	if req.Stream != nil && *req.Stream {
		streamChan, ok := resp.(chan worker.LlmStreamChunk)
		if !ok {
			return nil, errors.New("unexpected response type for streaming request")
		}
		return streamChan, nil
	}

	llmResp, ok := resp.(*worker.LLMResponse)
	if !ok {
		return nil, errors.New("unexpected response type")
	}

	return llmResp, nil
}

func submitLLM(ctx context.Context, params aiRequestParams, sess *AISession, req worker.GenLLMFormdataRequestBody) (interface{}, error) {
	var buf bytes.Buffer
	mw, err := worker.NewLLMMultipartWriter(&buf, req)
	if err != nil {
		if monitor.Enabled {
			monitor.AIRequestError(err.Error(), "llm", *req.ModelId, nil)
		}
		return nil, err
	}

	client, err := worker.NewClientWithResponses(sess.Transcoder(), worker.WithHTTPClient(httpClient))
	if err != nil {
		if monitor.Enabled {
			monitor.AIRequestError(err.Error(), "llm", *req.ModelId, sess.OrchestratorInfo)
		}
		return nil, err
	}

	// TODO: Improve pricing
	if req.MaxTokens == nil {
		req.MaxTokens = new(int)
		*req.MaxTokens = 256
	}
	setHeaders, balUpdate, err := prepareAIPayment(ctx, sess, int64(*req.MaxTokens))
	if err != nil {
		if monitor.Enabled {
			monitor.AIRequestError(err.Error(), "llm", *req.ModelId, sess.OrchestratorInfo)
		}
		return nil, err
	}
	defer completeBalanceUpdate(sess.BroadcastSession, balUpdate)

	start := time.Now()
	resp, err := client.GenLLMWithBody(ctx, mw.FormDataContentType(), &buf, setHeaders)
	if err != nil {
		if monitor.Enabled {
			monitor.AIRequestError(err.Error(), "llm", *req.ModelId, sess.OrchestratorInfo)
		}
		return nil, err
	}

	if resp.StatusCode != http.StatusOK {
		body, _ := io.ReadAll(resp.Body)
		return nil, fmt.Errorf("unexpected status code: %d, body: %s", resp.StatusCode, string(body))
	}

	if req.Stream != nil && *req.Stream {
		return handleSSEStream(ctx, resp.Body, sess, req, start)
	}

	return handleNonStreamingResponse(ctx, resp.Body, sess, req, start)
}

func handleSSEStream(ctx context.Context, body io.ReadCloser, sess *AISession, req worker.GenLLMFormdataRequestBody, start time.Time) (chan worker.LlmStreamChunk, error) {
	streamChan := make(chan worker.LlmStreamChunk, 100)
	go func() {
		defer close(streamChan)
		defer body.Close()
		scanner := bufio.NewScanner(body)
		var totalTokens int
		for scanner.Scan() {
			line := scanner.Text()
			if strings.HasPrefix(line, "data: ") {
				data := strings.TrimPrefix(line, "data: ")
				if data == "[DONE]" {
					streamChan <- worker.LlmStreamChunk{Done: true, TokensUsed: totalTokens}
					break
				}
				var chunk worker.LlmStreamChunk
				if err := json.Unmarshal([]byte(data), &chunk); err != nil {
					clog.Errorf(ctx, "Error unmarshaling SSE data: %v", err)
					continue
				}
				totalTokens += chunk.TokensUsed
				streamChan <- chunk
			}
		}
		if err := scanner.Err(); err != nil {
			clog.Errorf(ctx, "Error reading SSE stream: %v", err)
		}

		took := time.Since(start)
		sess.LatencyScore = CalculateLLMLatencyScore(took, totalTokens)

		if monitor.Enabled {
			var pricePerAIUnit float64
			if priceInfo := sess.OrchestratorInfo.GetPriceInfo(); priceInfo != nil && priceInfo.PixelsPerUnit != 0 {
				pricePerAIUnit = float64(priceInfo.PricePerUnit) / float64(priceInfo.PixelsPerUnit)
			}
			monitor.AIRequestFinished(ctx, "llm", *req.ModelId, monitor.AIJobInfo{LatencyScore: sess.LatencyScore, PricePerUnit: pricePerAIUnit}, sess.OrchestratorInfo)
		}
	}()

	return streamChan, nil
}

func handleNonStreamingResponse(ctx context.Context, body io.ReadCloser, sess *AISession, req worker.GenLLMFormdataRequestBody, start time.Time) (*worker.LLMResponse, error) {
	data, err := io.ReadAll(body)
	defer body.Close()
	if err != nil {
		if monitor.Enabled {
			monitor.AIRequestError(err.Error(), "llm", *req.ModelId, sess.OrchestratorInfo)
		}
		return nil, err
	}

	var res worker.LLMResponse
	if err := json.Unmarshal(data, &res); err != nil {
		if monitor.Enabled {
			monitor.AIRequestError(err.Error(), "llm", *req.ModelId, sess.OrchestratorInfo)
		}
		return nil, err
	}

	took := time.Since(start)
	sess.LatencyScore = CalculateLLMLatencyScore(took, res.TokensUsed)

	if monitor.Enabled {
		var pricePerAIUnit float64
		if priceInfo := sess.OrchestratorInfo.GetPriceInfo(); priceInfo != nil && priceInfo.PixelsPerUnit != 0 {
			pricePerAIUnit = float64(priceInfo.PricePerUnit) / float64(priceInfo.PixelsPerUnit)
		}
		monitor.AIRequestFinished(ctx, "llm", *req.ModelId, monitor.AIJobInfo{LatencyScore: sess.LatencyScore, PricePerUnit: pricePerAIUnit}, sess.OrchestratorInfo)
	}

	return &res, nil
}

func processAIRequest(ctx context.Context, params aiRequestParams, req interface{}) (interface{}, error) {
	var cap core.Capability
	var modelID string
	var submitFn func(context.Context, aiRequestParams, *AISession) (interface{}, error)

	switch v := req.(type) {
	case worker.GenTextToImageJSONRequestBody:
		cap = core.Capability_TextToImage
		modelID = defaultTextToImageModelID
		if v.ModelId != nil {
			modelID = *v.ModelId
		}
		submitFn = func(ctx context.Context, params aiRequestParams, sess *AISession) (interface{}, error) {
			return submitTextToImage(ctx, params, sess, v)
		}
	case worker.GenImageToImageMultipartRequestBody:
		cap = core.Capability_ImageToImage
		modelID = defaultImageToImageModelID
		if v.ModelId != nil {
			modelID = *v.ModelId
		}
		submitFn = func(ctx context.Context, params aiRequestParams, sess *AISession) (interface{}, error) {
			return submitImageToImage(ctx, params, sess, v)
		}
	case worker.GenImageToVideoMultipartRequestBody:
		cap = core.Capability_ImageToVideo
		modelID = defaultImageToVideoModelID
		if v.ModelId != nil {
			modelID = *v.ModelId
		}
		submitFn = func(ctx context.Context, params aiRequestParams, sess *AISession) (interface{}, error) {
			return submitImageToVideo(ctx, params, sess, v)
		}
	case worker.GenUpscaleMultipartRequestBody:
		cap = core.Capability_Upscale
		modelID = defaultUpscaleModelID
		if v.ModelId != nil {
			modelID = *v.ModelId
		}
		submitFn = func(ctx context.Context, params aiRequestParams, sess *AISession) (interface{}, error) {
			return submitUpscale(ctx, params, sess, v)
		}
	case worker.GenAudioToTextMultipartRequestBody:
		cap = core.Capability_AudioToText
		modelID = defaultAudioToTextModelID
		if v.ModelId != nil {
			modelID = *v.ModelId
		}
		submitFn = func(ctx context.Context, params aiRequestParams, sess *AISession) (interface{}, error) {
			return submitAudioToText(ctx, params, sess, v)
		}
<<<<<<< HEAD
=======
	case worker.GenLLMFormdataRequestBody:
		cap = core.Capability_LLM
		modelID = defaultLLMModelID
		if v.ModelId != nil {
			modelID = *v.ModelId
		}
		submitFn = func(ctx context.Context, params aiRequestParams, sess *AISession) (interface{}, error) {
			return submitLLM(ctx, params, sess, v)
		}
>>>>>>> f2e18325
	case worker.GenSegmentAnything2MultipartRequestBody:
		cap = core.Capability_SegmentAnything2
		modelID = defaultSegmentAnything2ModelID
		if v.ModelId != nil {
			modelID = *v.ModelId
		}
		submitFn = func(ctx context.Context, params aiRequestParams, sess *AISession) (interface{}, error) {
			return submitSegmentAnything2(ctx, params, sess, v)
		}
	case worker.LivePortraitLivePortraitPostMultipartRequestBody:
		cap = core.Capability_LivePortrait
		modelID = defaultLivePortraitModelID
		if v.ModelId != nil {
			modelID = *v.ModelId
		}
		submitFn = func(ctx context.Context, params aiRequestParams, sess *AISession) (interface{}, error) {
			return submitLivePortrait(ctx, params, sess, v)
		}
	default:
		return nil, fmt.Errorf("unsupported request type %T", req)
	}
	capName := cap.String()
	ctx = clog.AddVal(ctx, "capability", capName)

	var resp interface{}

	cctx, cancel := context.WithTimeout(ctx, processingRetryTimeout)
	defer cancel()

	tries := 0
	for {
		select {
		case <-cctx.Done():
			err := fmt.Errorf("no orchestrators available within %v timeout", processingRetryTimeout)
			if monitor.Enabled {
				monitor.AIRequestError(err.Error(), capName, modelID, nil)
			}
			return nil, &ServiceUnavailableError{err: err}
		default:
		}

		tries++
		sess, err := params.sessManager.Select(ctx, cap, modelID)
		if err != nil {
			clog.Infof(ctx, "Error selecting session modelID=%v err=%v", modelID, err)
			continue
		}

		if sess == nil {
			break
		}

		resp, err = submitFn(ctx, params, sess)
		if err == nil {
			params.sessManager.Complete(ctx, sess)
			break
		}

		clog.Infof(ctx, "Error submitting request modelID=%v try=%v orch=%v err=%v", modelID, tries, sess.Transcoder(), err)
		params.sessManager.Remove(ctx, sess)

		if errors.Is(err, common.ErrAudioDurationCalculation) {
			return nil, &BadRequestError{err}
		}

		if badRequestErr := parseBadRequestError(err); badRequestErr != nil {
			return nil, badRequestErr
		}
	}

	if resp == nil {
		errMsg := "no orchestrators available"
		if monitor.Enabled {
			monitor.AIRequestError(errMsg, capName, modelID, nil)
		}
		return nil, &ServiceUnavailableError{err: errors.New(errMsg)}
	}
	return resp, nil
}

func prepareAIPayment(ctx context.Context, sess *AISession, outPixels int64) (worker.RequestEditorFn, *BalanceUpdate, error) {
	// genSegCreds expects a stream.HLSSegment so in order to reuse it here we pass a dummy object
	segCreds, err := genSegCreds(sess.BroadcastSession, &stream.HLSSegment{}, nil, false)
	if err != nil {
		return nil, nil, err
	}

	priceInfo, err := common.RatPriceInfo(sess.OrchestratorInfo.GetPriceInfo())
	if err != nil {
		return nil, nil, err
	}

	// At the moment, outPixels is expected to just be height * width * frames
	// If the # of inference/denoising steps becomes configurable, a possible updated formula could be height * width * frames * steps
	// If additional parameters that influence compute cost become configurable, then the formula should be reconsidered
	fee, err := estimateAIFee(outPixels, priceInfo)
	if err != nil {
		return nil, nil, err
	}

	balUpdate, err := newBalanceUpdate(sess.BroadcastSession, fee)
	if err != nil {
		return nil, nil, err
	}
	balUpdate.Debit = fee

	payment, err := genPayment(ctx, sess.BroadcastSession, balUpdate.NumTickets)
	if err != nil {
		clog.Errorf(ctx, "Could not create payment err=%q", err)

		if monitor.Enabled {
			monitor.PaymentCreateError(ctx)
		}

		return nil, nil, err
	}

	// As soon as the request is sent to the orch consider the balance update's credit as spent
	balUpdate.Status = CreditSpent
	if monitor.Enabled {
		monitor.TicketValueSent(ctx, balUpdate.NewCredit)
		monitor.TicketsSent(ctx, balUpdate.NumTickets)
	}

	setHeaders := func(_ context.Context, req *http.Request) error {
		req.Header.Set(segmentHeader, segCreds)
		req.Header.Set(paymentHeader, payment)
		return nil
	}

	return setHeaders, balUpdate, nil
}

func estimateAIFee(outPixels int64, priceInfo *big.Rat) (*big.Rat, error) {
	if priceInfo == nil {
		return nil, nil
	}

	fee := new(big.Rat).SetInt64(outPixels)
	fee.Mul(fee, priceInfo)

	return fee, nil
}<|MERGE_RESOLUTION|>--- conflicted
+++ resolved
@@ -1174,8 +1174,7 @@
 		submitFn = func(ctx context.Context, params aiRequestParams, sess *AISession) (interface{}, error) {
 			return submitAudioToText(ctx, params, sess, v)
 		}
-<<<<<<< HEAD
-=======
+
 	case worker.GenLLMFormdataRequestBody:
 		cap = core.Capability_LLM
 		modelID = defaultLLMModelID
@@ -1185,7 +1184,7 @@
 		submitFn = func(ctx context.Context, params aiRequestParams, sess *AISession) (interface{}, error) {
 			return submitLLM(ctx, params, sess, v)
 		}
->>>>>>> f2e18325
+
 	case worker.GenSegmentAnything2MultipartRequestBody:
 		cap = core.Capability_SegmentAnything2
 		modelID = defaultSegmentAnything2ModelID
