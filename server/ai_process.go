package server

import (
	"bufio"
	"bytes"
	"context"
	"encoding/json"
	"errors"
	"fmt"
	"image"
	"io"
	"math"
	"math/big"
	"net/http"
	"path/filepath"
	"strconv"
	"strings"
	"time"

	"github.com/livepeer/ai-worker/worker"
	"github.com/livepeer/go-livepeer/clog"
	"github.com/livepeer/go-livepeer/common"
	"github.com/livepeer/go-livepeer/core"
	"github.com/livepeer/go-livepeer/media"
	"github.com/livepeer/go-livepeer/monitor"
	"github.com/livepeer/go-tools/drivers"
	"github.com/livepeer/lpms/stream"
)

const processingRetryTimeout = 2 * time.Second
const defaultTextToImageModelID = "stabilityai/sdxl-turbo"
const defaultImageToImageModelID = "stabilityai/sdxl-turbo"
const defaultImageToVideoModelID = "stabilityai/stable-video-diffusion-img2vid-xt"
const defaultUpscaleModelID = "stabilityai/stable-diffusion-x4-upscaler"
const defaultAudioToTextModelID = "openai/whisper-large-v3"
const defaultLLMModelID = "meta-llama/llama-3.1-8B-Instruct"
const defaultSegmentAnything2ModelID = "facebook/sam2-hiera-large"
const defaultImageToTextModelID = "Salesforce/blip-image-captioning-large"
const defaultLiveVideoToVideoModelID = "noop"
const defaultTextToSpeechModelID = "parler-tts/parler-tts-large-v1"

var errWrongFormat = fmt.Errorf("result not in correct format")

type ServiceUnavailableError struct {
	err error
}

func (e *ServiceUnavailableError) Error() string {
	return e.err.Error()
}

type BadRequestError struct {
	err error
}

func (e *BadRequestError) Error() string {
	return e.err.Error()
}

// parseBadRequestError checks if the error is a bad request error and returns a BadRequestError.
func parseBadRequestError(err error) *BadRequestError {
	if err == nil {
		return nil
	}
	if err, ok := err.(*BadRequestError); ok {
		return err
	}

	const errorCode = "returned 400"
	if !strings.Contains(err.Error(), errorCode) {
		return nil
	}

	parts := strings.SplitN(err.Error(), errorCode, 2)
	detail := strings.TrimSpace(parts[1])
	if detail == "" {
		detail = "bad request"
	}

	return &BadRequestError{err: errors.New(detail)}
}

type aiRequestParams struct {
	node        *core.LivepeerNode
	os          drivers.OSSession
	sessManager *AISessionManager

	liveParams liveRequestParams
}

// For live video pipelines
type liveRequestParams struct {
	segmentReader *media.SwitchableSegmentReader
	outputRTMPURL string
	stream        string

	paymentProcessInterval time.Duration
}

// CalculateTextToImageLatencyScore computes the time taken per pixel for an text-to-image request.
func CalculateTextToImageLatencyScore(took time.Duration, req worker.GenTextToImageJSONRequestBody, outPixels int64) float64 {
	if outPixels <= 0 {
		return 0
	}

	// TODO: Default values for the number of inference steps is currently hardcoded.
	// These should be managed by the nethttpmiddleware. Refer to issue LIV-412 for more details.
	numInferenceSteps := float64(50)
	if req.NumInferenceSteps != nil {
		numInferenceSteps = math.Max(1, float64(*req.NumInferenceSteps))
	}
	// Handle special case for SDXL-Lightning model.
	if strings.HasPrefix(*req.ModelId, "ByteDance/SDXL-Lightning") {
		numInferenceSteps = math.Max(1, core.ParseStepsFromModelID(req.ModelId, 8))
	}

	return took.Seconds() / float64(outPixels) / numInferenceSteps
}

func processTextToImage(ctx context.Context, params aiRequestParams, req worker.GenTextToImageJSONRequestBody) (*worker.ImageResponse, error) {
	resp, err := processAIRequest(ctx, params, req)
	if err != nil {
		return nil, err
	}

	imgResp, ok := resp.(*worker.ImageResponse)
	if !ok {
		return nil, errWrongFormat
	}

	newMedia := make([]worker.Media, len(imgResp.Images))
	for i, media := range imgResp.Images {
		var result []byte
		var data bytes.Buffer
		var name string
		writer := bufio.NewWriter(&data)
		err := worker.ReadImageB64DataUrl(media.Url, writer)
		if err == nil {
			// orchestrator sent base64 encoded result in .Url
			name = string(core.RandomManifestID()) + ".png"
			writer.Flush()
			result = data.Bytes()
		} else {
			// orchestrator sent download url, get the data
			name = filepath.Base(media.Url)
			result, err = core.DownloadData(ctx, media.Url)
			if err != nil {
				return nil, err
			}
		}

		newUrl, err := params.os.SaveData(ctx, name, bytes.NewReader(result), nil, 0)

		if err != nil {
			return nil, fmt.Errorf("error saving image to objectStore: %w", err)
		}

		newMedia[i] = worker.Media{Nsfw: media.Nsfw, Seed: media.Seed, Url: newUrl}
	}

	imgResp.Images = newMedia

	return imgResp, nil
}

func submitTextToImage(ctx context.Context, params aiRequestParams, sess *AISession, req worker.GenTextToImageJSONRequestBody) (*worker.ImageResponse, error) {
	client, err := worker.NewClientWithResponses(sess.Transcoder(), worker.WithHTTPClient(httpClient))

	if err != nil {
		if monitor.Enabled {
			monitor.AIRequestError(err.Error(), "text-to-image", *req.ModelId, sess.OrchestratorInfo)
		}
		return nil, err
	}

	if req.Height == nil {
		req.Height = new(int)
		*req.Height = 512
	}
	if req.Width == nil {
		req.Width = new(int)
		*req.Width = 512
	}

	// TODO: Default values for the number of images is currently hardcoded.
	// These should be managed by the nethttpmiddleware. Refer to issue LIV-412 for more details.
	defaultNumImages := 1
	if req.NumImagesPerPrompt == nil {
		req.NumImagesPerPrompt = &defaultNumImages
	} else {
		*req.NumImagesPerPrompt = int(math.Max(1, float64(*req.NumImagesPerPrompt)))
	}

	outPixels := int64(*req.Height) * int64(*req.Width) * int64(*req.NumImagesPerPrompt)

	setHeaders, balUpdate, err := prepareAIPayment(ctx, sess, outPixels)
	if err != nil {
		if monitor.Enabled {
			monitor.AIRequestError(err.Error(), "text-to-image", *req.ModelId, sess.OrchestratorInfo)
		}
		return nil, err
	}
	defer completeBalanceUpdate(sess.BroadcastSession, balUpdate)

	start := time.Now()
	resp, err := client.GenTextToImageWithResponse(ctx, req, setHeaders)
	took := time.Since(start)

	// TODO: Refine this rough estimate in future iterations.
	sess.LatencyScore = CalculateTextToImageLatencyScore(took, req, outPixels)

	if err != nil {
		if monitor.Enabled {
			monitor.AIRequestError(err.Error(), "text-to-image", *req.ModelId, sess.OrchestratorInfo)
		}
		return nil, err
	}

	if resp.JSON200 == nil {
		// TODO: Replace trim newline with better error spec from O
		return nil, errors.New(strings.TrimSuffix(string(resp.Body), "\n"))
	}

	// We treat a response as "receiving change" where the change is the difference between the credit and debit for the update
	if balUpdate != nil {
		balUpdate.Status = ReceivedChange
	}

	if monitor.Enabled {
		var pricePerAIUnit float64
		if priceInfo := sess.OrchestratorInfo.GetPriceInfo(); priceInfo != nil && priceInfo.PixelsPerUnit != 0 {
			pricePerAIUnit = float64(priceInfo.PricePerUnit) / float64(priceInfo.PixelsPerUnit)
		}

		monitor.AIRequestFinished(ctx, "text-to-image", *req.ModelId, monitor.AIJobInfo{LatencyScore: sess.LatencyScore, PricePerUnit: pricePerAIUnit}, sess.OrchestratorInfo)
	}

	return resp.JSON200, nil
}

// CalculateImageToImageLatencyScore computes the time taken per pixel for an image-to-image request.
func CalculateImageToImageLatencyScore(took time.Duration, req worker.GenImageToImageMultipartRequestBody, outPixels int64) float64 {
	if outPixels <= 0 {
		return 0
	}

	// TODO: Default values for the number of inference steps is currently hardcoded.
	// These should be managed by the nethttpmiddleware. Refer to issue LIV-412 for more details.
	numInferenceSteps := float64(100)
	if req.NumInferenceSteps != nil {
		numInferenceSteps = math.Max(1, float64(*req.NumInferenceSteps))
	}
	// Handle special case for SDXL-Lightning model.
	if strings.HasPrefix(*req.ModelId, "ByteDance/SDXL-Lightning") {
		numInferenceSteps = math.Max(1, core.ParseStepsFromModelID(req.ModelId, 8))
	}

	return took.Seconds() / float64(outPixels) / numInferenceSteps
}

func processImageToImage(ctx context.Context, params aiRequestParams, req worker.GenImageToImageMultipartRequestBody) (*worker.ImageResponse, error) {
	resp, err := processAIRequest(ctx, params, req)
	if err != nil {
		return nil, err
	}

	imgResp, ok := resp.(*worker.ImageResponse)
	if !ok {
		return nil, errWrongFormat
	}

	newMedia := make([]worker.Media, len(imgResp.Images))
	for i, media := range imgResp.Images {
		var result []byte
		var data bytes.Buffer
		var name string
		writer := bufio.NewWriter(&data)
		err := worker.ReadImageB64DataUrl(media.Url, writer)
		if err == nil {
			// orchestrator sent bae64 encoded result in .Url
			name = string(core.RandomManifestID()) + ".png"
			writer.Flush()
			result = data.Bytes()
		} else {
			// orchestrator sent download url, get the data
			name = filepath.Base(media.Url)
			result, err = core.DownloadData(ctx, media.Url)
			if err != nil {
				return nil, err
			}
		}

		newUrl, err := params.os.SaveData(ctx, name, bytes.NewReader(result), nil, 0)
		if err != nil {
			return nil, fmt.Errorf("error saving image to objectStore: %w", err)
		}

		newMedia[i] = worker.Media{Nsfw: media.Nsfw, Seed: media.Seed, Url: newUrl}
	}

	imgResp.Images = newMedia

	return imgResp, nil
}

func submitImageToImage(ctx context.Context, params aiRequestParams, sess *AISession, req worker.GenImageToImageMultipartRequestBody) (*worker.ImageResponse, error) {
	// TODO: Default values for the number of images is currently hardcoded.
	// These should be managed by the nethttpmiddleware. Refer to issue LIV-412 for more details.
	defaultNumImages := 1
	if req.NumImagesPerPrompt == nil {
		req.NumImagesPerPrompt = &defaultNumImages
	} else {
		*req.NumImagesPerPrompt = int(math.Max(1, float64(*req.NumImagesPerPrompt)))
	}

	var buf bytes.Buffer
	mw, err := worker.NewImageToImageMultipartWriter(&buf, req)
	if err != nil {
		if monitor.Enabled {
			monitor.AIRequestError(err.Error(), "image-to-image", *req.ModelId, sess.OrchestratorInfo)
		}
		return nil, err
	}

	client, err := worker.NewClientWithResponses(sess.Transcoder(), worker.WithHTTPClient(httpClient))
	if err != nil {
		if monitor.Enabled {
			monitor.AIRequestError(err.Error(), "image-to-image", *req.ModelId, sess.OrchestratorInfo)
		}
		return nil, err
	}

	imageRdr, err := req.Image.Reader()
	if err != nil {
		if monitor.Enabled {
			monitor.AIRequestError(err.Error(), "image-to-image", *req.ModelId, sess.OrchestratorInfo)
		}
		return nil, err
	}
	config, _, err := image.DecodeConfig(imageRdr)
	if err != nil {
		if monitor.Enabled {
			monitor.AIRequestError(err.Error(), "image-to-image", *req.ModelId, sess.OrchestratorInfo)
		}
		return nil, err
	}

	outPixels := int64(config.Height) * int64(config.Width) * int64(*req.NumImagesPerPrompt)

	setHeaders, balUpdate, err := prepareAIPayment(ctx, sess, outPixels)
	if err != nil {
		if monitor.Enabled {
			monitor.AIRequestError(err.Error(), "image-to-image", *req.ModelId, sess.OrchestratorInfo)
		}
		return nil, err
	}
	defer completeBalanceUpdate(sess.BroadcastSession, balUpdate)

	start := time.Now()
	resp, err := client.GenImageToImageWithBodyWithResponse(ctx, mw.FormDataContentType(), &buf, setHeaders)
	took := time.Since(start)

	// TODO: Refine this rough estimate in future iterations.
	sess.LatencyScore = CalculateImageToImageLatencyScore(took, req, outPixels)

	if err != nil {
		if monitor.Enabled {
			monitor.AIRequestError(err.Error(), "image-to-image", *req.ModelId, sess.OrchestratorInfo)
		}
		return nil, err
	}

	if resp.JSON200 == nil {
		// TODO: Replace trim newline with better error spec from O
		return nil, errors.New(strings.TrimSuffix(string(resp.Body), "\n"))
	}

	// We treat a response as "receiving change" where the change is the difference between the credit and debit for the update
	if balUpdate != nil {
		balUpdate.Status = ReceivedChange
	}

	if monitor.Enabled {
		var pricePerAIUnit float64
		if priceInfo := sess.OrchestratorInfo.GetPriceInfo(); priceInfo != nil && priceInfo.PixelsPerUnit != 0 {
			pricePerAIUnit = float64(priceInfo.PricePerUnit) / float64(priceInfo.PixelsPerUnit)
		}

		monitor.AIRequestFinished(ctx, "image-to-image", *req.ModelId, monitor.AIJobInfo{LatencyScore: sess.LatencyScore, PricePerUnit: pricePerAIUnit}, sess.OrchestratorInfo)
	}

	return resp.JSON200, nil
}

// CalculateImageToVideoLatencyScore computes the time taken per pixel for an image-to-video request.
func CalculateImageToVideoLatencyScore(took time.Duration, req worker.GenImageToVideoMultipartRequestBody, outPixels int64) float64 {
	if outPixels <= 0 {
		return 0
	}

	// TODO: Default values for the number of inference steps is currently hardcoded.
	// These should be managed by the nethttpmiddleware. Refer to issue LIV-412 for more details.
	numInferenceSteps := float64(25)
	if req.NumInferenceSteps != nil {
		numInferenceSteps = math.Max(1, float64(*req.NumInferenceSteps))
	}

	return took.Seconds() / float64(outPixels) / numInferenceSteps
}

func processImageToVideo(ctx context.Context, params aiRequestParams, req worker.GenImageToVideoMultipartRequestBody) (*worker.ImageResponse, error) {
	resp, err := processAIRequest(ctx, params, req)
	if err != nil {
		return nil, err
	}

	// HACK: Re-use worker.ImageResponse to return results
	// TODO: Refactor to return worker.VideoResponse
	imgResp, ok := resp.(*worker.ImageResponse)
	if !ok {
		return nil, errWrongFormat
	}

	videos := make([]worker.Media, len(imgResp.Images))
	for i, media := range imgResp.Images {
		data, err := core.DownloadData(ctx, media.Url)
		if err != nil {
			return nil, err
		}

		name := filepath.Base(media.Url)
		newUrl, err := params.os.SaveData(ctx, name, bytes.NewReader(data), nil, 0)
		if err != nil {
			return nil, fmt.Errorf("error saving video to objectStore: %w", err)
		}

		videos[i] = worker.Media{
			Nsfw: media.Nsfw,
			Seed: media.Seed,
			Url:  newUrl,
		}

	}

	imgResp.Images = videos

	return imgResp, nil
}

func submitImageToVideo(ctx context.Context, params aiRequestParams, sess *AISession, req worker.GenImageToVideoMultipartRequestBody) (*worker.ImageResponse, error) {
	var buf bytes.Buffer
	mw, err := worker.NewImageToVideoMultipartWriter(&buf, req)
	if err != nil {
		if monitor.Enabled {
			monitor.AIRequestError(err.Error(), "image-to-video", *req.ModelId, sess.OrchestratorInfo)
		}
		return nil, err
	}

	client, err := worker.NewClientWithResponses(sess.Transcoder(), worker.WithHTTPClient(httpClient))
	if err != nil {
		if monitor.Enabled {
			monitor.AIRequestError(err.Error(), "image-to-video", *req.ModelId, sess.OrchestratorInfo)
		}
		return nil, err
	}

	if req.Height == nil {
		req.Height = new(int)
		*req.Height = 576
	}
	if req.Width == nil {
		req.Width = new(int)
		*req.Width = 1024
	}
	frames := int64(25)

	outPixels := int64(*req.Height) * int64(*req.Width) * frames
	setHeaders, balUpdate, err := prepareAIPayment(ctx, sess, outPixels)
	if err != nil {
		if monitor.Enabled {
			monitor.AIRequestError(err.Error(), "image-to-video", *req.ModelId, sess.OrchestratorInfo)
		}
		return nil, err
	}
	defer completeBalanceUpdate(sess.BroadcastSession, balUpdate)

	start := time.Now()
	resp, err := client.GenImageToVideoWithBody(ctx, mw.FormDataContentType(), &buf, setHeaders)
	took := time.Since(start)
	if err != nil {
		if monitor.Enabled {
			monitor.AIRequestError(err.Error(), "image-to-video", *req.ModelId, sess.OrchestratorInfo)
		}
		return nil, err
	}
	defer resp.Body.Close()

	data, err := io.ReadAll(resp.Body)
	if err != nil {
		if monitor.Enabled {
			monitor.AIRequestError(err.Error(), "image-to-video", *req.ModelId, sess.OrchestratorInfo)
		}
		return nil, err
	}

	if resp.StatusCode != 200 {
		return nil, errors.New(string(data))
	}

	// We treat a response as "receiving change" where the change is the difference between the credit and debit for the update
	if balUpdate != nil {
		balUpdate.Status = ReceivedChange
	}

	var res worker.ImageResponse
	if err := json.Unmarshal(data, &res); err != nil {
		if monitor.Enabled {
			monitor.AIRequestError(err.Error(), "image-to-video", *req.ModelId, sess.OrchestratorInfo)
		}
		return nil, err
	}

	// TODO: Refine this rough estimate in future iterations
	sess.LatencyScore = CalculateImageToVideoLatencyScore(took, req, outPixels)

	if monitor.Enabled {
		var pricePerAIUnit float64
		if priceInfo := sess.OrchestratorInfo.GetPriceInfo(); priceInfo != nil && priceInfo.PixelsPerUnit != 0 {
			pricePerAIUnit = float64(priceInfo.PricePerUnit) / float64(priceInfo.PixelsPerUnit)
		}

		monitor.AIRequestFinished(ctx, "image-to-video", *req.ModelId, monitor.AIJobInfo{LatencyScore: sess.LatencyScore, PricePerUnit: pricePerAIUnit}, sess.OrchestratorInfo)
	}

	return &res, nil
}

// CalculateUpscaleLatencyScore computes the time taken per pixel for an upscale request.
func CalculateUpscaleLatencyScore(took time.Duration, req worker.GenUpscaleMultipartRequestBody, outPixels int64) float64 {
	if outPixels <= 0 {
		return 0
	}

	// TODO: Default values for the number of inference steps is currently hardcoded.
	// These should be managed by the nethttpmiddleware. Refer to issue LIV-412 for more details.
	numInferenceSteps := float64(75)
	if req.NumInferenceSteps != nil {
		numInferenceSteps = math.Max(1, float64(*req.NumInferenceSteps))
	}

	return took.Seconds() / float64(outPixels) / numInferenceSteps
}

func processUpscale(ctx context.Context, params aiRequestParams, req worker.GenUpscaleMultipartRequestBody) (*worker.ImageResponse, error) {
	resp, err := processAIRequest(ctx, params, req)
	if err != nil {
		return nil, err
	}

	imgResp, ok := resp.(*worker.ImageResponse)
	if !ok {
		return nil, errWrongFormat
	}

	newMedia := make([]worker.Media, len(imgResp.Images))
	for i, media := range imgResp.Images {
		var result []byte
		var data bytes.Buffer
		var name string
		writer := bufio.NewWriter(&data)
		err := worker.ReadImageB64DataUrl(media.Url, writer)
		if err == nil {
			// orchestrator sent bae64 encoded result in .Url
			name = string(core.RandomManifestID()) + ".png"
			writer.Flush()
			result = data.Bytes()
		} else {
			// orchestrator sent download url, get the data
			name = filepath.Base(media.Url)
			result, err = core.DownloadData(ctx, media.Url)
			if err != nil {
				return nil, err
			}
		}

		newUrl, err := params.os.SaveData(ctx, name, bytes.NewReader(result), nil, 0)
		if err != nil {
			return nil, fmt.Errorf("error saving image to objectStore: %w", err)
		}

		newMedia[i] = worker.Media{Nsfw: media.Nsfw, Seed: media.Seed, Url: newUrl}
	}

	imgResp.Images = newMedia

	return imgResp, nil
}

func submitUpscale(ctx context.Context, params aiRequestParams, sess *AISession, req worker.GenUpscaleMultipartRequestBody) (*worker.ImageResponse, error) {
	var buf bytes.Buffer
	mw, err := worker.NewUpscaleMultipartWriter(&buf, req)
	if err != nil {
		if monitor.Enabled {
			monitor.AIRequestError(err.Error(), "upscale", *req.ModelId, sess.OrchestratorInfo)
		}
		return nil, err
	}

	client, err := worker.NewClientWithResponses(sess.Transcoder(), worker.WithHTTPClient(httpClient))
	if err != nil {
		if monitor.Enabled {
			monitor.AIRequestError(err.Error(), "upscale", *req.ModelId, sess.OrchestratorInfo)
		}
		return nil, err
	}

	imageRdr, err := req.Image.Reader()
	if err != nil {
		if monitor.Enabled {
			monitor.AIRequestError(err.Error(), "upscale", *req.ModelId, sess.OrchestratorInfo)
		}
		return nil, err
	}
	config, _, err := image.DecodeConfig(imageRdr)
	if err != nil {
		if monitor.Enabled {
			monitor.AIRequestError(err.Error(), "upscale", *req.ModelId, sess.OrchestratorInfo)
		}
		return nil, err
	}
	outPixels := int64(config.Height) * int64(config.Width)

	setHeaders, balUpdate, err := prepareAIPayment(ctx, sess, outPixels)
	if err != nil {
		if monitor.Enabled {
			monitor.AIRequestError(err.Error(), "upscale", *req.ModelId, sess.OrchestratorInfo)
		}
		return nil, err
	}
	defer completeBalanceUpdate(sess.BroadcastSession, balUpdate)

	start := time.Now()
	resp, err := client.GenUpscaleWithBodyWithResponse(ctx, mw.FormDataContentType(), &buf, setHeaders)
	took := time.Since(start)
	if err != nil {
		if monitor.Enabled {
			monitor.AIRequestError(err.Error(), "upscale", *req.ModelId, sess.OrchestratorInfo)
		}
		return nil, err
	}

	if resp.JSON200 == nil {
		// TODO: Replace trim newline with better error spec from O
		return nil, errors.New(strings.TrimSuffix(string(resp.Body), "\n"))
	}

	// We treat a response as "receiving change" where the change is the difference between the credit and debit for the update
	if balUpdate != nil {
		balUpdate.Status = ReceivedChange
	}

	// TODO: Refine this rough estimate in future iterations
	sess.LatencyScore = CalculateUpscaleLatencyScore(took, req, outPixels)

	if monitor.Enabled {
		var pricePerAIUnit float64
		if priceInfo := sess.OrchestratorInfo.GetPriceInfo(); priceInfo != nil && priceInfo.PixelsPerUnit != 0 {
			pricePerAIUnit = float64(priceInfo.PricePerUnit) / float64(priceInfo.PixelsPerUnit)
		}

		monitor.AIRequestFinished(ctx, "upscale", *req.ModelId, monitor.AIJobInfo{LatencyScore: sess.LatencyScore, PricePerUnit: pricePerAIUnit}, sess.OrchestratorInfo)
	}

	return resp.JSON200, nil
}

// CalculateSegmentAnything2LatencyScore computes the time taken per pixel for a segment-anything-2 request.
func CalculateSegmentAnything2LatencyScore(took time.Duration, outPixels int64) float64 {
	if outPixels <= 0 {
		return 0
	}

	return took.Seconds() / float64(outPixels)
}

func processSegmentAnything2(ctx context.Context, params aiRequestParams, req worker.GenSegmentAnything2MultipartRequestBody) (*worker.MasksResponse, error) {
	resp, err := processAIRequest(ctx, params, req)
	if err != nil {
		return nil, err
	}

	txtResp := resp.(*worker.MasksResponse)

	return txtResp, nil
}

func submitSegmentAnything2(ctx context.Context, params aiRequestParams, sess *AISession, req worker.GenSegmentAnything2MultipartRequestBody) (*worker.MasksResponse, error) {
	var buf bytes.Buffer
	mw, err := worker.NewSegmentAnything2MultipartWriter(&buf, req)
	if err != nil {
		if monitor.Enabled {
			monitor.AIRequestError(err.Error(), "segment-anything-2", *req.ModelId, sess.OrchestratorInfo)
		}
		return nil, err
	}

	client, err := worker.NewClientWithResponses(sess.Transcoder(), worker.WithHTTPClient(httpClient))
	if err != nil {
		if monitor.Enabled {
			monitor.AIRequestError(err.Error(), "segment-anything-2", *req.ModelId, sess.OrchestratorInfo)
		}
		return nil, err
	}

	imageRdr, err := req.Image.Reader()
	if err != nil {
		if monitor.Enabled {
			monitor.AIRequestError(err.Error(), "segment-anything-2", *req.ModelId, sess.OrchestratorInfo)
		}
		return nil, err
	}
	config, _, err := image.DecodeConfig(imageRdr)
	if err != nil {
		if monitor.Enabled {
			monitor.AIRequestError(err.Error(), "segment-anything-2", *req.ModelId, sess.OrchestratorInfo)
		}
		return nil, err
	}
	outPixels := int64(config.Height) * int64(config.Width)

	setHeaders, balUpdate, err := prepareAIPayment(ctx, sess, outPixels)
	if err != nil {
		if monitor.Enabled {
			monitor.AIRequestError(err.Error(), "segment-anything-2", *req.ModelId, sess.OrchestratorInfo)
		}
		return nil, err
	}
	defer completeBalanceUpdate(sess.BroadcastSession, balUpdate)

	start := time.Now()
	resp, err := client.GenSegmentAnything2WithBodyWithResponse(ctx, mw.FormDataContentType(), &buf, setHeaders)
	took := time.Since(start)
	if err != nil {
		if monitor.Enabled {
			monitor.AIRequestError(err.Error(), "segment-anything-2", *req.ModelId, sess.OrchestratorInfo)
		}
		return nil, err
	}

	if resp.JSON200 == nil {
		// TODO: Replace trim newline with better error spec from O
		return nil, errors.New(strings.TrimSuffix(string(resp.Body), "\n"))
	}

	// We treat a response as "receiving change" where the change is the difference between the credit and debit for the update
	if balUpdate != nil {
		balUpdate.Status = ReceivedChange
	}

	// TODO: Refine this rough estimate in future iterations
	sess.LatencyScore = CalculateSegmentAnything2LatencyScore(took, outPixels)

	if monitor.Enabled {
		var pricePerAIUnit float64
		if priceInfo := sess.OrchestratorInfo.GetPriceInfo(); priceInfo != nil && priceInfo.PixelsPerUnit != 0 {
			pricePerAIUnit = float64(priceInfo.PricePerUnit) / float64(priceInfo.PixelsPerUnit)
		}

		monitor.AIRequestFinished(ctx, "segment-anything-2", *req.ModelId, monitor.AIJobInfo{LatencyScore: sess.LatencyScore, PricePerUnit: pricePerAIUnit}, sess.OrchestratorInfo)
	}

	return resp.JSON200, nil
}

// CalculateTextToSpeechLatencyScore computes the time taken per character for a TextToSpeech request.
func CalculateTextToSpeechLatencyScore(took time.Duration, inCharacters int64) float64 {
	if inCharacters <= 0 {
		return 0
	}

	return took.Seconds() / float64(inCharacters)
}

func processTextToSpeech(ctx context.Context, params aiRequestParams, req worker.GenTextToSpeechJSONRequestBody) (*worker.AudioResponse, error) {
	resp, err := processAIRequest(ctx, params, req)
	if err != nil {
		return nil, err
	}

	audioResp, ok := resp.(*worker.AudioResponse)
	if !ok {
		return nil, errWrongFormat
	}

	var result []byte
	var data bytes.Buffer
	var name string
	writer := bufio.NewWriter(&data)
	err = worker.ReadAudioB64DataUrl(audioResp.Audio.Url, writer)
	if err == nil {
		// orchestrator sent bae64 encoded result in .Url
		name = string(core.RandomManifestID()) + ".wav"
		writer.Flush()
		result = data.Bytes()
	} else {
		// orchestrator sent download url, get the data
		name = filepath.Base(audioResp.Audio.Url)
		result, err = core.DownloadData(ctx, audioResp.Audio.Url)
		if err != nil {
			return nil, err
		}
	}

	newUrl, err := params.os.SaveData(ctx, name, bytes.NewReader(result), nil, 0)
	if err != nil {
		return nil, fmt.Errorf("error saving image to objectStore: %w", err)
	}

	audioResp.Audio.Url = newUrl
	return audioResp, nil
}

func submitTextToSpeech(ctx context.Context, params aiRequestParams, sess *AISession, req worker.GenTextToSpeechJSONRequestBody) (*worker.AudioResponse, error) {
	client, err := worker.NewClientWithResponses(sess.Transcoder(), worker.WithHTTPClient(httpClient))
	if err != nil {
		if monitor.Enabled {
			monitor.AIRequestError(err.Error(), "text-to-speech", *req.ModelId, sess.OrchestratorInfo)
		}
		return nil, err
	}

	if req.Text == nil {
		return nil, &BadRequestError{errors.New("text field is required")}
	}

	textLength := len(*req.Text)
	clog.V(common.VERBOSE).Infof(ctx, "Submitting text-to-speech request with text length: %d", textLength)
	inCharacters := int64(textLength)
	setHeaders, balUpdate, err := prepareAIPayment(ctx, sess, inCharacters)
	if err != nil {
		if monitor.Enabled {
			monitor.AIRequestError(err.Error(), "text-to-speech", *req.ModelId, sess.OrchestratorInfo)
		}
		return nil, err
	}
	defer completeBalanceUpdate(sess.BroadcastSession, balUpdate)

	start := time.Now()
	resp, err := client.GenTextToSpeechWithResponse(ctx, req, setHeaders)
	took := time.Since(start)
	if err != nil {
		if monitor.Enabled {
			monitor.AIRequestError(err.Error(), "text-to-speech", *req.ModelId, sess.OrchestratorInfo)
		}
		return nil, err
	}

	if resp.JSON200 == nil {
		// TODO: Replace trim newline with better error spec from O
		return nil, errors.New(strings.TrimSuffix(string(resp.Body), "\n"))
	}

	// We treat a response as "receiving change" where the change is the difference between the credit and debit for the update
	if balUpdate != nil {
		balUpdate.Status = ReceivedChange
	}

	// TODO: Refine this rough estimate in future iterations
	sess.LatencyScore = CalculateSegmentAnything2LatencyScore(took, inCharacters)

	if monitor.Enabled {
		var pricePerAIUnit float64
		if priceInfo := sess.OrchestratorInfo.GetPriceInfo(); priceInfo != nil && priceInfo.PixelsPerUnit != 0 {
			pricePerAIUnit = float64(priceInfo.PricePerUnit) / float64(priceInfo.PixelsPerUnit)
		}

		monitor.AIRequestFinished(ctx, "text-to-speech", *req.ModelId, monitor.AIJobInfo{LatencyScore: sess.LatencyScore, PricePerUnit: pricePerAIUnit}, sess.OrchestratorInfo)
	}

	var res worker.AudioResponse
	if err := json.Unmarshal(resp.Body, &res); err != nil {
		if monitor.Enabled {
			monitor.AIRequestError(err.Error(), "text-to-speech", *req.ModelId, sess.OrchestratorInfo)
		}
		return nil, err
	}

	return &res, nil
}

// CalculateAudioToTextLatencyScore computes the time taken per second of audio for an audio-to-text request.
func CalculateAudioToTextLatencyScore(took time.Duration, durationSeconds int64) float64 {
	if durationSeconds <= 0 {
		return 0
	}

	return took.Seconds() / float64(durationSeconds)
}

func processAudioToText(ctx context.Context, params aiRequestParams, req worker.GenAudioToTextMultipartRequestBody) (*worker.TextResponse, error) {
	resp, err := processAIRequest(ctx, params, req)
	if err != nil {
		return nil, err
	}

	txtResp, ok := resp.(*worker.TextResponse)
	if !ok {
		return nil, errWrongFormat
	}

	return txtResp, nil
}

func submitAudioToText(ctx context.Context, params aiRequestParams, sess *AISession, req worker.GenAudioToTextMultipartRequestBody) (*worker.TextResponse, error) {
	durationSeconds, err := common.CalculateAudioDuration(req.Audio)
	if err != nil {
		if monitor.Enabled {
			monitor.AIRequestError(err.Error(), "audio-to-text", *req.ModelId, sess.OrchestratorInfo)
		}
		return nil, err
	}

	// Add the duration to the request via 'metadata' field.
	metadata := map[string]string{
		"duration": strconv.Itoa(int(durationSeconds)),
	}
	metadataStr := encodeReqMetadata(metadata)
	req.Metadata = &metadataStr

	var buf bytes.Buffer
	mw, err := worker.NewAudioToTextMultipartWriter(&buf, req)
	if err != nil {
		if monitor.Enabled {
			monitor.AIRequestError(err.Error(), "audio-to-text", *req.ModelId, sess.OrchestratorInfo)
		}
		return nil, err
	}

	client, err := worker.NewClientWithResponses(sess.Transcoder(), worker.WithHTTPClient(httpClient))
	if err != nil {
		if monitor.Enabled {
			monitor.AIRequestError(err.Error(), "audio-to-text", *req.ModelId, sess.OrchestratorInfo)
		}
		return nil, err
	}

	clog.V(common.VERBOSE).Infof(ctx, "Submitting audio-to-text media with duration: %d seconds", durationSeconds)
	setHeaders, balUpdate, err := prepareAIPayment(ctx, sess, durationSeconds*1000)
	if err != nil {
		if monitor.Enabled {
			monitor.AIRequestError(err.Error(), "audio-to-text", *req.ModelId, sess.OrchestratorInfo)
		}
		return nil, err
	}
	defer completeBalanceUpdate(sess.BroadcastSession, balUpdate)

	start := time.Now()
	resp, err := client.GenAudioToTextWithBody(ctx, mw.FormDataContentType(), &buf, setHeaders)
	took := time.Since(start)
	if err != nil {
		if monitor.Enabled {
			monitor.AIRequestError(err.Error(), "audio-to-text", *req.ModelId, sess.OrchestratorInfo)
		}
		return nil, err
	}
	defer resp.Body.Close()

	data, err := io.ReadAll(resp.Body)
	if err != nil {
		if monitor.Enabled {
			monitor.AIRequestError(err.Error(), "audio-to-text", *req.ModelId, sess.OrchestratorInfo)
		}
		return nil, err
	}

	if resp.StatusCode != 200 {
		return nil, errors.New(string(data))
	}

	// We treat a response as "receiving change" where the change is the difference between the credit and debit for the update
	if balUpdate != nil {
		balUpdate.Status = ReceivedChange
	}

	var res worker.TextResponse
	if err := json.Unmarshal(data, &res); err != nil {
		if monitor.Enabled {
			monitor.AIRequestError(err.Error(), "audio-to-text", *req.ModelId, sess.OrchestratorInfo)
		}
		return nil, err
	}

	// TODO: Refine this rough estimate in future iterations
	sess.LatencyScore = CalculateAudioToTextLatencyScore(took, durationSeconds)

	if monitor.Enabled {
		var pricePerAIUnit float64
		if priceInfo := sess.OrchestratorInfo.GetPriceInfo(); priceInfo != nil && priceInfo.PixelsPerUnit != 0 {
			pricePerAIUnit = float64(priceInfo.PricePerUnit) / float64(priceInfo.PixelsPerUnit)
		}

		monitor.AIRequestFinished(ctx, "audio-to-text", *req.ModelId, monitor.AIJobInfo{LatencyScore: sess.LatencyScore, PricePerUnit: pricePerAIUnit}, sess.OrchestratorInfo)
	}

	return &res, nil
}

const initPixelsToPay = 45 * 30 * 1280 * 720 // 45 seconds, 30fps, 720p

func submitLiveVideoToVideo(ctx context.Context, params aiRequestParams, sess *AISession, req worker.GenLiveVideoToVideoJSONRequestBody) (any, error) {
	// Live Video should not reuse the existing session balance, because it could lead to not sending the init
	// payment, which in turns may cause "Insufficient Balance" on the Orchestrator's side.
	// It works differently than other AI Jobs, because Live Video is accounted by mid on the Orchestrator's side.
	clearSessionBalance(sess.BroadcastSession, core.RandomManifestID())

	client, err := worker.NewClientWithResponses(sess.Transcoder(), worker.WithHTTPClient(httpClient))
	if err != nil {
		if monitor.Enabled {
			monitor.AIRequestError(err.Error(), "LiveVideoToVideo", *req.ModelId, sess.OrchestratorInfo)
		}
		return nil, err
	}
	setHeaders, balUpdate, err := prepareAIPayment(ctx, sess, initPixelsToPay)
	defer completeBalanceUpdate(sess.BroadcastSession, balUpdate)

	// Send request to orchestrator
	resp, err := client.GenLiveVideoToVideoWithResponse(ctx, req, setHeaders)
	if err != nil {
		return nil, err
	}

	if resp.JSON200 != nil {
		if resp.JSON200.ControlUrl == nil {
			return nil, errors.New("control URL is missing")
		}

		host := sess.Transcoder()
		pub, err := common.AppendHostname(resp.JSON200.PublishUrl, host)
		if err != nil {
			return nil, fmt.Errorf("invalid publish URL: %w", err)
		}
		sub, err := common.AppendHostname(resp.JSON200.SubscribeUrl, host)
		if err != nil {
			return nil, fmt.Errorf("invalid subscribe URL: %w", err)
		}
		control, err := common.AppendHostname(*resp.JSON200.ControlUrl, host)
		if err != nil {
			return nil, fmt.Errorf("invalid control URL: %w", err)
		}
<<<<<<< HEAD

		params.node.LivePipelines[params.liveParams.stream] = &core.LivePipeline{}

=======
		// TODO any errors from these funcs should we kill the input stream?

		events, err := common.AppendHostname(*resp.JSON200.EventsUrl, host)
		if err != nil {
			return nil, fmt.Errorf("invalid events URL: %w", err)
		}
		clog.V(common.VERBOSE).Infof(ctx, "pub %s sub %s control %s events %s", pub, sub, control, events)
>>>>>>> abd997db
		startTricklePublish(ctx, pub, params, sess)
		startTrickleSubscribe(ctx, sub, params)
		startControlPublish(control, params)
		startEventsSubscribe(ctx, events, params)
	}
	return resp, nil
}

// extractMid extracts the mid (manifest ID) from the publish URL
// e.g. public URL passed from orchestrator: /live/manifest/123456, then mid is 123456
// we can consider improving it and passing mid directly in the JSON response from Orchestrator,
// but currently it would require changing the OpenAPI schema in livepeer/ai-worker repo
func extractMid(path string) string {
	pubSplit := strings.Split(path, "/")
	return pubSplit[len(pubSplit)-1]
}

func CalculateLLMLatencyScore(took time.Duration, tokensUsed int) float64 {
	if tokensUsed <= 0 {
		return 0
	}

	return took.Seconds() / float64(tokensUsed)
}

func processLLM(ctx context.Context, params aiRequestParams, req worker.GenLLMFormdataRequestBody) (interface{}, error) {
	resp, err := processAIRequest(ctx, params, req)
	if err != nil {
		return nil, err
	}

	if req.Stream != nil && *req.Stream {
		streamChan, ok := resp.(chan worker.LlmStreamChunk)
		if !ok {
			return nil, errors.New("unexpected response type for streaming request")
		}
		return streamChan, nil
	}

	llmResp, ok := resp.(*worker.LLMResponse)
	if !ok {
		return nil, errors.New("unexpected response type")
	}

	return llmResp, nil
}

func submitLLM(ctx context.Context, params aiRequestParams, sess *AISession, req worker.GenLLMFormdataRequestBody) (interface{}, error) {
	var buf bytes.Buffer
	mw, err := worker.NewLLMMultipartWriter(&buf, req)
	if err != nil {
		if monitor.Enabled {
			monitor.AIRequestError(err.Error(), "llm", *req.ModelId, nil)
		}
		return nil, err
	}

	client, err := worker.NewClientWithResponses(sess.Transcoder(), worker.WithHTTPClient(httpClient))
	if err != nil {
		if monitor.Enabled {
			monitor.AIRequestError(err.Error(), "llm", *req.ModelId, sess.OrchestratorInfo)
		}
		return nil, err
	}

	// TODO: Improve pricing
	if req.MaxTokens == nil {
		req.MaxTokens = new(int)
		*req.MaxTokens = 256
	}
	setHeaders, balUpdate, err := prepareAIPayment(ctx, sess, int64(*req.MaxTokens))
	if err != nil {
		if monitor.Enabled {
			monitor.AIRequestError(err.Error(), "llm", *req.ModelId, sess.OrchestratorInfo)
		}
		return nil, err
	}
	defer completeBalanceUpdate(sess.BroadcastSession, balUpdate)

	start := time.Now()
	resp, err := client.GenLLMWithBody(ctx, mw.FormDataContentType(), &buf, setHeaders)
	if err != nil {
		if monitor.Enabled {
			monitor.AIRequestError(err.Error(), "llm", *req.ModelId, sess.OrchestratorInfo)
		}
		return nil, err
	}

	if resp.StatusCode != http.StatusOK {
		body, _ := io.ReadAll(resp.Body)
		return nil, fmt.Errorf("unexpected status code: %d, body: %s", resp.StatusCode, string(body))
	}

	if req.Stream != nil && *req.Stream {
		return handleSSEStream(ctx, resp.Body, sess, req, start)
	}

	return handleNonStreamingResponse(ctx, resp.Body, sess, req, start)
}

func handleSSEStream(ctx context.Context, body io.ReadCloser, sess *AISession, req worker.GenLLMFormdataRequestBody, start time.Time) (chan worker.LlmStreamChunk, error) {
	streamChan := make(chan worker.LlmStreamChunk, 100)
	go func() {
		defer close(streamChan)
		defer body.Close()
		scanner := bufio.NewScanner(body)
		var totalTokens int
		for scanner.Scan() {
			line := scanner.Text()
			if strings.HasPrefix(line, "data: ") {
				data := strings.TrimPrefix(line, "data: ")
				if data == "[DONE]" {
					streamChan <- worker.LlmStreamChunk{Done: true, TokensUsed: totalTokens}
					break
				}
				var chunk worker.LlmStreamChunk
				if err := json.Unmarshal([]byte(data), &chunk); err != nil {
					clog.Errorf(ctx, "Error unmarshaling SSE data: %v", err)
					continue
				}
				totalTokens += chunk.TokensUsed
				streamChan <- chunk
			}
		}
		if err := scanner.Err(); err != nil {
			clog.Errorf(ctx, "Error reading SSE stream: %v", err)
		}

		took := time.Since(start)
		sess.LatencyScore = CalculateLLMLatencyScore(took, totalTokens)

		if monitor.Enabled {
			var pricePerAIUnit float64
			if priceInfo := sess.OrchestratorInfo.GetPriceInfo(); priceInfo != nil && priceInfo.PixelsPerUnit != 0 {
				pricePerAIUnit = float64(priceInfo.PricePerUnit) / float64(priceInfo.PixelsPerUnit)
			}
			monitor.AIRequestFinished(ctx, "llm", *req.ModelId, monitor.AIJobInfo{LatencyScore: sess.LatencyScore, PricePerUnit: pricePerAIUnit}, sess.OrchestratorInfo)
		}
	}()

	return streamChan, nil
}

func handleNonStreamingResponse(ctx context.Context, body io.ReadCloser, sess *AISession, req worker.GenLLMFormdataRequestBody, start time.Time) (*worker.LLMResponse, error) {
	data, err := io.ReadAll(body)
	defer body.Close()
	if err != nil {
		if monitor.Enabled {
			monitor.AIRequestError(err.Error(), "llm", *req.ModelId, sess.OrchestratorInfo)
		}
		return nil, err
	}

	var res worker.LLMResponse
	if err := json.Unmarshal(data, &res); err != nil {
		if monitor.Enabled {
			monitor.AIRequestError(err.Error(), "llm", *req.ModelId, sess.OrchestratorInfo)
		}
		return nil, err
	}

	took := time.Since(start)
	sess.LatencyScore = CalculateLLMLatencyScore(took, res.TokensUsed)

	if monitor.Enabled {
		var pricePerAIUnit float64
		if priceInfo := sess.OrchestratorInfo.GetPriceInfo(); priceInfo != nil && priceInfo.PixelsPerUnit != 0 {
			pricePerAIUnit = float64(priceInfo.PricePerUnit) / float64(priceInfo.PixelsPerUnit)
		}
		monitor.AIRequestFinished(ctx, "llm", *req.ModelId, monitor.AIJobInfo{LatencyScore: sess.LatencyScore, PricePerUnit: pricePerAIUnit}, sess.OrchestratorInfo)
	}

	return &res, nil
}

func CalculateImageToTextLatencyScore(took time.Duration, outPixels int64) float64 {
	if outPixels <= 0 {
		return 0
	}

	return took.Seconds() / float64(outPixels)
}

func submitImageToText(ctx context.Context, params aiRequestParams, sess *AISession, req worker.GenImageToTextMultipartRequestBody) (*worker.ImageToTextResponse, error) {
	var buf bytes.Buffer
	mw, err := worker.NewImageToTextMultipartWriter(&buf, req)
	if err != nil {
		if monitor.Enabled {
			monitor.AIRequestError(err.Error(), "image-to-text", *req.ModelId, sess.OrchestratorInfo)
		}
		return nil, err
	}

	client, err := worker.NewClientWithResponses(sess.Transcoder(), worker.WithHTTPClient(httpClient))
	if err != nil {
		if monitor.Enabled {
			monitor.AIRequestError(err.Error(), "image-to-text", *req.ModelId, sess.OrchestratorInfo)
		}
		return nil, err
	}

	imageRdr, err := req.Image.Reader()
	if err != nil {
		if monitor.Enabled {
			monitor.AIRequestError(err.Error(), "image-to-text", *req.ModelId, sess.OrchestratorInfo)
		}
		return nil, err
	}
	config, _, err := image.DecodeConfig(imageRdr)
	if err != nil {
		if monitor.Enabled {
			monitor.AIRequestError(err.Error(), "image-to-text", *req.ModelId, sess.OrchestratorInfo)
		}
		return nil, err
	}

	inPixels := int64(config.Height) * int64(config.Width)

	setHeaders, balUpdate, err := prepareAIPayment(ctx, sess, inPixels)
	if err != nil {
		if monitor.Enabled {
			monitor.AIRequestError(err.Error(), "image-to-text", *req.ModelId, sess.OrchestratorInfo)
		}
		return nil, err
	}
	defer completeBalanceUpdate(sess.BroadcastSession, balUpdate)

	start := time.Now()
	resp, err := client.GenImageToTextWithBodyWithResponse(ctx, mw.FormDataContentType(), &buf, setHeaders)
	took := time.Since(start)

	// TODO: Refine this rough estimate in future iterations.
	sess.LatencyScore = CalculateImageToTextLatencyScore(took, inPixels)

	if err != nil {
		if monitor.Enabled {
			monitor.AIRequestError(err.Error(), "image-to-text", *req.ModelId, sess.OrchestratorInfo)
		}
		return nil, err
	}

	if resp.JSON200 == nil {
		// TODO: Replace trim newline with better error spec from O
		return nil, errors.New(strings.TrimSuffix(string(resp.Body), "\n"))
	}

	// We treat a response as "receiving change" where the change is the difference between the credit and debit for the update
	if balUpdate != nil {
		balUpdate.Status = ReceivedChange
	}

	if monitor.Enabled {
		var pricePerAIUnit float64
		if priceInfo := sess.OrchestratorInfo.GetPriceInfo(); priceInfo != nil && priceInfo.PixelsPerUnit != 0 {
			pricePerAIUnit = float64(priceInfo.PricePerUnit) / float64(priceInfo.PixelsPerUnit)
		}

		monitor.AIRequestFinished(ctx, "image-to-text", *req.ModelId, monitor.AIJobInfo{LatencyScore: sess.LatencyScore, PricePerUnit: pricePerAIUnit}, sess.OrchestratorInfo)
	}

	return resp.JSON200, nil
}

func processImageToText(ctx context.Context, params aiRequestParams, req worker.GenImageToTextMultipartRequestBody) (*worker.ImageToTextResponse, error) {
	resp, err := processAIRequest(ctx, params, req)
	if err != nil {
		return nil, err
	}

	txtResp := resp.(*worker.ImageToTextResponse)

	return txtResp, nil
}

func processAIRequest(ctx context.Context, params aiRequestParams, req interface{}) (interface{}, error) {
	var cap core.Capability
	var modelID string
	var submitFn func(context.Context, aiRequestParams, *AISession) (interface{}, error)

	switch v := req.(type) {
	case worker.GenTextToImageJSONRequestBody:
		cap = core.Capability_TextToImage
		modelID = defaultTextToImageModelID
		if v.ModelId != nil {
			modelID = *v.ModelId
		}
		submitFn = func(ctx context.Context, params aiRequestParams, sess *AISession) (interface{}, error) {
			return submitTextToImage(ctx, params, sess, v)
		}
		ctx = clog.AddVal(ctx, "prompt", v.Prompt)
	case worker.GenImageToImageMultipartRequestBody:
		cap = core.Capability_ImageToImage
		modelID = defaultImageToImageModelID
		if v.ModelId != nil {
			modelID = *v.ModelId
		}
		submitFn = func(ctx context.Context, params aiRequestParams, sess *AISession) (interface{}, error) {
			return submitImageToImage(ctx, params, sess, v)
		}
		ctx = clog.AddVal(ctx, "prompt", v.Prompt)
	case worker.GenImageToVideoMultipartRequestBody:
		cap = core.Capability_ImageToVideo
		modelID = defaultImageToVideoModelID
		if v.ModelId != nil {
			modelID = *v.ModelId
		}
		submitFn = func(ctx context.Context, params aiRequestParams, sess *AISession) (interface{}, error) {
			return submitImageToVideo(ctx, params, sess, v)
		}
	case worker.GenUpscaleMultipartRequestBody:
		cap = core.Capability_Upscale
		modelID = defaultUpscaleModelID
		if v.ModelId != nil {
			modelID = *v.ModelId
		}
		submitFn = func(ctx context.Context, params aiRequestParams, sess *AISession) (interface{}, error) {
			return submitUpscale(ctx, params, sess, v)
		}
		ctx = clog.AddVal(ctx, "prompt", v.Prompt)
	case worker.GenAudioToTextMultipartRequestBody:
		cap = core.Capability_AudioToText
		modelID = defaultAudioToTextModelID
		if v.ModelId != nil {
			modelID = *v.ModelId
		}
		submitFn = func(ctx context.Context, params aiRequestParams, sess *AISession) (interface{}, error) {
			return submitAudioToText(ctx, params, sess, v)
		}
	case worker.GenLLMFormdataRequestBody:
		cap = core.Capability_LLM
		modelID = defaultLLMModelID
		if v.ModelId != nil {
			modelID = *v.ModelId
		}
		submitFn = func(ctx context.Context, params aiRequestParams, sess *AISession) (interface{}, error) {
			return submitLLM(ctx, params, sess, v)
		}
		ctx = clog.AddVal(ctx, "prompt", v.Prompt)
	case worker.GenSegmentAnything2MultipartRequestBody:
		cap = core.Capability_SegmentAnything2
		modelID = defaultSegmentAnything2ModelID
		if v.ModelId != nil {
			modelID = *v.ModelId
		}
		submitFn = func(ctx context.Context, params aiRequestParams, sess *AISession) (interface{}, error) {
			return submitSegmentAnything2(ctx, params, sess, v)
		}
	case worker.GenImageToTextMultipartRequestBody:
		cap = core.Capability_ImageToText
		modelID = defaultImageToTextModelID
		if v.ModelId != nil {
			modelID = *v.ModelId
		}
		submitFn = func(ctx context.Context, params aiRequestParams, sess *AISession) (interface{}, error) {
			return submitImageToText(ctx, params, sess, v)
		}
	case worker.GenTextToSpeechJSONRequestBody:
		cap = core.Capability_TextToSpeech
		modelID = defaultTextToSpeechModelID
		if v.ModelId != nil {
			modelID = *v.ModelId
		}
		submitFn = func(ctx context.Context, params aiRequestParams, sess *AISession) (interface{}, error) {
			return submitTextToSpeech(ctx, params, sess, v)
		}
	case worker.GenLiveVideoToVideoJSONRequestBody:
		cap = core.Capability_LiveVideoToVideo
		modelID = defaultLiveVideoToVideoModelID
		if v.ModelId != nil && *v.ModelId != "" {
			modelID = *v.ModelId
		}
		submitFn = func(ctx context.Context, params aiRequestParams, sess *AISession) (interface{}, error) {
			return submitLiveVideoToVideo(ctx, params, sess, v)
		}
	default:
		return nil, fmt.Errorf("unsupported request type %T", req)
	}
	capName := cap.String()
	ctx = clog.AddVal(ctx, "capability", capName)

	clog.V(common.VERBOSE).Infof(ctx, "Received AI request model_id=%s", modelID)
	start := time.Now()
	defer clog.Infof(ctx, "Processed AI request model_id=%v took=%v", modelID, time.Since(start))

	var resp interface{}

	cctx, cancel := context.WithTimeout(ctx, processingRetryTimeout)
	defer cancel()

	tries := 0
	for {
		select {
		case <-cctx.Done():
			err := fmt.Errorf("no orchestrators available within %v timeout", processingRetryTimeout)
			if monitor.Enabled {
				monitor.AIRequestError(err.Error(), monitor.ToPipeline(capName), modelID, nil)
			}
			return nil, &ServiceUnavailableError{err: err}
		default:
		}

		tries++
		sess, err := params.sessManager.Select(ctx, cap, modelID)
		if err != nil {
			clog.Infof(ctx, "Error selecting session modelID=%v err=%v", modelID, err)
			continue
		}

		if sess == nil {
			break
		}

		resp, err = submitFn(ctx, params, sess)
		if err == nil {
			params.sessManager.Complete(ctx, sess)
			break
		}

		clog.Infof(ctx, "Error submitting request modelID=%v try=%v orch=%v err=%v", modelID, tries, sess.Transcoder(), err)
		params.sessManager.Remove(ctx, sess) //TODO: Improve session selection logic for live-video-to-video

		if errors.Is(err, common.ErrAudioDurationCalculation) {
			return nil, &BadRequestError{err}
		}

		if badRequestErr := parseBadRequestError(err); badRequestErr != nil {
			return nil, badRequestErr
		}
	}

	if resp == nil {
		errMsg := "no orchestrators available"
		if monitor.Enabled {
			monitor.AIRequestError(errMsg, monitor.ToPipeline(capName), modelID, nil)
		}
		return nil, &ServiceUnavailableError{err: errors.New(errMsg)}
	}
	return resp, nil
}

func prepareAIPayment(ctx context.Context, sess *AISession, outPixels int64) (worker.RequestEditorFn, *BalanceUpdate, error) {
	// genSegCreds expects a stream.HLSSegment so in order to reuse it here we pass a dummy object
	segCreds, err := genSegCreds(sess.BroadcastSession, &stream.HLSSegment{}, nil, false)
	if err != nil {
		return nil, nil, err
	}

	priceInfo, err := common.RatPriceInfo(sess.OrchestratorInfo.GetPriceInfo())
	if err != nil {
		return nil, nil, err
	}

	// At the moment, outPixels is expected to just be height * width * frames
	// If the # of inference/denoising steps becomes configurable, a possible updated formula could be height * width * frames * steps
	// If additional parameters that influence compute cost become configurable, then the formula should be reconsidered
	fee, err := estimateAIFee(outPixels, priceInfo)
	if err != nil {
		return nil, nil, err
	}

	balUpdate, err := newBalanceUpdate(sess.BroadcastSession, fee)
	if err != nil {
		return nil, nil, err
	}
	balUpdate.Debit = fee

	payment, err := genPayment(ctx, sess.BroadcastSession, balUpdate.NumTickets)
	if err != nil {
		clog.Errorf(ctx, "Could not create payment err=%q", err)

		if monitor.Enabled {
			monitor.PaymentCreateError(ctx)
		}

		return nil, nil, err
	}

	// As soon as the request is sent to the orch consider the balance update's credit as spent
	balUpdate.Status = CreditSpent
	if monitor.Enabled {
		monitor.TicketValueSent(ctx, balUpdate.NewCredit)
		monitor.TicketsSent(ctx, balUpdate.NumTickets)
	}

	setHeaders := func(_ context.Context, req *http.Request) error {
		req.Header.Set(segmentHeader, segCreds)
		req.Header.Set(paymentHeader, payment)
		req.Header.Set("Authorization", protoVerAIWorker)
		return nil
	}

	return setHeaders, balUpdate, nil
}

func estimateAIFee(outPixels int64, priceInfo *big.Rat) (*big.Rat, error) {
	if priceInfo == nil {
		return nil, nil
	}

	fee := new(big.Rat).SetInt64(outPixels)
	fee.Mul(fee, priceInfo)

	return fee, nil
}

// encodeReqMetadata encodes a map of metadata into a JSON string.
func encodeReqMetadata(metadata map[string]string) string {
	metadataBytes, _ := json.Marshal(metadata)
	return string(metadataBytes)
}<|MERGE_RESOLUTION|>--- conflicted
+++ resolved
@@ -1048,19 +1048,14 @@
 		if err != nil {
 			return nil, fmt.Errorf("invalid control URL: %w", err)
 		}
-<<<<<<< HEAD
-
-		params.node.LivePipelines[params.liveParams.stream] = &core.LivePipeline{}
-
-=======
-		// TODO any errors from these funcs should we kill the input stream?
-
 		events, err := common.AppendHostname(*resp.JSON200.EventsUrl, host)
 		if err != nil {
 			return nil, fmt.Errorf("invalid events URL: %w", err)
 		}
 		clog.V(common.VERBOSE).Infof(ctx, "pub %s sub %s control %s events %s", pub, sub, control, events)
->>>>>>> abd997db
+
+		params.node.LivePipelines[params.liveParams.stream] = &core.LivePipeline{}
+
 		startTricklePublish(ctx, pub, params, sess)
 		startTrickleSubscribe(ctx, sub, params)
 		startControlPublish(control, params)
