--- conflicted
+++ resolved
@@ -1197,11 +1197,7 @@
 					clog.Errorf(ctx, "Error unmarshaling SSE data: %v", err)
 					continue
 				}
-<<<<<<< HEAD
 				totalTokens = chunk.Usage
-=======
-				totalTokens = chunk.TokensUsed
->>>>>>> 10658853
 				streamChan <- &chunk
 				//check if stream is finished
 				if chunk.Choices[0].FinishReason != nil && *chunk.Choices[0].FinishReason != "" {
@@ -1247,11 +1243,8 @@
 	}
 
 	took := time.Since(start)
-<<<<<<< HEAD
+
 	sess.LatencyScore = CalculateLLMLatencyScore(took, res.Usage.TotalTokens)
-=======
-	sess.LatencyScore = CalculateLLMLatencyScore(took, res.TokensUsed.TotalTokens)
->>>>>>> 10658853
 
 	if monitor.Enabled {
 		var pricePerAIUnit float64
