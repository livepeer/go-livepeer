--- conflicted
+++ resolved
@@ -1014,19 +1014,14 @@
 		}
 		return nil, err
 	}
-<<<<<<< HEAD
 	setupFee := calculateFee(setupPixelsToPay, sess.OrchestratorInfo.PriceInfo)
 	setupFeeInt := new(big.Int).Div(setupFee.Num(), setupFee.Denom()).Int64()
 
 	setHeaders, balUpdate, err := prepareAIPayment(ctx, sess, setupFeeInt)
 	defer completeBalanceUpdate(sess.BroadcastSession, balUpdate)
 
+	// Send request to orchestrator
 	resp, err := client.GenLiveVideoToVideoWithResponse(ctx, req, setHeaders)
-=======
-
-	// Send request to orchestrator
-	resp, err := client.GenLiveVideoToVideoWithResponse(ctx, req)
->>>>>>> da54b690
 	if err != nil {
 		return nil, err
 	}
@@ -1045,17 +1040,14 @@
 		if err != nil {
 			return nil, fmt.Errorf("invalid control URL: %w", err)
 		}
-<<<<<<< HEAD
+		startTricklePublish(pub, params)
+		startTrickleSubscribe(ctx, sub, params)
 		clog.V(common.VERBOSE).Infof(ctx, "pub %s sub %s control %s", pub, sub, control)
 		// TODO: Improve this to pass mid from orch
 		pubSplit := strings.Split(pub.Path, "/")
 		mid := pubSplit[len(pubSplit)-1]
 		startTricklePublish(pub, params, sess, mid)
 		startTrickleSubscribe(sub, params)
-=======
-		startTricklePublish(pub, params)
-		startTrickleSubscribe(ctx, sub, params)
->>>>>>> da54b690
 		startControlPublish(control, params)
 	}
 	return resp, nil
