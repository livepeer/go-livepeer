package server

import (
	"bufio"
	"bytes"
	"context"
	"encoding/json"
	"errors"
	"fmt"
	"image"
	"io"
	"math"
	"math/big"
	"net/http"
	"path/filepath"
	"strconv"
	"strings"
	"time"

	"github.com/livepeer/ai-worker/worker"
	"github.com/livepeer/go-livepeer/clog"
	"github.com/livepeer/go-livepeer/common"
	"github.com/livepeer/go-livepeer/core"
	"github.com/livepeer/go-livepeer/media"
	"github.com/livepeer/go-livepeer/monitor"
	"github.com/livepeer/go-tools/drivers"
	"github.com/livepeer/lpms/stream"
)

const processingRetryTimeout = 2 * time.Second
const defaultTextToImageModelID = "stabilityai/sdxl-turbo"
const defaultImageToImageModelID = "stabilityai/sdxl-turbo"
const defaultImageToVideoModelID = "stabilityai/stable-video-diffusion-img2vid-xt"
const defaultUpscaleModelID = "stabilityai/stable-diffusion-x4-upscaler"
const defaultAudioToTextModelID = "openai/whisper-large-v3"
const defaultLLMModelID = "meta-llama/llama-3.1-8B-Instruct"
const defaultSegmentAnything2ModelID = "facebook/sam2-hiera-large"
const defaultImageToTextModelID = "Salesforce/blip-image-captioning-large"
const defaultLiveVideoToVideoModelID = "noop"
const defaultTextToSpeechModelID = "parler-tts/parler-tts-large-v1"

var errWrongFormat = fmt.Errorf("result not in correct format")

type ServiceUnavailableError struct {
	err error
}

func (e *ServiceUnavailableError) Error() string {
	return e.err.Error()
}

type BadRequestError struct {
	err error
}

func (e *BadRequestError) Error() string {
	return e.err.Error()
}

// parseBadRequestError checks if the error is a bad request error and returns a BadRequestError.
func parseBadRequestError(err error) *BadRequestError {
	if err == nil {
		return nil
	}
	if err, ok := err.(*BadRequestError); ok {
		return err
	}

	const errorCode = "returned 400"
	if !strings.Contains(err.Error(), errorCode) {
		return nil
	}

	parts := strings.SplitN(err.Error(), errorCode, 2)
	detail := strings.TrimSpace(parts[1])
	if detail == "" {
		detail = "bad request"
	}

	return &BadRequestError{err: errors.New(detail)}
}

type aiRequestParams struct {
	node        *core.LivepeerNode
	os          drivers.OSSession
	sessManager *AISessionManager

	liveParams liveRequestParams
}

func (a aiRequestParams) inputStreamExists() bool {
	if a.node == nil {
		return false
	}
	_, ok := a.node.LivePipelines[a.liveParams.stream]
	return ok
}

// For live video pipelines
type liveRequestParams struct {
	segmentReader *media.SwitchableSegmentReader
	outputRTMPURL string
	stream        string

	paymentProcessInterval time.Duration
	errorCallback          func(error)
}

// CalculateTextToImageLatencyScore computes the time taken per pixel for an text-to-image request.
func CalculateTextToImageLatencyScore(took time.Duration, req worker.GenTextToImageJSONRequestBody, outPixels int64) float64 {
	if outPixels <= 0 {
		return 0
	}

	// TODO: Default values for the number of inference steps is currently hardcoded.
	// These should be managed by the nethttpmiddleware. Refer to issue LIV-412 for more details.
	numInferenceSteps := float64(50)
	if req.NumInferenceSteps != nil {
		numInferenceSteps = math.Max(1, float64(*req.NumInferenceSteps))
	}
	// Handle special case for SDXL-Lightning model.
	if strings.HasPrefix(*req.ModelId, "ByteDance/SDXL-Lightning") {
		numInferenceSteps = math.Max(1, core.ParseStepsFromModelID(req.ModelId, 8))
	}

	return took.Seconds() / float64(outPixels) / numInferenceSteps
}

func processTextToImage(ctx context.Context, params aiRequestParams, req worker.GenTextToImageJSONRequestBody) (*worker.ImageResponse, error) {
	resp, err := processAIRequest(ctx, params, req)
	if err != nil {
		return nil, err
	}

	imgResp, ok := resp.(*worker.ImageResponse)
	if !ok {
		return nil, errWrongFormat
	}

	newMedia := make([]worker.Media, len(imgResp.Images))
	for i, media := range imgResp.Images {
		var result []byte
		var data bytes.Buffer
		var name string
		writer := bufio.NewWriter(&data)
		err := worker.ReadImageB64DataUrl(media.Url, writer)
		if err == nil {
			// orchestrator sent base64 encoded result in .Url
			name = string(core.RandomManifestID()) + ".png"
			writer.Flush()
			result = data.Bytes()
		} else {
			// orchestrator sent download url, get the data
			name = filepath.Base(media.Url)
			result, err = core.DownloadData(ctx, media.Url)
			if err != nil {
				return nil, err
			}
		}

		newUrl, err := params.os.SaveData(ctx, name, bytes.NewReader(result), nil, 0)

		if err != nil {
			return nil, fmt.Errorf("error saving image to objectStore: %w", err)
		}

		newMedia[i] = worker.Media{Nsfw: media.Nsfw, Seed: media.Seed, Url: newUrl}
	}

	imgResp.Images = newMedia

	return imgResp, nil
}

func submitTextToImage(ctx context.Context, params aiRequestParams, sess *AISession, req worker.GenTextToImageJSONRequestBody) (*worker.ImageResponse, error) {
	client, err := worker.NewClientWithResponses(sess.Transcoder(), worker.WithHTTPClient(httpClient))

	if err != nil {
		if monitor.Enabled {
			monitor.AIRequestError(err.Error(), "text-to-image", *req.ModelId, sess.OrchestratorInfo)
		}
		return nil, err
	}

	if req.Height == nil {
		req.Height = new(int)
		*req.Height = 512
	}
	if req.Width == nil {
		req.Width = new(int)
		*req.Width = 512
	}

	// TODO: Default values for the number of images is currently hardcoded.
	// These should be managed by the nethttpmiddleware. Refer to issue LIV-412 for more details.
	defaultNumImages := 1
	if req.NumImagesPerPrompt == nil {
		req.NumImagesPerPrompt = &defaultNumImages
	} else {
		*req.NumImagesPerPrompt = int(math.Max(1, float64(*req.NumImagesPerPrompt)))
	}

	outPixels := int64(*req.Height) * int64(*req.Width) * int64(*req.NumImagesPerPrompt)

	setHeaders, balUpdate, err := prepareAIPayment(ctx, sess, outPixels)
	if err != nil {
		if monitor.Enabled {
			monitor.AIRequestError(err.Error(), "text-to-image", *req.ModelId, sess.OrchestratorInfo)
		}
		return nil, err
	}
	defer completeBalanceUpdate(sess.BroadcastSession, balUpdate)

	start := time.Now()
	resp, err := client.GenTextToImageWithResponse(ctx, req, setHeaders)
	took := time.Since(start)

	// TODO: Refine this rough estimate in future iterations.
	sess.LatencyScore = CalculateTextToImageLatencyScore(took, req, outPixels)

	if err != nil {
		if monitor.Enabled {
			monitor.AIRequestError(err.Error(), "text-to-image", *req.ModelId, sess.OrchestratorInfo)
		}
		return nil, err
	}

	if resp.JSON200 == nil {
		// TODO: Replace trim newline with better error spec from O
		return nil, errors.New(strings.TrimSuffix(string(resp.Body), "\n"))
	}

	// We treat a response as "receiving change" where the change is the difference between the credit and debit for the update
	if balUpdate != nil {
		balUpdate.Status = ReceivedChange
	}

	if monitor.Enabled {
		var pricePerAIUnit float64
		if priceInfo := sess.OrchestratorInfo.GetPriceInfo(); priceInfo != nil && priceInfo.PixelsPerUnit != 0 {
			pricePerAIUnit = float64(priceInfo.PricePerUnit) / float64(priceInfo.PixelsPerUnit)
		}

		monitor.AIRequestFinished(ctx, "text-to-image", *req.ModelId, monitor.AIJobInfo{LatencyScore: sess.LatencyScore, PricePerUnit: pricePerAIUnit}, sess.OrchestratorInfo)
	}

	return resp.JSON200, nil
}

// CalculateImageToImageLatencyScore computes the time taken per pixel for an image-to-image request.
func CalculateImageToImageLatencyScore(took time.Duration, req worker.GenImageToImageMultipartRequestBody, outPixels int64) float64 {
	if outPixels <= 0 {
		return 0
	}

	// TODO: Default values for the number of inference steps is currently hardcoded.
	// These should be managed by the nethttpmiddleware. Refer to issue LIV-412 for more details.
	numInferenceSteps := float64(100)
	if req.NumInferenceSteps != nil {
		numInferenceSteps = math.Max(1, float64(*req.NumInferenceSteps))
	}
	// Handle special case for SDXL-Lightning model.
	if strings.HasPrefix(*req.ModelId, "ByteDance/SDXL-Lightning") {
		numInferenceSteps = math.Max(1, core.ParseStepsFromModelID(req.ModelId, 8))
	}

	return took.Seconds() / float64(outPixels) / numInferenceSteps
}

func processImageToImage(ctx context.Context, params aiRequestParams, req worker.GenImageToImageMultipartRequestBody) (*worker.ImageResponse, error) {
	resp, err := processAIRequest(ctx, params, req)
	if err != nil {
		return nil, err
	}

	imgResp, ok := resp.(*worker.ImageResponse)
	if !ok {
		return nil, errWrongFormat
	}

	newMedia := make([]worker.Media, len(imgResp.Images))
	for i, media := range imgResp.Images {
		var result []byte
		var data bytes.Buffer
		var name string
		writer := bufio.NewWriter(&data)
		err := worker.ReadImageB64DataUrl(media.Url, writer)
		if err == nil {
			// orchestrator sent bae64 encoded result in .Url
			name = string(core.RandomManifestID()) + ".png"
			writer.Flush()
			result = data.Bytes()
		} else {
			// orchestrator sent download url, get the data
			name = filepath.Base(media.Url)
			result, err = core.DownloadData(ctx, media.Url)
			if err != nil {
				return nil, err
			}
		}

		newUrl, err := params.os.SaveData(ctx, name, bytes.NewReader(result), nil, 0)
		if err != nil {
			return nil, fmt.Errorf("error saving image to objectStore: %w", err)
		}

		newMedia[i] = worker.Media{Nsfw: media.Nsfw, Seed: media.Seed, Url: newUrl}
	}

	imgResp.Images = newMedia

	return imgResp, nil
}

func submitImageToImage(ctx context.Context, params aiRequestParams, sess *AISession, req worker.GenImageToImageMultipartRequestBody) (*worker.ImageResponse, error) {
	// TODO: Default values for the number of images is currently hardcoded.
	// These should be managed by the nethttpmiddleware. Refer to issue LIV-412 for more details.
	defaultNumImages := 1
	if req.NumImagesPerPrompt == nil {
		req.NumImagesPerPrompt = &defaultNumImages
	} else {
		*req.NumImagesPerPrompt = int(math.Max(1, float64(*req.NumImagesPerPrompt)))
	}

	var buf bytes.Buffer
	mw, err := worker.NewImageToImageMultipartWriter(&buf, req)
	if err != nil {
		if monitor.Enabled {
			monitor.AIRequestError(err.Error(), "image-to-image", *req.ModelId, sess.OrchestratorInfo)
		}
		return nil, err
	}

	client, err := worker.NewClientWithResponses(sess.Transcoder(), worker.WithHTTPClient(httpClient))
	if err != nil {
		if monitor.Enabled {
			monitor.AIRequestError(err.Error(), "image-to-image", *req.ModelId, sess.OrchestratorInfo)
		}
		return nil, err
	}

	imageRdr, err := req.Image.Reader()
	if err != nil {
		if monitor.Enabled {
			monitor.AIRequestError(err.Error(), "image-to-image", *req.ModelId, sess.OrchestratorInfo)
		}
		return nil, err
	}
	config, _, err := image.DecodeConfig(imageRdr)
	if err != nil {
		if monitor.Enabled {
			monitor.AIRequestError(err.Error(), "image-to-image", *req.ModelId, sess.OrchestratorInfo)
		}
		return nil, err
	}

	outPixels := int64(config.Height) * int64(config.Width) * int64(*req.NumImagesPerPrompt)

	setHeaders, balUpdate, err := prepareAIPayment(ctx, sess, outPixels)
	if err != nil {
		if monitor.Enabled {
			monitor.AIRequestError(err.Error(), "image-to-image", *req.ModelId, sess.OrchestratorInfo)
		}
		return nil, err
	}
	defer completeBalanceUpdate(sess.BroadcastSession, balUpdate)

	start := time.Now()
	resp, err := client.GenImageToImageWithBodyWithResponse(ctx, mw.FormDataContentType(), &buf, setHeaders)
	took := time.Since(start)

	// TODO: Refine this rough estimate in future iterations.
	sess.LatencyScore = CalculateImageToImageLatencyScore(took, req, outPixels)

	if err != nil {
		if monitor.Enabled {
			monitor.AIRequestError(err.Error(), "image-to-image", *req.ModelId, sess.OrchestratorInfo)
		}
		return nil, err
	}

	if resp.JSON200 == nil {
		// TODO: Replace trim newline with better error spec from O
		return nil, errors.New(strings.TrimSuffix(string(resp.Body), "\n"))
	}

	// We treat a response as "receiving change" where the change is the difference between the credit and debit for the update
	if balUpdate != nil {
		balUpdate.Status = ReceivedChange
	}

	if monitor.Enabled {
		var pricePerAIUnit float64
		if priceInfo := sess.OrchestratorInfo.GetPriceInfo(); priceInfo != nil && priceInfo.PixelsPerUnit != 0 {
			pricePerAIUnit = float64(priceInfo.PricePerUnit) / float64(priceInfo.PixelsPerUnit)
		}

		monitor.AIRequestFinished(ctx, "image-to-image", *req.ModelId, monitor.AIJobInfo{LatencyScore: sess.LatencyScore, PricePerUnit: pricePerAIUnit}, sess.OrchestratorInfo)
	}

	return resp.JSON200, nil
}

// CalculateImageToVideoLatencyScore computes the time taken per pixel for an image-to-video request.
func CalculateImageToVideoLatencyScore(took time.Duration, req worker.GenImageToVideoMultipartRequestBody, outPixels int64) float64 {
	if outPixels <= 0 {
		return 0
	}

	// TODO: Default values for the number of inference steps is currently hardcoded.
	// These should be managed by the nethttpmiddleware. Refer to issue LIV-412 for more details.
	numInferenceSteps := float64(25)
	if req.NumInferenceSteps != nil {
		numInferenceSteps = math.Max(1, float64(*req.NumInferenceSteps))
	}

	return took.Seconds() / float64(outPixels) / numInferenceSteps
}

func processImageToVideo(ctx context.Context, params aiRequestParams, req worker.GenImageToVideoMultipartRequestBody) (*worker.ImageResponse, error) {
	resp, err := processAIRequest(ctx, params, req)
	if err != nil {
		return nil, err
	}

	// HACK: Re-use worker.ImageResponse to return results
	// TODO: Refactor to return worker.VideoResponse
	imgResp, ok := resp.(*worker.ImageResponse)
	if !ok {
		return nil, errWrongFormat
	}

	videos := make([]worker.Media, len(imgResp.Images))
	for i, media := range imgResp.Images {
		data, err := core.DownloadData(ctx, media.Url)
		if err != nil {
			return nil, err
		}

		name := filepath.Base(media.Url)
		newUrl, err := params.os.SaveData(ctx, name, bytes.NewReader(data), nil, 0)
		if err != nil {
			return nil, fmt.Errorf("error saving video to objectStore: %w", err)
		}

		videos[i] = worker.Media{
			Nsfw: media.Nsfw,
			Seed: media.Seed,
			Url:  newUrl,
		}

	}

	imgResp.Images = videos

	return imgResp, nil
}

func submitImageToVideo(ctx context.Context, params aiRequestParams, sess *AISession, req worker.GenImageToVideoMultipartRequestBody) (*worker.ImageResponse, error) {
	var buf bytes.Buffer
	mw, err := worker.NewImageToVideoMultipartWriter(&buf, req)
	if err != nil {
		if monitor.Enabled {
			monitor.AIRequestError(err.Error(), "image-to-video", *req.ModelId, sess.OrchestratorInfo)
		}
		return nil, err
	}

	client, err := worker.NewClientWithResponses(sess.Transcoder(), worker.WithHTTPClient(httpClient))
	if err != nil {
		if monitor.Enabled {
			monitor.AIRequestError(err.Error(), "image-to-video", *req.ModelId, sess.OrchestratorInfo)
		}
		return nil, err
	}

	if req.Height == nil {
		req.Height = new(int)
		*req.Height = 576
	}
	if req.Width == nil {
		req.Width = new(int)
		*req.Width = 1024
	}
	frames := int64(25)

	outPixels := int64(*req.Height) * int64(*req.Width) * frames
	setHeaders, balUpdate, err := prepareAIPayment(ctx, sess, outPixels)
	if err != nil {
		if monitor.Enabled {
			monitor.AIRequestError(err.Error(), "image-to-video", *req.ModelId, sess.OrchestratorInfo)
		}
		return nil, err
	}
	defer completeBalanceUpdate(sess.BroadcastSession, balUpdate)

	start := time.Now()
	resp, err := client.GenImageToVideoWithBody(ctx, mw.FormDataContentType(), &buf, setHeaders)
	took := time.Since(start)
	if err != nil {
		if monitor.Enabled {
			monitor.AIRequestError(err.Error(), "image-to-video", *req.ModelId, sess.OrchestratorInfo)
		}
		return nil, err
	}
	defer resp.Body.Close()

	data, err := io.ReadAll(resp.Body)
	if err != nil {
		if monitor.Enabled {
			monitor.AIRequestError(err.Error(), "image-to-video", *req.ModelId, sess.OrchestratorInfo)
		}
		return nil, err
	}

	if resp.StatusCode != 200 {
		return nil, errors.New(string(data))
	}

	// We treat a response as "receiving change" where the change is the difference between the credit and debit for the update
	if balUpdate != nil {
		balUpdate.Status = ReceivedChange
	}

	var res worker.ImageResponse
	if err := json.Unmarshal(data, &res); err != nil {
		if monitor.Enabled {
			monitor.AIRequestError(err.Error(), "image-to-video", *req.ModelId, sess.OrchestratorInfo)
		}
		return nil, err
	}

	// TODO: Refine this rough estimate in future iterations
	sess.LatencyScore = CalculateImageToVideoLatencyScore(took, req, outPixels)

	if monitor.Enabled {
		var pricePerAIUnit float64
		if priceInfo := sess.OrchestratorInfo.GetPriceInfo(); priceInfo != nil && priceInfo.PixelsPerUnit != 0 {
			pricePerAIUnit = float64(priceInfo.PricePerUnit) / float64(priceInfo.PixelsPerUnit)
		}

		monitor.AIRequestFinished(ctx, "image-to-video", *req.ModelId, monitor.AIJobInfo{LatencyScore: sess.LatencyScore, PricePerUnit: pricePerAIUnit}, sess.OrchestratorInfo)
	}

	return &res, nil
}

// CalculateUpscaleLatencyScore computes the time taken per pixel for an upscale request.
func CalculateUpscaleLatencyScore(took time.Duration, req worker.GenUpscaleMultipartRequestBody, outPixels int64) float64 {
	if outPixels <= 0 {
		return 0
	}

	// TODO: Default values for the number of inference steps is currently hardcoded.
	// These should be managed by the nethttpmiddleware. Refer to issue LIV-412 for more details.
	numInferenceSteps := float64(75)
	if req.NumInferenceSteps != nil {
		numInferenceSteps = math.Max(1, float64(*req.NumInferenceSteps))
	}

	return took.Seconds() / float64(outPixels) / numInferenceSteps
}

func processUpscale(ctx context.Context, params aiRequestParams, req worker.GenUpscaleMultipartRequestBody) (*worker.ImageResponse, error) {
	resp, err := processAIRequest(ctx, params, req)
	if err != nil {
		return nil, err
	}

	imgResp, ok := resp.(*worker.ImageResponse)
	if !ok {
		return nil, errWrongFormat
	}

	newMedia := make([]worker.Media, len(imgResp.Images))
	for i, media := range imgResp.Images {
		var result []byte
		var data bytes.Buffer
		var name string
		writer := bufio.NewWriter(&data)
		err := worker.ReadImageB64DataUrl(media.Url, writer)
		if err == nil {
			// orchestrator sent bae64 encoded result in .Url
			name = string(core.RandomManifestID()) + ".png"
			writer.Flush()
			result = data.Bytes()
		} else {
			// orchestrator sent download url, get the data
			name = filepath.Base(media.Url)
			result, err = core.DownloadData(ctx, media.Url)
			if err != nil {
				return nil, err
			}
		}

		newUrl, err := params.os.SaveData(ctx, name, bytes.NewReader(result), nil, 0)
		if err != nil {
			return nil, fmt.Errorf("error saving image to objectStore: %w", err)
		}

		newMedia[i] = worker.Media{Nsfw: media.Nsfw, Seed: media.Seed, Url: newUrl}
	}

	imgResp.Images = newMedia

	return imgResp, nil
}

func submitUpscale(ctx context.Context, params aiRequestParams, sess *AISession, req worker.GenUpscaleMultipartRequestBody) (*worker.ImageResponse, error) {
	var buf bytes.Buffer
	mw, err := worker.NewUpscaleMultipartWriter(&buf, req)
	if err != nil {
		if monitor.Enabled {
			monitor.AIRequestError(err.Error(), "upscale", *req.ModelId, sess.OrchestratorInfo)
		}
		return nil, err
	}

	client, err := worker.NewClientWithResponses(sess.Transcoder(), worker.WithHTTPClient(httpClient))
	if err != nil {
		if monitor.Enabled {
			monitor.AIRequestError(err.Error(), "upscale", *req.ModelId, sess.OrchestratorInfo)
		}
		return nil, err
	}

	imageRdr, err := req.Image.Reader()
	if err != nil {
		if monitor.Enabled {
			monitor.AIRequestError(err.Error(), "upscale", *req.ModelId, sess.OrchestratorInfo)
		}
		return nil, err
	}
	config, _, err := image.DecodeConfig(imageRdr)
	if err != nil {
		if monitor.Enabled {
			monitor.AIRequestError(err.Error(), "upscale", *req.ModelId, sess.OrchestratorInfo)
		}
		return nil, err
	}
	outPixels := int64(config.Height) * int64(config.Width)

	setHeaders, balUpdate, err := prepareAIPayment(ctx, sess, outPixels)
	if err != nil {
		if monitor.Enabled {
			monitor.AIRequestError(err.Error(), "upscale", *req.ModelId, sess.OrchestratorInfo)
		}
		return nil, err
	}
	defer completeBalanceUpdate(sess.BroadcastSession, balUpdate)

	start := time.Now()
	resp, err := client.GenUpscaleWithBodyWithResponse(ctx, mw.FormDataContentType(), &buf, setHeaders)
	took := time.Since(start)
	if err != nil {
		if monitor.Enabled {
			monitor.AIRequestError(err.Error(), "upscale", *req.ModelId, sess.OrchestratorInfo)
		}
		return nil, err
	}

	if resp.JSON200 == nil {
		// TODO: Replace trim newline with better error spec from O
		return nil, errors.New(strings.TrimSuffix(string(resp.Body), "\n"))
	}

	// We treat a response as "receiving change" where the change is the difference between the credit and debit for the update
	if balUpdate != nil {
		balUpdate.Status = ReceivedChange
	}

	// TODO: Refine this rough estimate in future iterations
	sess.LatencyScore = CalculateUpscaleLatencyScore(took, req, outPixels)

	if monitor.Enabled {
		var pricePerAIUnit float64
		if priceInfo := sess.OrchestratorInfo.GetPriceInfo(); priceInfo != nil && priceInfo.PixelsPerUnit != 0 {
			pricePerAIUnit = float64(priceInfo.PricePerUnit) / float64(priceInfo.PixelsPerUnit)
		}

		monitor.AIRequestFinished(ctx, "upscale", *req.ModelId, monitor.AIJobInfo{LatencyScore: sess.LatencyScore, PricePerUnit: pricePerAIUnit}, sess.OrchestratorInfo)
	}

	return resp.JSON200, nil
}

// CalculateSegmentAnything2LatencyScore computes the time taken per pixel for a segment-anything-2 request.
func CalculateSegmentAnything2LatencyScore(took time.Duration, outPixels int64) float64 {
	if outPixels <= 0 {
		return 0
	}

	return took.Seconds() / float64(outPixels)
}

func processSegmentAnything2(ctx context.Context, params aiRequestParams, req worker.GenSegmentAnything2MultipartRequestBody) (*worker.MasksResponse, error) {
	resp, err := processAIRequest(ctx, params, req)
	if err != nil {
		return nil, err
	}

	txtResp := resp.(*worker.MasksResponse)

	return txtResp, nil
}

func submitSegmentAnything2(ctx context.Context, params aiRequestParams, sess *AISession, req worker.GenSegmentAnything2MultipartRequestBody) (*worker.MasksResponse, error) {
	var buf bytes.Buffer
	mw, err := worker.NewSegmentAnything2MultipartWriter(&buf, req)
	if err != nil {
		if monitor.Enabled {
			monitor.AIRequestError(err.Error(), "segment-anything-2", *req.ModelId, sess.OrchestratorInfo)
		}
		return nil, err
	}

	client, err := worker.NewClientWithResponses(sess.Transcoder(), worker.WithHTTPClient(httpClient))
	if err != nil {
		if monitor.Enabled {
			monitor.AIRequestError(err.Error(), "segment-anything-2", *req.ModelId, sess.OrchestratorInfo)
		}
		return nil, err
	}

	imageRdr, err := req.Image.Reader()
	if err != nil {
		if monitor.Enabled {
			monitor.AIRequestError(err.Error(), "segment-anything-2", *req.ModelId, sess.OrchestratorInfo)
		}
		return nil, err
	}
	config, _, err := image.DecodeConfig(imageRdr)
	if err != nil {
		if monitor.Enabled {
			monitor.AIRequestError(err.Error(), "segment-anything-2", *req.ModelId, sess.OrchestratorInfo)
		}
		return nil, err
	}
	outPixels := int64(config.Height) * int64(config.Width)

	setHeaders, balUpdate, err := prepareAIPayment(ctx, sess, outPixels)
	if err != nil {
		if monitor.Enabled {
			monitor.AIRequestError(err.Error(), "segment-anything-2", *req.ModelId, sess.OrchestratorInfo)
		}
		return nil, err
	}
	defer completeBalanceUpdate(sess.BroadcastSession, balUpdate)

	start := time.Now()
	resp, err := client.GenSegmentAnything2WithBodyWithResponse(ctx, mw.FormDataContentType(), &buf, setHeaders)
	took := time.Since(start)
	if err != nil {
		if monitor.Enabled {
			monitor.AIRequestError(err.Error(), "segment-anything-2", *req.ModelId, sess.OrchestratorInfo)
		}
		return nil, err
	}

	if resp.JSON200 == nil {
		// TODO: Replace trim newline with better error spec from O
		return nil, errors.New(strings.TrimSuffix(string(resp.Body), "\n"))
	}

	// We treat a response as "receiving change" where the change is the difference between the credit and debit for the update
	if balUpdate != nil {
		balUpdate.Status = ReceivedChange
	}

	// TODO: Refine this rough estimate in future iterations
	sess.LatencyScore = CalculateSegmentAnything2LatencyScore(took, outPixels)

	if monitor.Enabled {
		var pricePerAIUnit float64
		if priceInfo := sess.OrchestratorInfo.GetPriceInfo(); priceInfo != nil && priceInfo.PixelsPerUnit != 0 {
			pricePerAIUnit = float64(priceInfo.PricePerUnit) / float64(priceInfo.PixelsPerUnit)
		}

		monitor.AIRequestFinished(ctx, "segment-anything-2", *req.ModelId, monitor.AIJobInfo{LatencyScore: sess.LatencyScore, PricePerUnit: pricePerAIUnit}, sess.OrchestratorInfo)
	}

	return resp.JSON200, nil
}

// CalculateTextToSpeechLatencyScore computes the time taken per character for a TextToSpeech request.
func CalculateTextToSpeechLatencyScore(took time.Duration, inCharacters int64) float64 {
	if inCharacters <= 0 {
		return 0
	}

	return took.Seconds() / float64(inCharacters)
}

func processTextToSpeech(ctx context.Context, params aiRequestParams, req worker.GenTextToSpeechJSONRequestBody) (*worker.AudioResponse, error) {
	resp, err := processAIRequest(ctx, params, req)
	if err != nil {
		return nil, err
	}

	audioResp, ok := resp.(*worker.AudioResponse)
	if !ok {
		return nil, errWrongFormat
	}

	var result []byte
	var data bytes.Buffer
	var name string
	writer := bufio.NewWriter(&data)
	err = worker.ReadAudioB64DataUrl(audioResp.Audio.Url, writer)
	if err == nil {
		// orchestrator sent bae64 encoded result in .Url
		name = string(core.RandomManifestID()) + ".wav"
		writer.Flush()
		result = data.Bytes()
	} else {
		// orchestrator sent download url, get the data
		name = filepath.Base(audioResp.Audio.Url)
		result, err = core.DownloadData(ctx, audioResp.Audio.Url)
		if err != nil {
			return nil, err
		}
	}

	newUrl, err := params.os.SaveData(ctx, name, bytes.NewReader(result), nil, 0)
	if err != nil {
		return nil, fmt.Errorf("error saving image to objectStore: %w", err)
	}

	audioResp.Audio.Url = newUrl
	return audioResp, nil
}

func submitTextToSpeech(ctx context.Context, params aiRequestParams, sess *AISession, req worker.GenTextToSpeechJSONRequestBody) (*worker.AudioResponse, error) {
	client, err := worker.NewClientWithResponses(sess.Transcoder(), worker.WithHTTPClient(httpClient))
	if err != nil {
		if monitor.Enabled {
			monitor.AIRequestError(err.Error(), "text-to-speech", *req.ModelId, sess.OrchestratorInfo)
		}
		return nil, err
	}

	if req.Text == nil {
		return nil, &BadRequestError{errors.New("text field is required")}
	}

	textLength := len(*req.Text)
	clog.V(common.VERBOSE).Infof(ctx, "Submitting text-to-speech request with text length: %d", textLength)
	inCharacters := int64(textLength)
	setHeaders, balUpdate, err := prepareAIPayment(ctx, sess, inCharacters)
	if err != nil {
		if monitor.Enabled {
			monitor.AIRequestError(err.Error(), "text-to-speech", *req.ModelId, sess.OrchestratorInfo)
		}
		return nil, err
	}
	defer completeBalanceUpdate(sess.BroadcastSession, balUpdate)

	start := time.Now()
	resp, err := client.GenTextToSpeechWithResponse(ctx, req, setHeaders)
	took := time.Since(start)
	if err != nil {
		if monitor.Enabled {
			monitor.AIRequestError(err.Error(), "text-to-speech", *req.ModelId, sess.OrchestratorInfo)
		}
		return nil, err
	}

	if resp.JSON200 == nil {
		// TODO: Replace trim newline with better error spec from O
		return nil, errors.New(strings.TrimSuffix(string(resp.Body), "\n"))
	}

	// We treat a response as "receiving change" where the change is the difference between the credit and debit for the update
	if balUpdate != nil {
		balUpdate.Status = ReceivedChange
	}

	// TODO: Refine this rough estimate in future iterations
	sess.LatencyScore = CalculateSegmentAnything2LatencyScore(took, inCharacters)

	if monitor.Enabled {
		var pricePerAIUnit float64
		if priceInfo := sess.OrchestratorInfo.GetPriceInfo(); priceInfo != nil && priceInfo.PixelsPerUnit != 0 {
			pricePerAIUnit = float64(priceInfo.PricePerUnit) / float64(priceInfo.PixelsPerUnit)
		}

		monitor.AIRequestFinished(ctx, "text-to-speech", *req.ModelId, monitor.AIJobInfo{LatencyScore: sess.LatencyScore, PricePerUnit: pricePerAIUnit}, sess.OrchestratorInfo)
	}

	var res worker.AudioResponse
	if err := json.Unmarshal(resp.Body, &res); err != nil {
		if monitor.Enabled {
			monitor.AIRequestError(err.Error(), "text-to-speech", *req.ModelId, sess.OrchestratorInfo)
		}
		return nil, err
	}

	return &res, nil
}

// CalculateAudioToTextLatencyScore computes the time taken per second of audio for an audio-to-text request.
func CalculateAudioToTextLatencyScore(took time.Duration, durationSeconds int64) float64 {
	if durationSeconds <= 0 {
		return 0
	}

	return took.Seconds() / float64(durationSeconds)
}

func processAudioToText(ctx context.Context, params aiRequestParams, req worker.GenAudioToTextMultipartRequestBody) (*worker.TextResponse, error) {
	resp, err := processAIRequest(ctx, params, req)
	if err != nil {
		return nil, err
	}

	txtResp, ok := resp.(*worker.TextResponse)
	if !ok {
		return nil, errWrongFormat
	}

	return txtResp, nil
}

func submitAudioToText(ctx context.Context, params aiRequestParams, sess *AISession, req worker.GenAudioToTextMultipartRequestBody) (*worker.TextResponse, error) {
	durationSeconds, err := common.CalculateAudioDuration(req.Audio)
	if err != nil {
		if monitor.Enabled {
			monitor.AIRequestError(err.Error(), "audio-to-text", *req.ModelId, sess.OrchestratorInfo)
		}
		return nil, err
	}

	// Add the duration to the request via 'metadata' field.
	metadata := map[string]string{
		"duration": strconv.Itoa(int(durationSeconds)),
	}
	metadataStr := encodeReqMetadata(metadata)
	req.Metadata = &metadataStr

	var buf bytes.Buffer
	mw, err := worker.NewAudioToTextMultipartWriter(&buf, req)
	if err != nil {
		if monitor.Enabled {
			monitor.AIRequestError(err.Error(), "audio-to-text", *req.ModelId, sess.OrchestratorInfo)
		}
		return nil, err
	}

	client, err := worker.NewClientWithResponses(sess.Transcoder(), worker.WithHTTPClient(httpClient))
	if err != nil {
		if monitor.Enabled {
			monitor.AIRequestError(err.Error(), "audio-to-text", *req.ModelId, sess.OrchestratorInfo)
		}
		return nil, err
	}

	clog.V(common.VERBOSE).Infof(ctx, "Submitting audio-to-text media with duration: %d seconds", durationSeconds)
	setHeaders, balUpdate, err := prepareAIPayment(ctx, sess, durationSeconds*1000)
	if err != nil {
		if monitor.Enabled {
			monitor.AIRequestError(err.Error(), "audio-to-text", *req.ModelId, sess.OrchestratorInfo)
		}
		return nil, err
	}
	defer completeBalanceUpdate(sess.BroadcastSession, balUpdate)

	start := time.Now()
	resp, err := client.GenAudioToTextWithBody(ctx, mw.FormDataContentType(), &buf, setHeaders)
	took := time.Since(start)
	if err != nil {
		if monitor.Enabled {
			monitor.AIRequestError(err.Error(), "audio-to-text", *req.ModelId, sess.OrchestratorInfo)
		}
		return nil, err
	}
	defer resp.Body.Close()

	data, err := io.ReadAll(resp.Body)
	if err != nil {
		if monitor.Enabled {
			monitor.AIRequestError(err.Error(), "audio-to-text", *req.ModelId, sess.OrchestratorInfo)
		}
		return nil, err
	}

	if resp.StatusCode != 200 {
		return nil, errors.New(string(data))
	}

	// We treat a response as "receiving change" where the change is the difference between the credit and debit for the update
	if balUpdate != nil {
		balUpdate.Status = ReceivedChange
	}

	var res worker.TextResponse
	if err := json.Unmarshal(data, &res); err != nil {
		if monitor.Enabled {
			monitor.AIRequestError(err.Error(), "audio-to-text", *req.ModelId, sess.OrchestratorInfo)
		}
		return nil, err
	}

	// TODO: Refine this rough estimate in future iterations
	sess.LatencyScore = CalculateAudioToTextLatencyScore(took, durationSeconds)

	if monitor.Enabled {
		var pricePerAIUnit float64
		if priceInfo := sess.OrchestratorInfo.GetPriceInfo(); priceInfo != nil && priceInfo.PixelsPerUnit != 0 {
			pricePerAIUnit = float64(priceInfo.PricePerUnit) / float64(priceInfo.PixelsPerUnit)
		}

		monitor.AIRequestFinished(ctx, "audio-to-text", *req.ModelId, monitor.AIJobInfo{LatencyScore: sess.LatencyScore, PricePerUnit: pricePerAIUnit}, sess.OrchestratorInfo)
	}

	return &res, nil
}

const initPixelsToPay = 45 * 30 * 1280 * 720 // 45 seconds, 30fps, 720p

func submitLiveVideoToVideo(ctx context.Context, params aiRequestParams, sess *AISession, req worker.GenLiveVideoToVideoJSONRequestBody) (any, error) {
	// Live Video should not reuse the existing session balance, because it could lead to not sending the init
	// payment, which in turns may cause "Insufficient Balance" on the Orchestrator's side.
	// It works differently than other AI Jobs, because Live Video is accounted by mid on the Orchestrator's side.
	clearSessionBalance(sess.BroadcastSession, core.RandomManifestID())

	client, err := worker.NewClientWithResponses(sess.Transcoder(), worker.WithHTTPClient(httpClient))
	if err != nil {
		if monitor.Enabled {
			monitor.AIRequestError(err.Error(), "LiveVideoToVideo", *req.ModelId, sess.OrchestratorInfo)
		}
		return nil, err
	}
	setHeaders, balUpdate, err := prepareAIPayment(ctx, sess, initPixelsToPay)
	defer completeBalanceUpdate(sess.BroadcastSession, balUpdate)

	// Send request to orchestrator
	resp, err := client.GenLiveVideoToVideoWithResponse(ctx, req, setHeaders)
	if err != nil {
		return nil, err
	}

	if resp.JSON200 == nil {
		// TODO: Replace trim newline with better error spec from O
		return nil, errors.New(strings.TrimSuffix(string(resp.Body), "\n"))
	}

<<<<<<< HEAD
	if resp.JSON200.ControlUrl == nil {
		return nil, errors.New("control URL is missing")
	}

	host := sess.Transcoder()
	pub, err := common.AppendHostname(resp.JSON200.PublishUrl, host)
	if err != nil {
		return nil, fmt.Errorf("invalid publish URL: %w", err)
	}
	sub, err := common.AppendHostname(resp.JSON200.SubscribeUrl, host)
	if err != nil {
		return nil, fmt.Errorf("invalid subscribe URL: %w", err)
	}
	control, err := common.AppendHostname(*resp.JSON200.ControlUrl, host)
	if err != nil {
		return nil, fmt.Errorf("invalid control URL: %w", err)
=======
		host := sess.Transcoder()
		pub, err := common.AppendHostname(resp.JSON200.PublishUrl, host)
		if err != nil {
			return nil, fmt.Errorf("invalid publish URL: %w", err)
		}
		sub, err := common.AppendHostname(resp.JSON200.SubscribeUrl, host)
		if err != nil {
			return nil, fmt.Errorf("invalid subscribe URL: %w", err)
		}
		control, err := common.AppendHostname(*resp.JSON200.ControlUrl, host)
		if err != nil {
			return nil, fmt.Errorf("invalid control URL: %w", err)
		}
		events, err := common.AppendHostname(*resp.JSON200.EventsUrl, host)
		if err != nil {
			return nil, fmt.Errorf("invalid events URL: %w", err)
		}
		clog.V(common.VERBOSE).Infof(ctx, "pub %s sub %s control %s events %s", pub, sub, control, events)

		startControlPublish(control, params)
		startTricklePublish(ctx, pub, params, sess)
		startTrickleSubscribe(ctx, sub, params)
		startEventsSubscribe(ctx, events, params)
>>>>>>> 183b8bca
	}
	// TODO any errors from these funcs should we kill the input stream?
	startTricklePublish(ctx, pub, params, sess)
	startTrickleSubscribe(ctx, sub, params)
	startControlPublish(control, params)
	return resp, nil
}

// extractMid extracts the mid (manifest ID) from the publish URL
// e.g. public URL passed from orchestrator: /live/manifest/123456, then mid is 123456
// we can consider improving it and passing mid directly in the JSON response from Orchestrator,
// but currently it would require changing the OpenAPI schema in livepeer/ai-worker repo
func extractMid(path string) string {
	pubSplit := strings.Split(path, "/")
	return pubSplit[len(pubSplit)-1]
}

func CalculateLLMLatencyScore(took time.Duration, tokensUsed int) float64 {
	if tokensUsed <= 0 {
		return 0
	}

	return took.Seconds() / float64(tokensUsed)
}

func processLLM(ctx context.Context, params aiRequestParams, req worker.GenLLMFormdataRequestBody) (interface{}, error) {
	resp, err := processAIRequest(ctx, params, req)
	if err != nil {
		return nil, err
	}

	if req.Stream != nil && *req.Stream {
		streamChan, ok := resp.(chan worker.LlmStreamChunk)
		if !ok {
			return nil, errors.New("unexpected response type for streaming request")
		}
		return streamChan, nil
	}

	llmResp, ok := resp.(*worker.LLMResponse)
	if !ok {
		return nil, errors.New("unexpected response type")
	}

	return llmResp, nil
}

func submitLLM(ctx context.Context, params aiRequestParams, sess *AISession, req worker.GenLLMFormdataRequestBody) (interface{}, error) {
	var buf bytes.Buffer
	mw, err := worker.NewLLMMultipartWriter(&buf, req)
	if err != nil {
		if monitor.Enabled {
			monitor.AIRequestError(err.Error(), "llm", *req.ModelId, nil)
		}
		return nil, err
	}

	client, err := worker.NewClientWithResponses(sess.Transcoder(), worker.WithHTTPClient(httpClient))
	if err != nil {
		if monitor.Enabled {
			monitor.AIRequestError(err.Error(), "llm", *req.ModelId, sess.OrchestratorInfo)
		}
		return nil, err
	}

	// TODO: Improve pricing
	if req.MaxTokens == nil {
		req.MaxTokens = new(int)
		*req.MaxTokens = 256
	}
	setHeaders, balUpdate, err := prepareAIPayment(ctx, sess, int64(*req.MaxTokens))
	if err != nil {
		if monitor.Enabled {
			monitor.AIRequestError(err.Error(), "llm", *req.ModelId, sess.OrchestratorInfo)
		}
		return nil, err
	}
	defer completeBalanceUpdate(sess.BroadcastSession, balUpdate)

	start := time.Now()
	resp, err := client.GenLLMWithBody(ctx, mw.FormDataContentType(), &buf, setHeaders)
	if err != nil {
		if monitor.Enabled {
			monitor.AIRequestError(err.Error(), "llm", *req.ModelId, sess.OrchestratorInfo)
		}
		return nil, err
	}

	if resp.StatusCode != http.StatusOK {
		body, _ := io.ReadAll(resp.Body)
		return nil, fmt.Errorf("unexpected status code: %d, body: %s", resp.StatusCode, string(body))
	}

	if req.Stream != nil && *req.Stream {
		return handleSSEStream(ctx, resp.Body, sess, req, start)
	}

	return handleNonStreamingResponse(ctx, resp.Body, sess, req, start)
}

func handleSSEStream(ctx context.Context, body io.ReadCloser, sess *AISession, req worker.GenLLMFormdataRequestBody, start time.Time) (chan worker.LlmStreamChunk, error) {
	streamChan := make(chan worker.LlmStreamChunk, 100)
	go func() {
		defer close(streamChan)
		defer body.Close()
		scanner := bufio.NewScanner(body)
		var totalTokens int
		for scanner.Scan() {
			line := scanner.Text()
			if strings.HasPrefix(line, "data: ") {
				data := strings.TrimPrefix(line, "data: ")
				if data == "[DONE]" {
					streamChan <- worker.LlmStreamChunk{Done: true, TokensUsed: totalTokens}
					break
				}
				var chunk worker.LlmStreamChunk
				if err := json.Unmarshal([]byte(data), &chunk); err != nil {
					clog.Errorf(ctx, "Error unmarshaling SSE data: %v", err)
					continue
				}
				totalTokens += chunk.TokensUsed
				streamChan <- chunk
			}
		}
		if err := scanner.Err(); err != nil {
			clog.Errorf(ctx, "Error reading SSE stream: %v", err)
		}

		took := time.Since(start)
		sess.LatencyScore = CalculateLLMLatencyScore(took, totalTokens)

		if monitor.Enabled {
			var pricePerAIUnit float64
			if priceInfo := sess.OrchestratorInfo.GetPriceInfo(); priceInfo != nil && priceInfo.PixelsPerUnit != 0 {
				pricePerAIUnit = float64(priceInfo.PricePerUnit) / float64(priceInfo.PixelsPerUnit)
			}
			monitor.AIRequestFinished(ctx, "llm", *req.ModelId, monitor.AIJobInfo{LatencyScore: sess.LatencyScore, PricePerUnit: pricePerAIUnit}, sess.OrchestratorInfo)
		}
	}()

	return streamChan, nil
}

func handleNonStreamingResponse(ctx context.Context, body io.ReadCloser, sess *AISession, req worker.GenLLMFormdataRequestBody, start time.Time) (*worker.LLMResponse, error) {
	data, err := io.ReadAll(body)
	defer body.Close()
	if err != nil {
		if monitor.Enabled {
			monitor.AIRequestError(err.Error(), "llm", *req.ModelId, sess.OrchestratorInfo)
		}
		return nil, err
	}

	var res worker.LLMResponse
	if err := json.Unmarshal(data, &res); err != nil {
		if monitor.Enabled {
			monitor.AIRequestError(err.Error(), "llm", *req.ModelId, sess.OrchestratorInfo)
		}
		return nil, err
	}

	took := time.Since(start)
	sess.LatencyScore = CalculateLLMLatencyScore(took, res.TokensUsed)

	if monitor.Enabled {
		var pricePerAIUnit float64
		if priceInfo := sess.OrchestratorInfo.GetPriceInfo(); priceInfo != nil && priceInfo.PixelsPerUnit != 0 {
			pricePerAIUnit = float64(priceInfo.PricePerUnit) / float64(priceInfo.PixelsPerUnit)
		}
		monitor.AIRequestFinished(ctx, "llm", *req.ModelId, monitor.AIJobInfo{LatencyScore: sess.LatencyScore, PricePerUnit: pricePerAIUnit}, sess.OrchestratorInfo)
	}

	return &res, nil
}

func CalculateImageToTextLatencyScore(took time.Duration, outPixels int64) float64 {
	if outPixels <= 0 {
		return 0
	}

	return took.Seconds() / float64(outPixels)
}

func submitImageToText(ctx context.Context, params aiRequestParams, sess *AISession, req worker.GenImageToTextMultipartRequestBody) (*worker.ImageToTextResponse, error) {
	var buf bytes.Buffer
	mw, err := worker.NewImageToTextMultipartWriter(&buf, req)
	if err != nil {
		if monitor.Enabled {
			monitor.AIRequestError(err.Error(), "image-to-text", *req.ModelId, sess.OrchestratorInfo)
		}
		return nil, err
	}

	client, err := worker.NewClientWithResponses(sess.Transcoder(), worker.WithHTTPClient(httpClient))
	if err != nil {
		if monitor.Enabled {
			monitor.AIRequestError(err.Error(), "image-to-text", *req.ModelId, sess.OrchestratorInfo)
		}
		return nil, err
	}

	imageRdr, err := req.Image.Reader()
	if err != nil {
		if monitor.Enabled {
			monitor.AIRequestError(err.Error(), "image-to-text", *req.ModelId, sess.OrchestratorInfo)
		}
		return nil, err
	}
	config, _, err := image.DecodeConfig(imageRdr)
	if err != nil {
		if monitor.Enabled {
			monitor.AIRequestError(err.Error(), "image-to-text", *req.ModelId, sess.OrchestratorInfo)
		}
		return nil, err
	}

	inPixels := int64(config.Height) * int64(config.Width)

	setHeaders, balUpdate, err := prepareAIPayment(ctx, sess, inPixels)
	if err != nil {
		if monitor.Enabled {
			monitor.AIRequestError(err.Error(), "image-to-text", *req.ModelId, sess.OrchestratorInfo)
		}
		return nil, err
	}
	defer completeBalanceUpdate(sess.BroadcastSession, balUpdate)

	start := time.Now()
	resp, err := client.GenImageToTextWithBodyWithResponse(ctx, mw.FormDataContentType(), &buf, setHeaders)
	took := time.Since(start)

	// TODO: Refine this rough estimate in future iterations.
	sess.LatencyScore = CalculateImageToTextLatencyScore(took, inPixels)

	if err != nil {
		if monitor.Enabled {
			monitor.AIRequestError(err.Error(), "image-to-text", *req.ModelId, sess.OrchestratorInfo)
		}
		return nil, err
	}

	if resp.JSON200 == nil {
		// TODO: Replace trim newline with better error spec from O
		return nil, errors.New(strings.TrimSuffix(string(resp.Body), "\n"))
	}

	// We treat a response as "receiving change" where the change is the difference between the credit and debit for the update
	if balUpdate != nil {
		balUpdate.Status = ReceivedChange
	}

	if monitor.Enabled {
		var pricePerAIUnit float64
		if priceInfo := sess.OrchestratorInfo.GetPriceInfo(); priceInfo != nil && priceInfo.PixelsPerUnit != 0 {
			pricePerAIUnit = float64(priceInfo.PricePerUnit) / float64(priceInfo.PixelsPerUnit)
		}

		monitor.AIRequestFinished(ctx, "image-to-text", *req.ModelId, monitor.AIJobInfo{LatencyScore: sess.LatencyScore, PricePerUnit: pricePerAIUnit}, sess.OrchestratorInfo)
	}

	return resp.JSON200, nil
}

func processImageToText(ctx context.Context, params aiRequestParams, req worker.GenImageToTextMultipartRequestBody) (*worker.ImageToTextResponse, error) {
	resp, err := processAIRequest(ctx, params, req)
	if err != nil {
		return nil, err
	}

	txtResp := resp.(*worker.ImageToTextResponse)

	return txtResp, nil
}

func processAIRequest(ctx context.Context, params aiRequestParams, req interface{}) (interface{}, error) {
	var cap core.Capability
	var modelID string
	var submitFn func(context.Context, aiRequestParams, *AISession) (interface{}, error)

	switch v := req.(type) {
	case worker.GenTextToImageJSONRequestBody:
		cap = core.Capability_TextToImage
		modelID = defaultTextToImageModelID
		if v.ModelId != nil {
			modelID = *v.ModelId
		}
		submitFn = func(ctx context.Context, params aiRequestParams, sess *AISession) (interface{}, error) {
			return submitTextToImage(ctx, params, sess, v)
		}
		ctx = clog.AddVal(ctx, "prompt", v.Prompt)
	case worker.GenImageToImageMultipartRequestBody:
		cap = core.Capability_ImageToImage
		modelID = defaultImageToImageModelID
		if v.ModelId != nil {
			modelID = *v.ModelId
		}
		submitFn = func(ctx context.Context, params aiRequestParams, sess *AISession) (interface{}, error) {
			return submitImageToImage(ctx, params, sess, v)
		}
		ctx = clog.AddVal(ctx, "prompt", v.Prompt)
	case worker.GenImageToVideoMultipartRequestBody:
		cap = core.Capability_ImageToVideo
		modelID = defaultImageToVideoModelID
		if v.ModelId != nil {
			modelID = *v.ModelId
		}
		submitFn = func(ctx context.Context, params aiRequestParams, sess *AISession) (interface{}, error) {
			return submitImageToVideo(ctx, params, sess, v)
		}
	case worker.GenUpscaleMultipartRequestBody:
		cap = core.Capability_Upscale
		modelID = defaultUpscaleModelID
		if v.ModelId != nil {
			modelID = *v.ModelId
		}
		submitFn = func(ctx context.Context, params aiRequestParams, sess *AISession) (interface{}, error) {
			return submitUpscale(ctx, params, sess, v)
		}
		ctx = clog.AddVal(ctx, "prompt", v.Prompt)
	case worker.GenAudioToTextMultipartRequestBody:
		cap = core.Capability_AudioToText
		modelID = defaultAudioToTextModelID
		if v.ModelId != nil {
			modelID = *v.ModelId
		}
		submitFn = func(ctx context.Context, params aiRequestParams, sess *AISession) (interface{}, error) {
			return submitAudioToText(ctx, params, sess, v)
		}
	case worker.GenLLMFormdataRequestBody:
		cap = core.Capability_LLM
		modelID = defaultLLMModelID
		if v.ModelId != nil {
			modelID = *v.ModelId
		}
		submitFn = func(ctx context.Context, params aiRequestParams, sess *AISession) (interface{}, error) {
			return submitLLM(ctx, params, sess, v)
		}
		ctx = clog.AddVal(ctx, "prompt", v.Prompt)
	case worker.GenSegmentAnything2MultipartRequestBody:
		cap = core.Capability_SegmentAnything2
		modelID = defaultSegmentAnything2ModelID
		if v.ModelId != nil {
			modelID = *v.ModelId
		}
		submitFn = func(ctx context.Context, params aiRequestParams, sess *AISession) (interface{}, error) {
			return submitSegmentAnything2(ctx, params, sess, v)
		}
	case worker.GenImageToTextMultipartRequestBody:
		cap = core.Capability_ImageToText
		modelID = defaultImageToTextModelID
		if v.ModelId != nil {
			modelID = *v.ModelId
		}
		submitFn = func(ctx context.Context, params aiRequestParams, sess *AISession) (interface{}, error) {
			return submitImageToText(ctx, params, sess, v)
		}
	case worker.GenTextToSpeechJSONRequestBody:
		cap = core.Capability_TextToSpeech
		modelID = defaultTextToSpeechModelID
		if v.ModelId != nil {
			modelID = *v.ModelId
		}
		submitFn = func(ctx context.Context, params aiRequestParams, sess *AISession) (interface{}, error) {
			return submitTextToSpeech(ctx, params, sess, v)
		}
	case worker.GenLiveVideoToVideoJSONRequestBody:
		cap = core.Capability_LiveVideoToVideo
		modelID = defaultLiveVideoToVideoModelID
		if v.ModelId != nil && *v.ModelId != "" {
			modelID = *v.ModelId
		}
		submitFn = func(ctx context.Context, params aiRequestParams, sess *AISession) (interface{}, error) {
			return submitLiveVideoToVideo(ctx, params, sess, v)
		}
	default:
		return nil, fmt.Errorf("unsupported request type %T", req)
	}
	capName := cap.String()
	ctx = clog.AddVal(ctx, "capability", capName)

	clog.V(common.VERBOSE).Infof(ctx, "Received AI request model_id=%s", modelID)
	start := time.Now()
	defer clog.Infof(ctx, "Processed AI request model_id=%v took=%v", modelID, time.Since(start))

	var resp interface{}

	cctx, cancel := context.WithTimeout(ctx, processingRetryTimeout)
	defer cancel()

	tries := 0
	for {
		select {
		case <-cctx.Done():
			err := fmt.Errorf("no orchestrators available within %v timeout", processingRetryTimeout)
			if monitor.Enabled {
				monitor.AIRequestError(err.Error(), monitor.ToPipeline(capName), modelID, nil)
			}
			return nil, &ServiceUnavailableError{err: err}
		default:
		}

		tries++
		sess, err := params.sessManager.Select(ctx, cap, modelID)
		if err != nil {
			clog.Infof(ctx, "Error selecting session modelID=%v err=%v", modelID, err)
			continue
		}

		if sess == nil {
			break
		}

		resp, err = submitFn(ctx, params, sess)
		if err == nil {
			params.sessManager.Complete(ctx, sess)
			break
		}

		clog.Infof(ctx, "Error submitting request modelID=%v try=%v orch=%v err=%v", modelID, tries, sess.Transcoder(), err)
		params.sessManager.Remove(ctx, sess) //TODO: Improve session selection logic for live-video-to-video

		if errors.Is(err, common.ErrAudioDurationCalculation) {
			return nil, &BadRequestError{err}
		}

		if badRequestErr := parseBadRequestError(err); badRequestErr != nil {
			return nil, badRequestErr
		}
	}

	if resp == nil {
		errMsg := "no orchestrators available"
		if monitor.Enabled {
			monitor.AIRequestError(errMsg, monitor.ToPipeline(capName), modelID, nil)
		}
		return nil, &ServiceUnavailableError{err: errors.New(errMsg)}
	}
	return resp, nil
}

func prepareAIPayment(ctx context.Context, sess *AISession, outPixels int64) (worker.RequestEditorFn, *BalanceUpdate, error) {
	// genSegCreds expects a stream.HLSSegment so in order to reuse it here we pass a dummy object
	segCreds, err := genSegCreds(sess.BroadcastSession, &stream.HLSSegment{}, nil, false)
	if err != nil {
		return nil, nil, err
	}

	priceInfo, err := common.RatPriceInfo(sess.OrchestratorInfo.GetPriceInfo())
	if err != nil {
		return nil, nil, err
	}

	// At the moment, outPixels is expected to just be height * width * frames
	// If the # of inference/denoising steps becomes configurable, a possible updated formula could be height * width * frames * steps
	// If additional parameters that influence compute cost become configurable, then the formula should be reconsidered
	fee, err := estimateAIFee(outPixels, priceInfo)
	if err != nil {
		return nil, nil, err
	}

	balUpdate, err := newBalanceUpdate(sess.BroadcastSession, fee)
	if err != nil {
		return nil, nil, err
	}
	balUpdate.Debit = fee

	payment, err := genPayment(ctx, sess.BroadcastSession, balUpdate.NumTickets)
	if err != nil {
		clog.Errorf(ctx, "Could not create payment err=%q", err)

		if monitor.Enabled {
			monitor.PaymentCreateError(ctx)
		}

		return nil, nil, err
	}

	// As soon as the request is sent to the orch consider the balance update's credit as spent
	balUpdate.Status = CreditSpent
	if monitor.Enabled {
		monitor.TicketValueSent(ctx, balUpdate.NewCredit)
		monitor.TicketsSent(ctx, balUpdate.NumTickets)
	}

	setHeaders := func(_ context.Context, req *http.Request) error {
		req.Header.Set(segmentHeader, segCreds)
		req.Header.Set(paymentHeader, payment)
		req.Header.Set("Authorization", protoVerAIWorker)
		return nil
	}

	return setHeaders, balUpdate, nil
}

func estimateAIFee(outPixels int64, priceInfo *big.Rat) (*big.Rat, error) {
	if priceInfo == nil {
		return nil, nil
	}

	fee := new(big.Rat).SetInt64(outPixels)
	fee.Mul(fee, priceInfo)

	return fee, nil
}

// encodeReqMetadata encodes a map of metadata into a JSON string.
func encodeReqMetadata(metadata map[string]string) string {
	metadataBytes, _ := json.Marshal(metadata)
	return string(metadataBytes)
}<|MERGE_RESOLUTION|>--- conflicted
+++ resolved
@@ -1044,7 +1044,6 @@
 		return nil, errors.New(strings.TrimSuffix(string(resp.Body), "\n"))
 	}
 
-<<<<<<< HEAD
 	if resp.JSON200.ControlUrl == nil {
 		return nil, errors.New("control URL is missing")
 	}
@@ -1061,36 +1060,17 @@
 	control, err := common.AppendHostname(*resp.JSON200.ControlUrl, host)
 	if err != nil {
 		return nil, fmt.Errorf("invalid control URL: %w", err)
-=======
-		host := sess.Transcoder()
-		pub, err := common.AppendHostname(resp.JSON200.PublishUrl, host)
-		if err != nil {
-			return nil, fmt.Errorf("invalid publish URL: %w", err)
-		}
-		sub, err := common.AppendHostname(resp.JSON200.SubscribeUrl, host)
-		if err != nil {
-			return nil, fmt.Errorf("invalid subscribe URL: %w", err)
-		}
-		control, err := common.AppendHostname(*resp.JSON200.ControlUrl, host)
-		if err != nil {
-			return nil, fmt.Errorf("invalid control URL: %w", err)
-		}
-		events, err := common.AppendHostname(*resp.JSON200.EventsUrl, host)
-		if err != nil {
-			return nil, fmt.Errorf("invalid events URL: %w", err)
-		}
-		clog.V(common.VERBOSE).Infof(ctx, "pub %s sub %s control %s events %s", pub, sub, control, events)
-
-		startControlPublish(control, params)
-		startTricklePublish(ctx, pub, params, sess)
-		startTrickleSubscribe(ctx, sub, params)
-		startEventsSubscribe(ctx, events, params)
->>>>>>> 183b8bca
-	}
-	// TODO any errors from these funcs should we kill the input stream?
+	}
+	events, err := common.AppendHostname(*resp.JSON200.EventsUrl, host)
+	if err != nil {
+		return nil, fmt.Errorf("invalid events URL: %w", err)
+	}
+	clog.V(common.VERBOSE).Infof(ctx, "pub %s sub %s control %s events %s", pub, sub, control, events)
+
+	startControlPublish(control, params)
 	startTricklePublish(ctx, pub, params, sess)
 	startTrickleSubscribe(ctx, sub, params)
-	startControlPublish(control, params)
+	startEventsSubscribe(ctx, events, params)
 	return resp, nil
 }
 
