--- conflicted
+++ resolved
@@ -1507,12 +1507,8 @@
 	defer cancel()
 
 	tries := 0
-<<<<<<< HEAD
 	var retryableSessions []*AISession
-	for {
-=======
 	for tries < maxTries {
->>>>>>> 37650733
 		select {
 		case <-cctx.Done():
 			err := cctx.Err()
