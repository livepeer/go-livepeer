--- conflicted
+++ resolved
@@ -1486,7 +1486,7 @@
 		submitFn = func(ctx context.Context, params aiRequestParams, sess *AISession) (interface{}, error) {
 			return submitUpscale(ctx, params, sess, v)
 		}
-<<<<<<< HEAD
+		ctx = clog.AddVal(ctx, "prompt", v.Prompt)
 	case worker.FrameInterpolationMultipartRequestBody:
 		cap = core.Capability_FrameInterpolation
 		modelID = defaultFrameInterpolationModelID
@@ -1495,10 +1495,7 @@
 		}
 		submitFn = func(ctx context.Context, params aiRequestParams, sess *AISession) (interface{}, error) {
 			return submitFrameInterpolation(ctx, params, sess, v)
-		}
-=======
-		ctx = clog.AddVal(ctx, "prompt", v.Prompt)
->>>>>>> e21d3a7e
+		}		
 	case worker.GenAudioToTextMultipartRequestBody:
 		cap = core.Capability_AudioToText
 		modelID = defaultAudioToTextModelID
