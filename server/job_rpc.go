package server

//based on segment_rpc.go

import (
	"bufio"
	"bytes"
	"context"
	"encoding/base64"
	"encoding/hex"
	"encoding/json"
	"errors"
	"fmt"
	"io"
	"math"
	"math/big"
	"math/rand"
	"net/http"
	"net/url"
	"slices"
	"strings"
	"time"

	"github.com/livepeer/go-livepeer/clog"
	"github.com/livepeer/go-livepeer/common"
	"github.com/livepeer/go-livepeer/core"
	"github.com/livepeer/go-livepeer/eth"
	"github.com/livepeer/go-livepeer/net"

	ethcommon "github.com/ethereum/go-ethereum/common"

	"github.com/golang/glog"
	"github.com/golang/protobuf/proto"
)

const jobRequestHdr = "Livepeer"
const jobEthAddressHdr = "Livepeer-Eth-Address"
const jobCapabilityHdr = "Livepeer-Capability"
const jobPaymentHeaderHdr = "Livepeer-Payment"
const jobPaymentBalanceHdr = "Livepeer-Balance"
const jobOrchSearchTimeoutHdr = "Livepeer-Orch-Search-Timeout"
const jobOrchSearchRespTimeoutHdr = "Livepeer-Orch-Search-Resp-Timeout"
const jobOrchSearchTimeoutDefault = 1 * time.Second
const jobOrchSearchRespTimeoutDefault = 500 * time.Millisecond

var errNoTimeoutSet = errors.New("no timeout_seconds set with request, timeout_seconds is required")
<<<<<<< HEAD
var ticketDurSeconds = 60 //each ticket should be 1 minute
var sendJobReqWithTimeout = sendReqWithTimeout
=======
>>>>>>> 702adca9

type JobSender struct {
	Addr string `json:"addr"`
	Sig  string `json:"sig"`
}

type JobToken struct {
	SenderAddress *JobSender        `json:"sender_address,omitempty"`
	TicketParams  *net.TicketParams `json:"ticket_params,omitempty"`
	Balance       int64             `json:"balance,omitempty"`
	Price         *net.PriceInfo    `json:"price,omitempty"`
	ServiceAddr   string            `json:"service_addr,omitempty"`
}

type JobRequest struct {
	ID            string `json:"id"`
	Request       string `json:"request"`
	Parameters    string `json:"parameters"` //additional information for the Gateway to use to select orchestrators or to send to the worker
	Capability    string `json:"capability"`
	CapabilityUrl string `json:"capability_url"` //this is set when verified orch as capability
	Sender        string `json:"sender"`
	Sig           string `json:"sig"`
	Timeout       int    `json:"timeout_seconds"`

	orchSearchTimeout     time.Duration
	orchSearchRespTimeout time.Duration
}

type JobParameters struct {
	Orchestrators JobOrchestratorsFilter `json:"orchestrators,omitempty"` //list of orchestrators to use for the job
}

type JobOrchestratorsFilter struct {
	Exclude []string `json:"exclude,omitempty"`
	Include []string `json:"include,omitempty"`
}

// worker registers to Orchestrator
func (h *lphttp) RegisterCapability(w http.ResponseWriter, r *http.Request) {
	if r.Method != http.MethodPost {
		http.Error(w, "Method not allowed", http.StatusMethodNotAllowed)
		return
	}

	orch := h.orchestrator
	auth := r.Header.Get("Authorization")
	if auth != orch.TranscoderSecret() {
		http.Error(w, "invalid authorization", http.StatusBadRequest)
		return
	}
	body, err := io.ReadAll(r.Body)
	if err != nil {
		http.Error(w, "Error reading request body", http.StatusBadRequest)
		return
	}
	defer r.Body.Close()
	extCapSettings := string(body)
	remoteAddr := getRemoteAddr(r)

	cap, err := orch.RegisterExternalCapability(extCapSettings)

	w.Header().Set("Content-Type", "application/json")
	if err != nil {
		w.WriteHeader(http.StatusBadRequest)
		clog.Errorf(context.TODO(), "Error registering capability: %v", err)
		w.Write([]byte(fmt.Sprintf("Error registering capability: %v", err)))
		return
	}

	w.WriteHeader(http.StatusOK)
	w.Write([]byte("ok"))
	clog.Infof(context.TODO(), "registered capability remoteAddr=%v capability=%v url=%v price=%v", remoteAddr, cap.Name, cap.Url, big.NewRat(cap.PricePerUnit, cap.PriceScaling))
}

func (h *lphttp) UnregisterCapability(w http.ResponseWriter, r *http.Request) {
	if r.Method != http.MethodPost {
		http.Error(w, "Method not allowed", http.StatusMethodNotAllowed)
		return
	}
	orch := h.orchestrator
	auth := r.Header.Get("Authorization")
	if auth != orch.TranscoderSecret() {
		http.Error(w, "invalid authorization", http.StatusBadRequest)
		return
	}
	body, err := io.ReadAll(r.Body)
	if err != nil {
		http.Error(w, "Error reading request body", http.StatusBadRequest)
		return
	}
	defer r.Body.Close()
	extCapName := string(body)
	remoteAddr := getRemoteAddr(r)

	err = orch.RemoveExternalCapability(extCapName)
	if err != nil {
		clog.Errorf(context.TODO(), "Error removing capability: %v", err)
		http.Error(w, fmt.Sprintf("Error removing capability: %v", err), http.StatusBadRequest)
		return
	}

	w.Header().Set("Content-Type", "application/json")
	if err != nil {
		w.WriteHeader(http.StatusBadRequest)
		w.Write([]byte(fmt.Sprintf("Error removing capability: %v", err)))
		return
	}

	w.WriteHeader(http.StatusOK)
	w.Write([]byte("ok"))
	clog.Infof(context.TODO(), "removed capability remoteAddr=%v capability=%v", remoteAddr, extCapName)
}

func (h *lphttp) GetJobToken(w http.ResponseWriter, r *http.Request) {
	if r.Method != http.MethodGet {
		http.Error(w, "Method not allowed", http.StatusMethodNotAllowed)
		return
	}

	if h.node.NodeType != core.OrchestratorNode {
		http.Error(w, "request not allowed", http.StatusBadRequest)
	}

	remoteAddr := getRemoteAddr(r)

	orch := h.orchestrator

	jobEthAddrHdr := r.Header.Get(jobEthAddressHdr)
	if jobEthAddrHdr == "" {
		glog.Infof("generate token failed, invalid request remoteAddr=%v", remoteAddr)
		http.Error(w, fmt.Sprintf("Must have eth address and signature on address in Livepeer-Eth-Address header"), http.StatusBadRequest)
		return
	}
	jobSenderAddr, err := verifyTokenCreds(r.Context(), orch, jobEthAddrHdr)
	if err != nil {
		glog.Infof("generate token failed, invalid request with bad eth address header remoteAddr=%v", remoteAddr)
		http.Error(w, fmt.Sprintf("Invalid eth address header "), http.StatusBadRequest)
		return
	}

	jobCapsHdr := r.Header.Get(jobCapabilityHdr)
	if jobCapsHdr == "" {
		glog.Infof("generate token failed, invalid request, no capabilities included remoteAddr=%v", remoteAddr)
		http.Error(w, fmt.Sprintf("Job capabilities not provided, must provide comma separated capabilities in Livepeer-Capability header"), http.StatusBadRequest)
		return
	}

	w.Header().Set("Content-Type", "application/json")
	jobToken := JobToken{SenderAddress: nil, TicketParams: nil, Balance: 0, Price: nil}

	if !orch.CheckExternalCapabilityCapacity(jobCapsHdr) {
		//send response indicating no capacity available
		glog.V(common.DEBUG).Infof("generate token failed, no capacity available remoteAddr=%v", remoteAddr)
		w.WriteHeader(http.StatusServiceUnavailable)
	} else {
		senderAddr := ethcommon.HexToAddress(jobSenderAddr.Addr)

		jobPrice, err := orch.JobPriceInfo(senderAddr, jobCapsHdr)
		if err != nil {
			statusCode := http.StatusBadRequest
			if err.Error() == "insufficient sender reserve" {
				statusCode = http.StatusServiceUnavailable
			}
			glog.Errorf("could not get price err=%v", err.Error())
			http.Error(w, fmt.Sprintf("Could not get price err=%v", err.Error()), statusCode)
			return
		}
		ticketParams, err := orch.TicketParams(senderAddr, jobPrice)
		if err != nil {
			glog.Errorf("could not get ticket params err=%v", err.Error())
			http.Error(w, fmt.Sprintf("Could not get ticket params err=%v", err.Error()), http.StatusBadRequest)
			return
		}

		capBal := orch.Balance(senderAddr, core.ManifestID(jobCapsHdr))
		if capBal != nil {
			capBal, err = common.PriceToInt64(capBal)
			if err != nil {
				clog.Errorf(context.TODO(), "could not convert balance to int64 sender=%v capability=%v err=%v", senderAddr.Hex(), jobCapsHdr, err.Error())
				capBal = big.NewRat(0, 1)
			}
		} else {
			capBal = big.NewRat(0, 1)
		}
		//convert to int64. Note: returns with 000 more digits to allow for precision of 3 decimal places.
		capBalInt, err := common.PriceToFixed(capBal)
		if err != nil {
			glog.Errorf("could not convert balance to int64 sender=%v capability=%v err=%v", senderAddr.Hex(), jobCapsHdr, err.Error())
			capBalInt = 0
		} else {
			// Remove the last three digits from capBalInt
			capBalInt = capBalInt / 1000
		}

		jobToken = JobToken{
			SenderAddress: jobSenderAddr,
			TicketParams:  ticketParams,
			Balance:       capBalInt,
			Price:         jobPrice,
			ServiceAddr:   orch.ServiceURI().String(),
		}

		//send response indicating compatible
		w.WriteHeader(http.StatusOK)
	}

	json.NewEncoder(w).Encode(jobToken)
}

func (h *lphttp) ProcessJob(w http.ResponseWriter, r *http.Request) {
	ctx := r.Context()

	if r.Method != http.MethodPost {
		http.Error(w, "Method not allowed", http.StatusMethodNotAllowed)
		return
	}
	// Orchestrator node
	processJob(ctx, h, w, r)
}

// Gateway handler for job request
func (ls *LivepeerServer) SubmitJob() http.Handler {
	return http.HandlerFunc(func(w http.ResponseWriter, r *http.Request) {
		ctx := r.Context()

		if r.Method != http.MethodPost {
			http.Error(w, "Method not allowed", http.StatusMethodNotAllowed)
			return
		}

		// Gateway node
		ls.submitJob(ctx, w, r)
	})
}

func (ls *LivepeerServer) submitJob(ctx context.Context, w http.ResponseWriter, r *http.Request) {
	jobReqHdr := r.Header.Get(jobRequestHdr)
	jobReq, err := verifyJobCreds(ctx, nil, jobReqHdr)
	if err != nil {
		clog.Errorf(ctx, "Unable to verify job creds err=%v", err)
		http.Error(w, fmt.Sprintf("Unable to parse job request, err=%v", err), http.StatusBadRequest)
		return
	}
	ctx = clog.AddVal(ctx, "job_id", jobReq.ID)
	ctx = clog.AddVal(ctx, "capability", jobReq.Capability)
	clog.Infof(ctx, "processing job request")

	searchTimeout, respTimeout := getOrchSearchTimeouts(ctx, r.Header.Get(jobOrchSearchTimeoutHdr), r.Header.Get(jobOrchSearchRespTimeoutHdr))
	jobReq.orchSearchTimeout = searchTimeout
	jobReq.orchSearchRespTimeout = respTimeout

	var params JobParameters
	if err := json.Unmarshal([]byte(jobReq.Parameters), &params); err != nil {
		clog.Errorf(ctx, "Unable to unmarshal job parameters err=%v", err)
		http.Error(w, fmt.Sprintf("Unable to unmarshal job parameters err=%v", err), http.StatusBadRequest)
		return
	}

	//get pool of Orchestrators that can do the job
	orchs, err := getJobOrchestrators(ctx, ls.LivepeerNode, jobReq.Capability, params, jobReq.orchSearchTimeout, jobReq.orchSearchRespTimeout)
	if err != nil {
		clog.Errorf(ctx, "Unable to find orchestrators for capability %v err=%v", jobReq.Capability, err)
		http.Error(w, fmt.Sprintf("Unable to find orchestrators for capability %v err=%v", jobReq.Capability, err), http.StatusBadRequest)
		return
	}

	if len(orchs) == 0 {
		clog.Errorf(ctx, "No orchestrators found for capability %v", jobReq.Capability)
		http.Error(w, fmt.Sprintf("No orchestrators found for capability %v", jobReq.Capability), http.StatusServiceUnavailable)
		return
	}

	// Read the original request body
	body, err := io.ReadAll(r.Body)
	if err != nil {
		http.Error(w, "Error reading request body", http.StatusInternalServerError)
		return
	}
	r.Body.Close()
	//sign the request
	gateway := ls.LivepeerNode.OrchestratorPool.Broadcaster()
	sig, err := gateway.Sign([]byte(jobReq.Request + jobReq.Parameters))
	if err != nil {
		clog.Errorf(ctx, "Unable to sign request err=%v", err)
		http.Error(w, fmt.Sprintf("Unable to sign request err=%v", err), http.StatusInternalServerError)
		return
	}
	jobReq.Sender = gateway.Address().Hex()
	jobReq.Sig = "0x" + hex.EncodeToString(sig)

	//create the job request header with the signature
	jobReqEncoded, err := json.Marshal(jobReq)
	if err != nil {
		clog.Errorf(ctx, "Unable to encode job request err=%v", err)
		http.Error(w, fmt.Sprintf("Unable to encode job request err=%v", err), http.StatusInternalServerError)
		return
	}
	jobReqHdr = base64.StdEncoding.EncodeToString(jobReqEncoded)

	//send the request to the Orchestrator(s)
	//the loop ends on Gateway error and bad request errors
	for _, orchToken := range orchs {

		// Extract the worker resource route from the URL path
		// The prefix is "/process/request/"
		// if the request does not include the last / of the prefix no additional url path is added
		workerRoute := orchToken.ServiceAddr + "/process/request"
		prefix := "/process/request/"
		workerResourceRoute := r.URL.Path
		if strings.HasPrefix(workerResourceRoute, prefix) {
			workerResourceRoute = workerResourceRoute[len(prefix):]
		}
		if workerResourceRoute != "" {
			workerRoute = workerRoute + "/" + workerResourceRoute
		}

		req, err := http.NewRequestWithContext(ctx, "POST", workerRoute, bytes.NewBuffer(body))
		if err != nil {
			clog.Errorf(ctx, "Unable to create request err=%v", err)
			http.Error(w, err.Error(), http.StatusInternalServerError)
			return
		}
		// set the headers
		req.Header.Add("Content-Length", r.Header.Get("Content-Length"))
		req.Header.Add("Content-Type", r.Header.Get("Content-Type"))

		req.Header.Add(jobRequestHdr, jobReqHdr)
		if orchToken.Price.PricePerUnit > 0 {
			paymentHdr, err := createPayment(ctx, jobReq, orchToken, ls.LivepeerNode)
			if err != nil {
				clog.Errorf(ctx, "Unable to create payment err=%v", err)
				http.Error(w, fmt.Sprintf("Unable to create payment err=%v", err), http.StatusBadRequest)
				return
			}
			req.Header.Add(jobPaymentHeaderHdr, paymentHdr)
		}

		start := time.Now()
		resp, err := sendJobReqWithTimeout(req, time.Duration(jobReq.Timeout+5)*time.Second) //include 5 second buffer
		if err != nil {
			clog.Errorf(ctx, "job not able to be processed by Orchestrator %v err=%v ", orchToken.ServiceAddr, err.Error())
			continue
		}
		//error response from Orchestrator
		if resp.StatusCode > 399 {
			defer resp.Body.Close()
			data, err := io.ReadAll(resp.Body)
			if err != nil {
				clog.Errorf(ctx, "Unable to read response err=%v", err)
				http.Error(w, err.Error(), http.StatusInternalServerError)
				continue
			}
			clog.Errorf(ctx, "error processing request err=%v ", string(data))
			//nonretryable error
			if resp.StatusCode < 500 {
				//assume non retryable bad request
				//return error response from the worker
				http.Error(w, string(data), resp.StatusCode)
				return
			}
			//retryable error, continue to next orchestrator
			continue
		}

		//Orchestrator returns Livepeer-Balance header for streaming and non-streaming responses
		// for streaming responses: the balance is the balance before deducting cost to finish the request
		//                          the ending balance is sent as last line before [DONE] in the SSE stream
		// for non-streaming: the balance is the balance after deducting the cost of the request
		orchBalance := resp.Header.Get(jobPaymentBalanceHdr)
		w.Header().Set(jobPaymentBalanceHdr, orchBalance)
		w.Header().Set("X-Metadata", resp.Header.Get("X-Metadata"))
		w.Header().Set("X-Orchestrator-Url", orchToken.ServiceAddr)

		if !strings.Contains(resp.Header.Get("Content-Type"), "text/event-stream") {
			//non streaming response
			defer resp.Body.Close()
			data, err := io.ReadAll(resp.Body)
			if err != nil {
				clog.Errorf(ctx, "Unable to read response err=%v", err)
				http.Error(w, err.Error(), http.StatusInternalServerError)
				continue
			}

			gatewayBalance := updateGatewayBalance(ls.LivepeerNode, orchToken, jobReq.Capability, time.Since(start))
			clog.V(common.SHORT).Infof(ctx, "Job processed successfully took=%v balance=%v balance_from_orch=%v", time.Since(start), gatewayBalance.FloatString(0), orchBalance)
			w.Write(data)
			return
		} else {
			// Handle streaming response (SSE)
			clog.Infof(ctx, "received streaming response")

			w.Header().Set("Content-Type", "text/event-stream")
			w.Header().Set("Cache-Control", "no-cache")
			w.Header().Set("Connection", "keep-alive")

			// Flush to ensure data is sent immediately
			flusher, ok := w.(http.Flusher)
			if !ok {
				clog.Errorf(ctx, "streaming not supported")
				http.Error(w, "Streaming not supported", http.StatusInternalServerError)
				return
			}

			w.WriteHeader(http.StatusOK)
			// Read from upstream and forward to client
			respChan := make(chan string, 100)
			respCtx, _ := context.WithTimeout(ctx, time.Duration(jobReq.Timeout+10)*time.Second) //include a small buffer to let Orchestrator close the connection on the timeout

			go func() {
				defer resp.Body.Close()
				defer close(respChan)
				scanner := bufio.NewScanner(resp.Body)

				for scanner.Scan() {
					select {
					case <-respCtx.Done():
						respChan <- "data: [DONE]\n\n"
						return
					default:
						line := scanner.Text()
						respChan <- line
						if strings.Contains(line, "[DONE]") {
							break
						}
					}
				}
			}()

			orchBalance := big.NewRat(0, 1)
		proxyResp:
			for {
				select {
				case line := <-respChan:
					w.Write([]byte(line + "\n"))
					flusher.Flush()
					if strings.Contains(line, "balance:") {
						orchBalance = parseBalance(line)
					}
					if strings.Contains(line, "[DONE]") {
						break proxyResp
					}

				case <-respCtx.Done():
					break proxyResp
				}
			}

			gatewayBalance := updateGatewayBalance(ls.LivepeerNode, orchToken, jobReq.Capability, time.Since(start))

			clog.V(common.SHORT).Infof(ctx, "Job processed successfully took=%v balance=%v balance_from_orch=%v", time.Since(start), gatewayBalance.FloatString(0), orchBalance.FloatString(0))
		}

	}
}

func processJob(ctx context.Context, h *lphttp, w http.ResponseWriter, r *http.Request) {
	remoteAddr := getRemoteAddr(r)
	ctx = clog.AddVal(ctx, "client_ip", remoteAddr)
	orch := h.orchestrator
	// check the prompt sig from the request
	// confirms capacity available before processing payment info
	job := r.Header.Get(jobRequestHdr)
	jobReq, err := verifyJobCreds(ctx, orch, job)
	if err != nil {
		if err == errZeroCapacity {
			clog.Errorf(ctx, "No capacity available for capability err=%q", err)
			http.Error(w, err.Error(), http.StatusServiceUnavailable)
		} else if err == errNoTimeoutSet {
			clog.Errorf(ctx, "Timeout not set in request err=%q", err)
			http.Error(w, err.Error(), http.StatusBadRequest)
		} else {
			clog.Errorf(ctx, "Could not verify job creds err=%q", err)
			http.Error(w, err.Error(), http.StatusForbidden)
		}

		return
	}

	sender := ethcommon.HexToAddress(jobReq.Sender)
	jobPrice, err := orch.JobPriceInfo(sender, jobReq.Capability)
	if err != nil {
		clog.Errorf(ctx, "could not get price err=%v", err.Error())
		http.Error(w, fmt.Sprintf("Could not get price err=%v", err.Error()), http.StatusBadRequest)
		return
	}
	clog.V(common.DEBUG).Infof(ctx, "job price=%v units=%v", jobPrice.PricePerUnit, jobPrice.PixelsPerUnit)
	taskId := core.RandomManifestID()
	jobId := jobReq.Capability
	ctx = clog.AddVal(ctx, "job_id", jobReq.ID)
	ctx = clog.AddVal(ctx, "worker_task_id", string(taskId))
	ctx = clog.AddVal(ctx, "capability", jobReq.Capability)
	ctx = clog.AddVal(ctx, "sender", jobReq.Sender)

	//no payment included, confirm if balance remains
	jobPriceRat := big.NewRat(jobPrice.PricePerUnit, jobPrice.PixelsPerUnit)
	var payment net.Payment
	// if price is 0, no payment required
	if jobPriceRat.Cmp(big.NewRat(0, 1)) > 0 {
		// get payment information
		payment, err = getPayment(r.Header.Get(jobPaymentHeaderHdr))
		if err != nil {
			clog.Errorf(r.Context(), "Could not parse payment: %v", err)
			http.Error(w, err.Error(), http.StatusPaymentRequired)
			return
		}

		if payment.TicketParams == nil {

			//if price is not 0, comfirm balance
			if jobPriceRat.Cmp(big.NewRat(0, 1)) > 0 {
				minBal := jobPriceRat.Mul(jobPriceRat, big.NewRat(60, 1)) //minimum 1 minute balance
				orchBal := getPaymentBalance(orch, sender, jobId)

				if orchBal.Cmp(minBal) < 0 {
					clog.Errorf(ctx, "Insufficient balance for request")
					http.Error(w, "Insufficient balance", http.StatusPaymentRequired)
					orch.FreeExternalCapabilityCapacity(jobReq.Capability)
					return
				}
			}
		} else {
			if err := orch.ProcessPayment(ctx, payment, core.ManifestID(jobId)); err != nil {
				clog.Errorf(ctx, "error processing payment err=%q", err)
				http.Error(w, err.Error(), http.StatusBadRequest)
				orch.FreeExternalCapabilityCapacity(jobReq.Capability)
				return
			}
		}

		clog.Infof(ctx, "balance after payment is %v", getPaymentBalance(orch, sender, jobId).FloatString(0))
	}

	clog.V(common.SHORT).Infof(ctx, "Received job, sending for processing")

	// Read the original body
	body, err := io.ReadAll(r.Body)
	if err != nil {
		http.Error(w, "Error reading request body", http.StatusInternalServerError)
		return
	}
	r.Body.Close()

	// Extract the worker resource route from the URL path
	// The prefix is "/process/request/"
	// if the request does not include the last / of the prefix no additional url path is added
	prefix := "/process/request/"
	workerResourceRoute := r.URL.Path
	if strings.HasPrefix(workerResourceRoute, prefix) {
		workerResourceRoute = workerResourceRoute[len(prefix):]
	}

	workerRoute := jobReq.CapabilityUrl
	if workerResourceRoute != "" {
		workerRoute = workerRoute + "/" + workerResourceRoute
	}

	req, err := http.NewRequestWithContext(ctx, "POST", workerRoute, bytes.NewBuffer(body))
	if err != nil {
		clog.Errorf(ctx, "Unable to create request err=%v", err)
		http.Error(w, err.Error(), http.StatusInternalServerError)
	}
	// set the headers
	req.Header.Add("Content-Length", r.Header.Get("Content-Length"))
	req.Header.Add("Content-Type", r.Header.Get("Content-Type"))

	start := time.Now()
	resp, err := sendReqWithTimeout(req, time.Duration(jobReq.Timeout)*time.Second)
	if err != nil {
		clog.Errorf(ctx, "job not able to be processed err=%v ", err.Error())
		//if the request failed with an error, remove the capability
		if err != context.DeadlineExceeded && err != context.Canceled {
			clog.Errorf(ctx, "removing capability %v due to error %v", jobReq.Capability, err.Error())
			h.orchestrator.RemoveExternalCapability(jobReq.Capability)
		}

		chargeForCompute(start, jobPrice, orch, sender, jobId)
		w.Header().Set(jobPaymentBalanceHdr, getPaymentBalance(orch, sender, jobId).FloatString(0))
		http.Error(w, fmt.Sprintf("job not able to be processed, removing capability err=%v", err.Error()), http.StatusInternalServerError)
		return
	}

	w.Header().Set("Content-Type", resp.Header.Get("Content-Type"))
	w.Header().Set("X-Metadata", resp.Header.Get("X-Metadata"))

	//release capacity for another request
	// if requester closes the connection need to release capacity
	defer orch.FreeExternalCapabilityCapacity(jobReq.Capability)

	if !strings.Contains(resp.Header.Get("Content-Type"), "text/event-stream") {
		//non streaming response

		defer resp.Body.Close()
		data, err := io.ReadAll(resp.Body)
		if err != nil {
			clog.Errorf(ctx, "Unable to read response err=%v", err)

			chargeForCompute(start, jobPrice, orch, sender, jobId)
			w.Header().Set(jobPaymentBalanceHdr, getPaymentBalance(orch, sender, jobId).FloatString(0))
			http.Error(w, err.Error(), http.StatusInternalServerError)
			return
		}

		//error response from worker but assume can retry and pass along error response and status code
		if resp.StatusCode > 399 {
			clog.Errorf(ctx, "error processing request err=%v ", string(data))

			chargeForCompute(start, jobPrice, orch, sender, jobId)
			w.Header().Set(jobPaymentBalanceHdr, getPaymentBalance(orch, sender, jobId).FloatString(0))
			//return error response from the worker
			http.Error(w, string(data), resp.StatusCode)
			return
		}

		chargeForCompute(start, jobPrice, orch, sender, jobId)
		w.Header().Set(jobPaymentBalanceHdr, getPaymentBalance(orch, sender, jobId).FloatString(0))
		clog.V(common.SHORT).Infof(ctx, "Job processed successfully took=%v balance=%v", time.Since(start), getPaymentBalance(orch, sender, jobId).FloatString(0))
		w.Write(data)
		//request completed and returned a response

		return
	} else {
		// Handle streaming response (SSE)
		clog.Infof(ctx, "received streaming response")

		w.Header().Set("Content-Type", "text/event-stream")
		w.Header().Set("Cache-Control", "no-cache")
		w.Header().Set("Connection", "keep-alive")
		//send payment balance back so client can determine if payment is needed
		addPaymentBalanceHeader(w, orch, sender, jobId)

		// Flush to ensure data is sent immediately
		flusher, ok := w.(http.Flusher)
		if !ok {
			clog.Errorf(ctx, "streaming not supported")

			chargeForCompute(start, jobPrice, orch, sender, jobId)
			w.Header().Set(jobPaymentBalanceHdr, getPaymentBalance(orch, sender, jobId).FloatString(0))
			http.Error(w, "Streaming not supported", http.StatusInternalServerError)
			return
		}

		// Read from upstream and forward to client
		respChan := make(chan string, 100)
		respCtx, _ := context.WithTimeout(ctx, time.Duration(jobReq.Timeout)*time.Second)

		go func() {
			defer resp.Body.Close()
			defer close(respChan)
			scanner := bufio.NewScanner(resp.Body)
			for scanner.Scan() {
				select {
				case <-respCtx.Done():
					orchBal := orch.Balance(sender, core.ManifestID(jobId))
					if orchBal == nil {
						orchBal = big.NewRat(0, 1)
					}
					respChan <- fmt.Sprintf("data: {\"balance\": %v}\n\n", orchBal.FloatString(3))
					respChan <- "data: [DONE]\n\n"
					return
				default:
					line := scanner.Text()
					if strings.Contains(line, "[DONE]") {
						orchBal := orch.Balance(sender, core.ManifestID(jobId))
						if orchBal == nil {
							orchBal = big.NewRat(0, 1)
						}
						respChan <- fmt.Sprintf("data: {\"balance\": %v}\n\n", orchBal.FloatString(3))
						respChan <- scanner.Text()
						break
					}
					respChan <- scanner.Text()
				}
			}
		}()

		//check for payment balance
		pmtWatcher := time.NewTicker(5 * time.Second)
		defer pmtWatcher.Stop()
	proxyResp:
		for {
			select {
			case <-pmtWatcher.C:
				//check balance and end response if out of funds
				//skips if price is 0
				if jobPriceRat.Cmp(big.NewRat(0, 1)) > 0 {
					h.orchestrator.DebitFees(sender, core.ManifestID(jobId), jobPrice, 5)
					senderBalance := getPaymentBalance(orch, sender, jobId)
					if senderBalance != nil {
						if senderBalance.Cmp(big.NewRat(0, 1)) < 0 {
							w.Write([]byte("event: insufficient balance\n"))
							w.Write([]byte("data: {\"balance\": 0}\n\n"))
							w.Write([]byte("data: [DONE]\n\n"))
							flusher.Flush()
							break proxyResp
						}
					}
				}
			case <-respCtx.Done():
				break proxyResp
			case line := <-respChan:
				w.Write([]byte(line + "\n"))
				flusher.Flush()
			}
		}

		//capacity released with defer stmt above
		clog.V(common.SHORT).Infof(ctx, "Job processed successfully took=%v balance=%v", time.Since(start), getPaymentBalance(orch, sender, jobId).FloatString(0))
	}
}

func createPayment(ctx context.Context, jobReq *JobRequest, orchToken JobToken, node *core.LivepeerNode) (string, error) {
	var payment *net.Payment
	sender := ethcommon.HexToAddress(jobReq.Sender)
	orchAddr := ethcommon.BytesToAddress(orchToken.TicketParams.Recipient)
	balance := node.Balances.Balance(orchAddr, core.ManifestID(jobReq.Capability))
	sessionID := node.Sender.StartSession(*pmTicketParams(orchToken.TicketParams))
	createTickets := true
	if balance == nil {
		//create a balance of 0
		node.Balances.Debit(orchAddr, core.ManifestID(jobReq.Capability), big.NewRat(0, 1))
		balance = node.Balances.Balance(orchAddr, core.ManifestID(jobReq.Capability))
	} else {
		price := big.NewRat(orchToken.Price.PricePerUnit, orchToken.Price.PixelsPerUnit)
		cost := price.Mul(price, big.NewRat(int64(jobReq.Timeout), 1))
		if balance.Cmp(cost) > 0 {
			createTickets = false
			payment = &net.Payment{
				Sender:        sender.Bytes(),
				ExpectedPrice: orchToken.Price,
			}
		}
	}

	if !createTickets {
		clog.V(common.DEBUG).Infof(ctx, "No payment required, using balance=%v", balance.FloatString(3))
	} else {
		//calc ticket count
		ticketCnt := math.Ceil(float64(jobReq.Timeout))
		tickets, err := node.Sender.CreateTicketBatch(sessionID, int(ticketCnt))
		if err != nil {
			clog.Errorf(ctx, "Unable to create ticket batch err=%v", err)
			return "", err
		}

		//record the payment
		winProb := tickets.WinProbRat()
		fv := big.NewRat(tickets.FaceValue.Int64(), 1)
		pmtTotal := new(big.Rat).Mul(fv, winProb)
		pmtTotal = new(big.Rat).Mul(pmtTotal, big.NewRat(int64(ticketCnt), 1))
		node.Balances.Credit(orchAddr, core.ManifestID(jobReq.Capability), pmtTotal)
		//create the payment
		payment = &net.Payment{
			Sender:        sender.Bytes(),
			ExpectedPrice: orchToken.Price,
			TicketParams:  orchToken.TicketParams,
			ExpirationParams: &net.TicketExpirationParams{
				CreationRound:          tickets.CreationRound,
				CreationRoundBlockHash: tickets.CreationRoundBlockHash.Bytes(),
			},
		}

		totalEV := big.NewRat(0, 1)
		senderParams := make([]*net.TicketSenderParams, len(tickets.SenderParams))
		for i := 0; i < len(senderParams); i++ {
			senderParams[i] = &net.TicketSenderParams{
				SenderNonce: tickets.SenderParams[i].SenderNonce,
				Sig:         tickets.SenderParams[i].Sig,
			}
			totalEV = totalEV.Add(totalEV, tickets.WinProbRat())
		}

		payment.TicketSenderParams = senderParams

		ratPrice, _ := common.RatPriceInfo(payment.ExpectedPrice)
		clog.V(common.DEBUG).Infof(ctx, "Created new payment - capability=%v recipient=%v faceValue=%v winProb=%v price=%v numTickets=%v balance=%v",
			jobReq.Capability,
			tickets.Recipient.Hex(),
			eth.FormatUnits(tickets.FaceValue, "ETH"),
			tickets.WinProbRat().FloatString(10),
			ratPrice.FloatString(3)+" wei/unit",
			ticketCnt,
			node.Balances.Balance(orchAddr, core.ManifestID(jobReq.Capability)).FloatString(3),
		)
	}

	data, err := proto.Marshal(payment)
	if err != nil {
		return "", err
	}

	return base64.StdEncoding.EncodeToString(data), nil
}

func updateGatewayBalance(node *core.LivepeerNode, orchToken JobToken, capability string, took time.Duration) *big.Rat {
	orchAddr := ethcommon.BytesToAddress(orchToken.TicketParams.Recipient)
	// update for usage of compute
	orchPrice := big.NewRat(orchToken.Price.PricePerUnit, orchToken.Price.PixelsPerUnit)
	cost := orchPrice.Mul(orchPrice, big.NewRat(int64(math.Ceil(took.Seconds())), 1))
	node.Balances.Debit(orchAddr, core.ManifestID(capability), cost)

	//get the updated balance
	balance := node.Balances.Balance(orchAddr, core.ManifestID(capability))
	if balance == nil {
		return big.NewRat(0, 1)
	}

	return balance
}

func parseBalance(line string) *big.Rat {
	balanceStr := strings.Replace(line, "balance:", "", 1)
	balanceStr = strings.Replace(line, "data:", "", 1)
	balanceStr = strings.TrimSpace(balanceStr)

	balance, ok := new(big.Rat).SetString(balanceStr)
	if ok {
		return balance
	} else {
		return big.NewRat(0, 1)
	}
}

func chargeForCompute(start time.Time, price *net.PriceInfo, orch Orchestrator, sender ethcommon.Address, jobId string) {
	// Debit the fee for the total time processed
	took := time.Since(start)
	orch.DebitFees(sender, core.ManifestID(jobId), price, int64(math.Ceil(took.Seconds())))
}

func addPaymentBalanceHeader(w http.ResponseWriter, orch Orchestrator, sender ethcommon.Address, jobId string) {
	//check balance and return remaning balance in header of response
	senderBalance := getPaymentBalance(orch, sender, jobId)
	if senderBalance != nil {
		w.Header().Set("Livepeer-Payment-Balance", senderBalance.FloatString(0))
		return
	}
	glog.Infof("sender balance is nil")
	//no balance
	w.Header().Set("Livepeer-Payment-Balance", "0")
}

func getPaymentBalance(orch Orchestrator, sender ethcommon.Address, jobId string) *big.Rat {
	//check balance and return remaning balance in header of response
	senderBalance := orch.Balance(sender, core.ManifestID(jobId))
	if senderBalance == nil {
		senderBalance = big.NewRat(0, 1)
	}

	return senderBalance
}

func verifyTokenCreds(ctx context.Context, orch Orchestrator, tokenCreds string) (*JobSender, error) {
	buf, err := base64.StdEncoding.DecodeString(tokenCreds)
	if err != nil {
		glog.Error("Unable to base64-decode ", err)
		return nil, errSegEncoding
	}

	var jobSender JobSender
	err = json.Unmarshal(buf, &jobSender)
	if err != nil {
		clog.Errorf(ctx, "Unable to parse the header text: ", err)
		return nil, err
	}

	sigHex := jobSender.Sig
	if len(jobSender.Sig) > 130 {
		sigHex = jobSender.Sig[2:]
	}
	sigByte, err := hex.DecodeString(sigHex)
	if err != nil {
		clog.Errorf(ctx, "Unable to hex-decode signature", err)
		return nil, errSegSig
	}

	if !orch.VerifySig(ethcommon.HexToAddress(jobSender.Addr), jobSender.Addr, sigByte) {
		clog.Errorf(ctx, "Sig check failed")
		return nil, errSegSig
	}

	//signature confirmed
	return &jobSender, nil
}

func parseJobRequest(jobReq string) (*JobRequest, error) {
	buf, err := base64.StdEncoding.DecodeString(jobReq)
	if err != nil {
		glog.Error("Unable to base64-decode ", err)
		return nil, errSegEncoding
	}

	var jobData JobRequest
	err = json.Unmarshal(buf, &jobData)
	if err != nil {
		glog.Error("Unable to unmarshal ", err)
		return nil, err
	}

	if jobData.Timeout == 0 {
		return nil, errNoTimeoutSet
	}

	return &jobData, nil
}

func verifyJobCreds(ctx context.Context, orch Orchestrator, jobCreds string) (*JobRequest, error) {
	//Gateway needs JobRequest parsed and verification of required fields
	jobData, err := parseJobRequest(jobCreds)
	if err != nil {
		glog.Error("Unable to unmarshal ", err)
		return nil, err
	}

	if jobData.Timeout == 0 {
		return nil, errNoTimeoutSet
	}

	//Orchestrator also verifies the signature of the request to confirm
	//jobReq.Sender actually sent the request
	if orch != nil {
		sigHex := jobData.Sig
		if len(jobData.Sig) > 130 {
			sigHex = jobData.Sig[2:]
		}
		sigByte, err := hex.DecodeString(sigHex)
		if err != nil {
			clog.Errorf(ctx, "Unable to hex-decode signature", err)
			return nil, errSegSig
		}

		if !orch.VerifySig(ethcommon.HexToAddress(jobData.Sender), jobData.Request+jobData.Parameters, sigByte) {
			clog.Errorf(ctx, "Sig check failed sender=%v", jobData.Sender)
			return nil, errSegSig
		}

		if orch.ReserveExternalCapabilityCapacity(jobData.Capability) != nil {
			return nil, errZeroCapacity
		}

		jobData.CapabilityUrl = orch.GetUrlForCapability(jobData.Capability)
	}

	return jobData, nil
}

func getOrchSearchTimeouts(ctx context.Context, searchTimeoutHdr, respTimeoutHdr string) (time.Duration, time.Duration) {
	timeout := jobOrchSearchTimeoutDefault
	if searchTimeoutHdr != "" {
		timeout, err := time.ParseDuration(searchTimeoutHdr)
		if err != nil || timeout < 0 {
			timeout = jobOrchSearchTimeoutDefault

		}
	}
	respTimeout := jobOrchSearchRespTimeoutDefault
	if respTimeoutHdr != "" {
		respTimeout, err := time.ParseDuration(respTimeoutHdr)
		if err != nil || respTimeout < 0 {
			respTimeout = jobOrchSearchRespTimeoutDefault
		}
	}

	return timeout, respTimeout
}

func getJobOrchestrators(ctx context.Context, node *core.LivepeerNode, capability string, params JobParameters, timeout time.Duration, respTimeout time.Duration) ([]JobToken, error) {
	orchs := node.OrchestratorPool.GetInfos()
	gateway := node.OrchestratorPool.Broadcaster()

	//setup the GET request to get the Orchestrator tokens
	//get the address and sig for the sender
	gatewayReq, err := genOrchestratorReq(gateway, GetOrchestratorInfoParams{})
	if err != nil {
		clog.Errorf(ctx, "Failed to generate request for Orchestrator to verify to request job token err=%v", err)
		return nil, err
	}
	addr := ethcommon.BytesToAddress(gatewayReq.Address)
	reqSender := &JobSender{
		Addr: addr.Hex(),
		Sig:  "0x" + hex.EncodeToString(gatewayReq.Sig),
	}

	getOrchJobToken := func(ctx context.Context, orchUrl *url.URL, reqSender JobSender, respTimeout time.Duration, tokenCh chan JobToken, errCh chan error) {
		start := time.Now()
		tokenReq, err := http.NewRequestWithContext(ctx, "GET", orchUrl.String()+"/process/token", nil)
		reqSenderStr, _ := json.Marshal(reqSender)
		tokenReq.Header.Set(jobEthAddressHdr, base64.StdEncoding.EncodeToString(reqSenderStr))
		tokenReq.Header.Set(jobCapabilityHdr, capability)
		if err != nil {
			clog.Errorf(ctx, "Failed to create request for Orchestrator to verify job token request err=%v", err)
			return
		}

		resp, err := sendJobReqWithTimeout(tokenReq, respTimeout)
		if err != nil {
			clog.Errorf(ctx, "failed to get token from Orchestrator err=%v", err)
			errCh <- err
			return
		}
		defer resp.Body.Close()

		if resp.StatusCode != http.StatusOK {
			clog.Errorf(ctx, "Failed to get token from Orchestrator %v err=%v", orchUrl.String(), err)
			errCh <- fmt.Errorf("failed to get token from Orchestrator")
			return
		}

		latency := time.Since(start)
		clog.V(common.DEBUG).Infof(ctx, "Received job token from uri=%v, latency=%v", orchUrl, latency)

		token, err := io.ReadAll(resp.Body)
		if err != nil {
			clog.Errorf(ctx, "Failed to read token from Orchestrator %v err=%v", orchUrl.String(), err)
			errCh <- err
			return
		}
		var jobToken JobToken
		err = json.Unmarshal(token, &jobToken)
		if err != nil {
			clog.Errorf(ctx, "Failed to unmarshal token from Orchestrator %v err=%v", orchUrl.String(), err)
			errCh <- err
			return
		}

		tokenCh <- jobToken
	}

	var jobTokens []JobToken
	timedOut := false
	nbResp := 0
	numAvailableOrchs := node.OrchestratorPool.Size()
	tokenCh := make(chan JobToken, numAvailableOrchs)
	errCh := make(chan error, numAvailableOrchs)

	tokensCtx, cancel := context.WithTimeout(clog.Clone(context.Background(), ctx), timeout)
	// Shuffle and get job tokens
	for _, i := range rand.Perm(len(orchs)) {
		//do not send to excluded Orchestrators
		if slices.Contains(params.Orchestrators.Exclude, orchs[i].URL.String()) {
			numAvailableOrchs--
			continue
		}
		//if include is set, only send to those Orchestrators
		if len(params.Orchestrators.Include) > 0 && !slices.Contains(params.Orchestrators.Include, orchs[i].URL.String()) {
			numAvailableOrchs--
			continue
		}

		go getOrchJobToken(ctx, orchs[i].URL, *reqSender, 500*time.Millisecond, tokenCh, errCh)
	}

	for nbResp < numAvailableOrchs && len(jobTokens) < numAvailableOrchs && !timedOut {
		select {
		case token := <-tokenCh:
			jobTokens = append(jobTokens, token)
			nbResp++
		case <-errCh:
			nbResp++
		case <-tokensCtx.Done():
			break
		}
	}
	cancel()

	return jobTokens, nil
}<|MERGE_RESOLUTION|>--- conflicted
+++ resolved
@@ -44,11 +44,7 @@
 const jobOrchSearchRespTimeoutDefault = 500 * time.Millisecond
 
 var errNoTimeoutSet = errors.New("no timeout_seconds set with request, timeout_seconds is required")
-<<<<<<< HEAD
-var ticketDurSeconds = 60 //each ticket should be 1 minute
 var sendJobReqWithTimeout = sendReqWithTimeout
-=======
->>>>>>> 702adca9
 
 type JobSender struct {
 	Addr string `json:"addr"`
