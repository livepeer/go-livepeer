--- conflicted
+++ resolved
@@ -508,10 +508,9 @@
 		ctx = clog.AddVal(ctx, "stream_id", streamID)
 		clog.Infof(ctx, "Received live video AI request for %s. pipelineParams=%v", streamName, pipelineParams)
 
-<<<<<<< HEAD
 		// Clear any previous gateway status
 		GatewayStatus.Clear(streamID)
-=======
+
 		monitor.SendQueueEventAsync("stream_trace", map[string]interface{}{
 			"type":        "gateway_receive_stream_request",
 			"timestamp":   streamRequestTime,
@@ -523,7 +522,6 @@
 				"url":     "",
 			},
 		})
->>>>>>> e213d19d
 
 		// Count `ai_live_attempts` after successful parameters validation
 		clog.V(common.VERBOSE).Infof(ctx, "AI Live video attempt")
