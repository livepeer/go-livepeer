package server

import (
	"bytes"
	"context"
	"encoding/json"
	"errors"
	"fmt"
	"io"
	"log/slog"
	"net/http"
	"net/url"
	"strings"
	"time"

	"github.com/getkin/kin-openapi/openapi3filter"
	"github.com/livepeer/ai-worker/worker"
	"github.com/livepeer/go-livepeer/clog"
	"github.com/livepeer/go-livepeer/common"
	"github.com/livepeer/go-livepeer/core"
	"github.com/livepeer/go-livepeer/media"
	"github.com/livepeer/go-tools/drivers"
	middleware "github.com/oapi-codegen/nethttp-middleware"
	"github.com/oapi-codegen/runtime"
)

type ImageToVideoResponseAsync struct {
	RequestID string `json:"request_id"`
}

type ImageToVideoResultRequest struct {
	RequestID string `json:"request_id"`
}

type ImageToVideoResultResponse struct {
	Result *ImageToVideoResult `json:"result,omitempty"`
	Status ImageToVideoStatus  `json:"status"`
}

type ImageToVideoResult struct {
	*worker.ImageResponse
	Error *APIError `json:"error,omitempty"`
}

type ImageToVideoStatus string

const (
	Processing ImageToVideoStatus = "processing"
	Complete   ImageToVideoStatus = "complete"
)

func startAIMediaServer(ls *LivepeerServer) error {
	swagger, err := worker.GetSwagger()
	if err != nil {
		return err
	}
	swagger.Servers = nil

	opts := &middleware.Options{
		Options: openapi3filter.Options{
			ExcludeRequestBody: true,
			AuthenticationFunc: openapi3filter.NoopAuthenticationFunc,
		},
		ErrorHandler: func(w http.ResponseWriter, message string, statusCode int) {
			clog.Errorf(context.Background(), "oapi validation error statusCode=%v message=%v", statusCode, message)
		},
	}
	oapiReqValidator := middleware.OapiRequestValidatorWithOptions(swagger, opts)

	openapi3filter.RegisterBodyDecoder("image/png", openapi3filter.FileBodyDecoder)

	ls.HTTPMux.Handle("/text-to-image", oapiReqValidator(aiMediaServerHandle(ls, jsonDecoder[worker.GenTextToImageJSONRequestBody], processTextToImage)))
	ls.HTTPMux.Handle("/image-to-image", oapiReqValidator(aiMediaServerHandle(ls, multipartDecoder[worker.GenImageToImageMultipartRequestBody], processImageToImage)))
	ls.HTTPMux.Handle("/upscale", oapiReqValidator(aiMediaServerHandle(ls, multipartDecoder[worker.GenUpscaleMultipartRequestBody], processUpscale)))
	ls.HTTPMux.Handle("/image-to-video", oapiReqValidator(ls.ImageToVideo()))
	ls.HTTPMux.Handle("/image-to-video/result", ls.ImageToVideoResult())
	ls.HTTPMux.Handle("/audio-to-text", oapiReqValidator(aiMediaServerHandle(ls, multipartDecoder[worker.GenAudioToTextMultipartRequestBody], processAudioToText)))
	ls.HTTPMux.Handle("/llm", oapiReqValidator(ls.LLM()))
	ls.HTTPMux.Handle("/segment-anything-2", oapiReqValidator(aiMediaServerHandle(ls, multipartDecoder[worker.GenSegmentAnything2MultipartRequestBody], processSegmentAnything2)))
	ls.HTTPMux.Handle("/image-to-text", oapiReqValidator(aiMediaServerHandle(ls, multipartDecoder[worker.GenImageToTextMultipartRequestBody], processImageToText)))
	ls.HTTPMux.Handle("/text-to-speech", oapiReqValidator(aiMediaServerHandle(ls, jsonDecoder[worker.GenTextToSpeechJSONRequestBody], processTextToSpeech)))

	// This is called by the media server when the stream is ready
	ls.HTTPMux.Handle("/live/video-to-video/{stream}/start", ls.StartLiveVideo())
	ls.HTTPMux.Handle("/live/video-to-video/{stream}/update", ls.UpdateLiveVideo())

	return nil
}

func aiMediaServerHandle[I, O any](ls *LivepeerServer, decoderFunc func(*I, *http.Request) error, processorFunc func(context.Context, aiRequestParams, I) (O, error)) http.Handler {
	return http.HandlerFunc(func(w http.ResponseWriter, r *http.Request) {
		remoteAddr := getRemoteAddr(r)
		ctx := clog.AddVal(r.Context(), clog.ClientIP, remoteAddr)
		requestID := string(core.RandomManifestID())
		ctx = clog.AddVal(ctx, "request_id", requestID)

		params := aiRequestParams{
			node:        ls.LivepeerNode,
			os:          drivers.NodeStorage.NewSession(requestID),
			sessManager: ls.AISessionManager,
		}

		var req I
		if err := decoderFunc(&req, r); err != nil {
			respondJsonError(ctx, w, err, http.StatusBadRequest)
			return
		}

		resp, err := processorFunc(ctx, params, req)
		if err != nil {
			var serviceUnavailableErr *ServiceUnavailableError
			var badRequestErr *BadRequestError
			if errors.As(err, &serviceUnavailableErr) {
				respondJsonError(ctx, w, err, http.StatusServiceUnavailable)
				return
			}
			if errors.As(err, &badRequestErr) {
				respondJsonError(ctx, w, err, http.StatusBadRequest)
				return
			}
			respondJsonError(ctx, w, err, http.StatusInternalServerError)
			return
		}

		w.Header().Set("Content-Type", "application/json")
		w.WriteHeader(http.StatusOK)
		_ = json.NewEncoder(w).Encode(resp)
	})
}

func (ls *LivepeerServer) ImageToVideo() http.Handler {
	return http.HandlerFunc(func(w http.ResponseWriter, r *http.Request) {
		remoteAddr := getRemoteAddr(r)
		ctx := clog.AddVal(r.Context(), clog.ClientIP, remoteAddr)
		requestID := string(core.RandomManifestID())
		ctx = clog.AddVal(ctx, "request_id", requestID)

		multiRdr, err := r.MultipartReader()
		if err != nil {
			respondJsonError(ctx, w, err, http.StatusBadRequest)
			return
		}

		var req worker.GenImageToVideoMultipartRequestBody
		if err := runtime.BindMultipart(&req, *multiRdr); err != nil {
			respondJsonError(ctx, w, err, http.StatusBadRequest)
			return
		}

		var async bool
		prefer := r.Header.Get("Prefer")
		if prefer == "respond-async" {
			async = true
		}

		clog.V(common.VERBOSE).Infof(ctx, "Received ImageToVideo request imageSize=%v model_id=%v async=%v", req.Image.FileSize(), *req.ModelId, async)

		params := aiRequestParams{
			node:        ls.LivepeerNode,
			os:          drivers.NodeStorage.NewSession(requestID),
			sessManager: ls.AISessionManager,
		}

		if !async {
			start := time.Now()

			resp, err := processImageToVideo(ctx, params, req)
			if err != nil {
				var serviceUnavailableErr *ServiceUnavailableError
				var badRequestErr *BadRequestError
				if errors.As(err, &serviceUnavailableErr) {
					respondJsonError(ctx, w, err, http.StatusServiceUnavailable)
					return
				}
				if errors.As(err, &badRequestErr) {
					respondJsonError(ctx, w, err, http.StatusBadRequest)
					return
				}
				respondJsonError(ctx, w, err, http.StatusInternalServerError)
				return
			}

			took := time.Since(start)
			clog.Infof(ctx, "Processed ImageToVideo request imageSize=%v model_id=%v took=%v", req.Image.FileSize(), *req.ModelId, took)

			w.Header().Set("Content-Type", "application/json")
			w.WriteHeader(http.StatusOK)
			_ = json.NewEncoder(w).Encode(resp)
			return
		}

		var data bytes.Buffer
		if err := json.NewEncoder(&data).Encode(req); err != nil {
			respondJsonError(ctx, w, err, http.StatusInternalServerError)
			return
		}

		path, err := params.os.SaveData(ctx, "request.json", bytes.NewReader(data.Bytes()), nil, 0)
		if err != nil {
			respondJsonError(ctx, w, err, http.StatusInternalServerError)
			return
		}

		clog.Infof(ctx, "Saved ImageToVideo request path=%v", requestID, path)

		cctx := clog.Clone(context.Background(), ctx)
		go func(ctx context.Context) {
			start := time.Now()

			var data bytes.Buffer
			resp, err := processImageToVideo(ctx, params, req)
			if err != nil {
				clog.Errorf(ctx, "Error processing ImageToVideo request err=%v", err)

				handleAPIError(ctx, &data, err, http.StatusInternalServerError)
			} else {
				took := time.Since(start)
				clog.Infof(ctx, "Processed ImageToVideo request imageSize=%v model_id=%v took=%v", req.Image.FileSize(), *req.ModelId, took)

				if err := json.NewEncoder(&data).Encode(resp); err != nil {
					clog.Errorf(ctx, "Error JSON encoding ImageToVideo response err=%v", err)
					return
				}
			}

			path, err := params.os.SaveData(ctx, "result.json", bytes.NewReader(data.Bytes()), nil, 0)
			if err != nil {
				clog.Errorf(ctx, "Error saving ImageToVideo result to object store err=%v", err)
				return
			}

			clog.Infof(ctx, "Saved ImageToVideo result path=%v", path)
		}(cctx)

		resp := &ImageToVideoResponseAsync{
			RequestID: requestID,
		}

		w.Header().Set("Content-Type", "application/json")
		w.WriteHeader(http.StatusAccepted)
		_ = json.NewEncoder(w).Encode(resp)
	})
}

func (ls *LivepeerServer) LLM() http.Handler {
	return http.HandlerFunc(func(w http.ResponseWriter, r *http.Request) {
		remoteAddr := getRemoteAddr(r)
		ctx := clog.AddVal(r.Context(), clog.ClientIP, remoteAddr)
		requestID := string(core.RandomManifestID())
		ctx = clog.AddVal(ctx, "request_id", requestID)

		var req worker.GenLLMFormdataRequestBody

		multiRdr, err := r.MultipartReader()
		if err != nil {
			respondJsonError(ctx, w, err, http.StatusBadRequest)
			return
		}

		if err := runtime.BindMultipart(&req, *multiRdr); err != nil {
			respondJsonError(ctx, w, err, http.StatusBadRequest)
			return
		}

		clog.V(common.VERBOSE).Infof(ctx, "Received LLM request prompt=%v model_id=%v stream=%v", req.Prompt, *req.ModelId, *req.Stream)

		params := aiRequestParams{
			node:        ls.LivepeerNode,
			os:          drivers.NodeStorage.NewSession(requestID),
			sessManager: ls.AISessionManager,
		}

		start := time.Now()
		resp, err := processLLM(ctx, params, req)
		if err != nil {
			var e *ServiceUnavailableError
			if errors.As(err, &e) {
				respondJsonError(ctx, w, err, http.StatusServiceUnavailable)
				return
			}
			respondJsonError(ctx, w, err, http.StatusInternalServerError)
			return
		}

		took := time.Since(start)
		clog.V(common.VERBOSE).Infof(ctx, "Processed LLM request prompt=%v model_id=%v took=%v", req.Prompt, *req.ModelId, took)

		if streamChan, ok := resp.(chan worker.LlmStreamChunk); ok {
			// Handle streaming response (SSE)
			w.Header().Set("Content-Type", "text/event-stream")
			w.Header().Set("Cache-Control", "no-cache")
			w.Header().Set("Connection", "keep-alive")

			for chunk := range streamChan {
				data, _ := json.Marshal(chunk)
				fmt.Fprintf(w, "data: %s\n\n", data)
				w.(http.Flusher).Flush()
				if chunk.Done {
					break
				}
			}
		} else if llmResp, ok := resp.(*worker.LLMResponse); ok {
			// Handle non-streaming response
			w.Header().Set("Content-Type", "application/json")
			json.NewEncoder(w).Encode(llmResp)
		} else {
			http.Error(w, "Unexpected response type", http.StatusInternalServerError)
		}
	})
}

func (ls *LivepeerServer) ImageToVideoResult() http.Handler {
	return http.HandlerFunc(func(w http.ResponseWriter, r *http.Request) {
		remoteAddr := getRemoteAddr(r)
		ctx := clog.AddVal(r.Context(), clog.ClientIP, remoteAddr)

		var req ImageToVideoResultRequest
		if err := json.NewDecoder(r.Body).Decode(&req); err != nil {
			respondJsonError(ctx, w, err, http.StatusBadRequest)
			return
		}

		ctx = clog.AddVal(ctx, "request_id", req.RequestID)

		clog.V(common.VERBOSE).Infof(ctx, "Received ImageToVideoResult request request_id=%v", req.RequestID)

		sess := drivers.NodeStorage.NewSession(req.RequestID)

		_, err := sess.ReadData(ctx, "request.json")
		if err != nil {
			respondJsonError(ctx, w, errors.New("invalid request ID"), http.StatusBadRequest)
			return
		}

		resp := ImageToVideoResultResponse{
			Status: Processing,
		}

		reader, err := sess.ReadData(ctx, "result.json")
		if err != nil {
			// TODO: Distinguish between error reading data vs. file DNE
			// Right now we assume that this file will exist when processing is done even
			// if an error was encountered
			w.WriteHeader(http.StatusAccepted)
			_ = json.NewEncoder(w).Encode(resp)
			return
		}

		resp.Status = Complete

		if err := json.NewDecoder(reader.Body).Decode(&resp.Result); err != nil {
			respondJsonError(ctx, w, err, http.StatusInternalServerError)
			return
		}

		w.WriteHeader(http.StatusOK)
		_ = json.NewEncoder(w).Encode(resp)
	})
}

func (ls *LivepeerServer) StartLiveVideo() http.Handler {
	return http.HandlerFunc(func(w http.ResponseWriter, r *http.Request) {
		ctx := r.Context()
		streamName := r.PathValue("stream")
		if streamName == "" {
			clog.Errorf(ctx, "Missing stream name")
			http.Error(w, "Missing stream name", http.StatusBadRequest)
			return
		}
		ctx = clog.AddVal(ctx, "stream", streamName)
		sourceID := r.FormValue("source_id")
		if sourceID == "" {
			clog.Errorf(ctx, "Missing source_id")
			http.Error(w, "Missing source_id", http.StatusBadRequest)
			return
		}
		ctx = clog.AddVal(ctx, "source_id", sourceID)
		sourceType := r.FormValue("source_type")
		if sourceType == "" {
			clog.Errorf(ctx, "Missing source_type")
			http.Error(w, "Missing source_type", http.StatusBadRequest)
			return
		}
		sourceTypeStr, err := mediamtxSourceTypeToString(sourceType)
		if err != nil {
			clog.Errorf(ctx, "Invalid source type %s", sourceType)
			http.Error(w, err.Error(), http.StatusBadRequest)
			return
		}
		ctx = clog.AddVal(ctx, "source_type", sourceType)

		remoteHost, err := getRemoteHost(r.RemoteAddr)
		if err != nil {
			clog.Errorf(ctx, "Could not find callback host: %s", err.Error())
			http.Error(w, "Could not find callback host", http.StatusBadRequest)
			return
		}
		ctx = clog.AddVal(ctx, "remote_addr", remoteHost)

		queryParams := r.FormValue("query")
		qp, err := url.ParseQuery(queryParams)
		if err != nil {
			clog.Errorf(ctx, "invalid query params, err=%w", err)
			http.Error(w, err.Error(), http.StatusBadRequest)
			return
		}
		// If auth webhook is set and returns an output URL, this will be replaced
		outputURL := qp.Get("rtmpOutput")
		if outputURL == "" {
			// re-publish to ourselves for now
			// Not sure if we want this to be permanent
			outputURL = fmt.Sprintf("rtmp://%s/%s-out", remoteHost, streamName)
		}

		// convention to avoid re-subscribing to our own streams
		// in case we want to push outputs back into mediamtx -
		// use an `-out` suffix for the stream name.
		if strings.HasSuffix(streamName, "-out") {
			// skip for now; we don't want to re-publish our own outputs
			return
		}

		err = authenticateAIStream(AuthWebhookURL, AIAuthRequest{
			Stream:      streamName,
			Type:        sourceTypeStr,
			QueryParams: queryParams,
		})
		if err != nil {
			kickErr := ls.kickInputConnection(remoteHost, sourceID, sourceType)
			if kickErr != nil {
				clog.Errorf(ctx, "failed to kick input connection: %s", kickErr.Error())
			}
			clog.Errorf(ctx, "Live AI auth failed: %s", err.Error())
			http.Error(w, "Forbidden", http.StatusForbidden)
			return
		}

		requestID := string(core.RandomManifestID())
		ctx = clog.AddVal(ctx, "request_id", requestID)
		clog.Infof(ctx, "Received live video AI request for %s", streamName)

		// Kick off the RTMP pull and segmentation as soon as possible
		ssr := media.NewSwitchableSegmentReader()
		go func() {
			ms := media.MediaSegmenter{Workdir: ls.LivepeerNode.WorkDir}
			ms.RunSegmentation(fmt.Sprintf("rtmp://%s/%s", remoteHost, streamName), ssr.Read)
			ssr.Close()
			ls.cleanupLive(streamName)
		}()

		params := aiRequestParams{
			node:          ls.LivepeerNode,
			os:            drivers.NodeStorage.NewSession(requestID),
			sessManager:   ls.AISessionManager,
			segmentReader: ssr,
			outputRTMPURL: outputURL,
			stream:        streamName,
		}

		req := worker.GenLiveVideoToVideoJSONRequestBody{
			// TODO set model and initial parameters here if necessary (eg, prompt)
		}
		processAIRequest(ctx, params, req)
	})
}

<<<<<<< HEAD
func getRemoteHost(remoteAddr string) (string, error) {
	if remoteAddr == "" {
		return "", errors.New("remoteAddr is empty")
	}
	split := strings.Split(remoteAddr, ":")
	if len(split) < 1 {
		return "", fmt.Errorf("couldn't find remote host: %s", remoteAddr)
	}
	return split[0], nil
}
=======
func (ls *LivepeerServer) UpdateLiveVideo() http.Handler {
	return http.HandlerFunc(func(w http.ResponseWriter, r *http.Request) {
		ctx := r.Context()
		if r.Method != http.MethodPost {
			http.Error(w, "Method not allowed", http.StatusMethodNotAllowed)
			return
		}
		// Get stream from path param
		stream := r.PathValue("stream")
		if stream == "" {
			http.Error(w, "Missing stream name", http.StatusBadRequest)
			return
		}
		ls.LivepeerNode.LiveMu.RLock()
		defer ls.LivepeerNode.LiveMu.RUnlock()
		p, ok := ls.LivepeerNode.LivePipelines[stream]
		if !ok {
			// Stream not found
			http.Error(w, "Stream not found", http.StatusNotFound)
			return
		}
		defer r.Body.Close()
		params, err := io.ReadAll(r.Body)
		if err != nil {
			http.Error(w, err.Error(), http.StatusBadRequest)
			return
		}

		clog.V(6).Infof(ctx, "Sending Live Video Update Control API stream=%s, params=%s", stream, string(params))
		if err := p.ControlPub.Write(strings.NewReader(string(params))); err != nil {
			http.Error(w, err.Error(), http.StatusInternalServerError)
			return
		}
	})
}

func (ls *LivepeerServer) cleanupLive(stream string) {
	ls.LivepeerNode.LiveMu.Lock()
	pub, ok := ls.LivepeerNode.LivePipelines[stream]
	delete(ls.LivepeerNode.LivePipelines, stream)
	ls.LivepeerNode.LiveMu.Unlock()

	if ok && pub != nil && pub.ControlPub != nil {
		if err := pub.ControlPub.Close(); err != nil {
			slog.Info("Error closing trickle publisher", "err", err)
		}
	}
}

const mediaMTXControlPort = "9997"
>>>>>>> 47d55b9b

const (
	mediaMTXControlPort = "9997"
	mediaMTXControlUser = "admin"
)

func (ls *LivepeerServer) kickInputConnection(mediaMTXHost, sourceID, sourceType string) error {
	var apiPath string
	switch sourceType {
	case "webrtcSession":
		apiPath = "webrtcsessions"
	case "rtmpConn":
		apiPath = "rtmpconns"
	default:
		return fmt.Errorf("invalid sourceType: %s", sourceType)
	}

	req, err := http.NewRequest(http.MethodPost, fmt.Sprintf("http://%s:%s/v3/%s/kick/%s", mediaMTXHost, mediaMTXControlPort, apiPath, sourceID), nil)
	if err != nil {
		return fmt.Errorf("failed to create kick request: %w", err)
	}
	req.SetBasicAuth(mediaMTXControlUser, ls.mediaMTXApiPassword)
	resp, err := http.DefaultClient.Do(req)
	if err != nil {
		return fmt.Errorf("failed to kick connection: %w", err)
	}
	if resp.StatusCode < http.StatusOK || resp.StatusCode >= http.StatusBadRequest {
		body, _ := io.ReadAll(resp.Body)
		return fmt.Errorf("kick connection failed with status code: %d body: %s", resp.StatusCode, body)
	}
	return nil
}<|MERGE_RESOLUTION|>--- conflicted
+++ resolved
@@ -464,7 +464,6 @@
 	})
 }
 
-<<<<<<< HEAD
 func getRemoteHost(remoteAddr string) (string, error) {
 	if remoteAddr == "" {
 		return "", errors.New("remoteAddr is empty")
@@ -475,7 +474,7 @@
 	}
 	return split[0], nil
 }
-=======
+
 func (ls *LivepeerServer) UpdateLiveVideo() http.Handler {
 	return http.HandlerFunc(func(w http.ResponseWriter, r *http.Request) {
 		ctx := r.Context()
@@ -524,9 +523,6 @@
 		}
 	}
 }
-
-const mediaMTXControlPort = "9997"
->>>>>>> 47d55b9b
 
 const (
 	mediaMTXControlPort = "9997"
