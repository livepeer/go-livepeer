--- conflicted
+++ resolved
@@ -580,8 +580,6 @@
 			slog.Info("Error closing trickle publisher", "err", err)
 		}
 	}
-<<<<<<< HEAD
-	return nil
 }
 
 func (ls *LivepeerServer) ObjectDetection() http.Handler {
@@ -745,6 +743,4 @@
 		w.WriteHeader(http.StatusOK)
 		_ = json.NewEncoder(w).Encode(resp)
 	})
-=======
->>>>>>> ab770c27
 }