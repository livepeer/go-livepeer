package server

import (
	"bytes"
	"context"
	"encoding/json"
	"errors"
	"fmt"
	"io"
	"log/slog"
	"net/http"
	"net/url"
	"strings"
	"time"

	"github.com/getkin/kin-openapi/openapi3filter"
	"github.com/livepeer/ai-worker/worker"
	"github.com/livepeer/go-livepeer/clog"
	"github.com/livepeer/go-livepeer/common"
	"github.com/livepeer/go-livepeer/core"
	"github.com/livepeer/go-livepeer/media"
	"github.com/livepeer/go-tools/drivers"
	middleware "github.com/oapi-codegen/nethttp-middleware"
	"github.com/oapi-codegen/runtime"
)

type ImageToVideoResponseAsync struct {
	RequestID string `json:"request_id"`
}

type ImageToVideoResultRequest struct {
	RequestID string `json:"request_id"`
}

type ImageToVideoResultResponse struct {
	Result *ImageToVideoResult `json:"result,omitempty"`
	Status ImageToVideoStatus  `json:"status"`
}

type ImageToVideoResult struct {
	*worker.ImageResponse
	Error *APIError `json:"error,omitempty"`
}

type ImageToVideoStatus string

const (
	Processing ImageToVideoStatus = "processing"
	Complete   ImageToVideoStatus = "complete"
)

type FrameInterpolationResponseAsync struct {
	RequestID string `json:"request_id"`
}

type FrameInterpolationResultRequest struct {
	RequestID string `json:"request_id"`
}

type FrameInterpolationResultResponse struct {
	Result *FrameInterpolationResult `json:"result,omitempty"`
	Status FrameInterpolationStatus  `json:"status"`
}

type FrameInterpolationResult struct {
	*worker.VideoResponse
	Error *APIError `json:"error,omitempty"`
}

type FrameInterpolationStatus string

const (
	FrameProcessing FrameInterpolationStatus = "processing"
	FrameComplete   FrameInterpolationStatus = "complete"
)

func startAIMediaServer(ls *LivepeerServer) error {
	swagger, err := worker.GetSwagger()
	if err != nil {
		return err
	}
	swagger.Servers = nil

	opts := &middleware.Options{
		Options: openapi3filter.Options{
			ExcludeRequestBody: true,
			AuthenticationFunc: openapi3filter.NoopAuthenticationFunc,
		},
		ErrorHandler: func(w http.ResponseWriter, message string, statusCode int) {
			clog.Errorf(context.Background(), "oapi validation error statusCode=%v message=%v", statusCode, message)
		},
	}
	oapiReqValidator := middleware.OapiRequestValidatorWithOptions(swagger, opts)

	openapi3filter.RegisterBodyDecoder("image/png", openapi3filter.FileBodyDecoder)

	ls.HTTPMux.Handle("/text-to-image", oapiReqValidator(aiMediaServerHandle(ls, jsonDecoder[worker.GenTextToImageJSONRequestBody], processTextToImage)))
	ls.HTTPMux.Handle("/image-to-image", oapiReqValidator(aiMediaServerHandle(ls, multipartDecoder[worker.GenImageToImageMultipartRequestBody], processImageToImage)))
	ls.HTTPMux.Handle("/upscale", oapiReqValidator(aiMediaServerHandle(ls, multipartDecoder[worker.GenUpscaleMultipartRequestBody], processUpscale)))
	ls.HTTPMux.Handle("/image-to-video", oapiReqValidator(ls.ImageToVideo()))
	ls.HTTPMux.Handle("/image-to-video/result", ls.ImageToVideoResult())
	ls.HTTPMux.Handle("/audio-to-text", oapiReqValidator(aiMediaServerHandle(ls, multipartDecoder[worker.GenAudioToTextMultipartRequestBody], processAudioToText)))
	ls.HTTPMux.Handle("/llm", oapiReqValidator(ls.LLM()))
<<<<<<< HEAD
	ls.HTTPMux.Handle("/frame-interpolation", oapiReqValidator(ls.FrameInterpolation()))
	ls.HTTPMux.Handle("/frame-interpolation/result", ls.FrameInterpolationResult())
	ls.HTTPMux.Handle("/segment-anything-2", oapiReqValidator(ls.SegmentAnything2()))
=======
	ls.HTTPMux.Handle("/segment-anything-2", oapiReqValidator(aiMediaServerHandle(ls, multipartDecoder[worker.GenSegmentAnything2MultipartRequestBody], processSegmentAnything2)))
	ls.HTTPMux.Handle("/image-to-text", oapiReqValidator(aiMediaServerHandle(ls, multipartDecoder[worker.GenImageToTextMultipartRequestBody], processImageToText)))
	ls.HTTPMux.Handle("/text-to-speech", oapiReqValidator(aiMediaServerHandle(ls, jsonDecoder[worker.GenTextToSpeechJSONRequestBody], processTextToSpeech)))

	// This is called by the media server when the stream is ready
	ls.HTTPMux.Handle("/live/video-to-video/{stream}/start", ls.StartLiveVideo())
	ls.HTTPMux.Handle("/live/video-to-video/{stream}/update", ls.UpdateLiveVideo())
>>>>>>> e21d3a7e

	return nil
}

func aiMediaServerHandle[I, O any](ls *LivepeerServer, decoderFunc func(*I, *http.Request) error, processorFunc func(context.Context, aiRequestParams, I) (O, error)) http.Handler {
	return http.HandlerFunc(func(w http.ResponseWriter, r *http.Request) {
		remoteAddr := getRemoteAddr(r)
		ctx := clog.AddVal(r.Context(), clog.ClientIP, remoteAddr)
		requestID := string(core.RandomManifestID())
		ctx = clog.AddVal(ctx, "request_id", requestID)

		params := aiRequestParams{
			node:        ls.LivepeerNode,
			os:          drivers.NodeStorage.NewSession(requestID),
			sessManager: ls.AISessionManager,
		}

		var req I
		if err := decoderFunc(&req, r); err != nil {
			respondJsonError(ctx, w, err, http.StatusBadRequest)
			return
		}

		resp, err := processorFunc(ctx, params, req)
		if err != nil {
			var serviceUnavailableErr *ServiceUnavailableError
			var badRequestErr *BadRequestError
			if errors.As(err, &serviceUnavailableErr) {
				respondJsonError(ctx, w, err, http.StatusServiceUnavailable)
				return
			}
			if errors.As(err, &badRequestErr) {
				respondJsonError(ctx, w, err, http.StatusBadRequest)
				return
			}
			respondJsonError(ctx, w, err, http.StatusInternalServerError)
			return
		}

		w.Header().Set("Content-Type", "application/json")
		w.WriteHeader(http.StatusOK)
		_ = json.NewEncoder(w).Encode(resp)
	})
}

func (ls *LivepeerServer) ImageToVideo() http.Handler {
	return http.HandlerFunc(func(w http.ResponseWriter, r *http.Request) {
		remoteAddr := getRemoteAddr(r)
		ctx := clog.AddVal(r.Context(), clog.ClientIP, remoteAddr)
		requestID := string(core.RandomManifestID())
		ctx = clog.AddVal(ctx, "request_id", requestID)

		multiRdr, err := r.MultipartReader()
		if err != nil {
			respondJsonError(ctx, w, err, http.StatusBadRequest)
			return
		}

		var req worker.GenImageToVideoMultipartRequestBody
		if err := runtime.BindMultipart(&req, *multiRdr); err != nil {
			respondJsonError(ctx, w, err, http.StatusBadRequest)
			return
		}

		var async bool
		prefer := r.Header.Get("Prefer")
		if prefer == "respond-async" {
			async = true
		}

		clog.V(common.VERBOSE).Infof(ctx, "Received ImageToVideo request imageSize=%v model_id=%v async=%v", req.Image.FileSize(), *req.ModelId, async)

		params := aiRequestParams{
			node:        ls.LivepeerNode,
			os:          drivers.NodeStorage.NewSession(requestID),
			sessManager: ls.AISessionManager,
		}

		if !async {
			start := time.Now()

			resp, err := processImageToVideo(ctx, params, req)
			if err != nil {
				var serviceUnavailableErr *ServiceUnavailableError
				var badRequestErr *BadRequestError
				if errors.As(err, &serviceUnavailableErr) {
					respondJsonError(ctx, w, err, http.StatusServiceUnavailable)
					return
				}
				if errors.As(err, &badRequestErr) {
					respondJsonError(ctx, w, err, http.StatusBadRequest)
					return
				}
				respondJsonError(ctx, w, err, http.StatusInternalServerError)
				return
			}

			took := time.Since(start)
			clog.Infof(ctx, "Processed ImageToVideo request imageSize=%v model_id=%v took=%v", req.Image.FileSize(), *req.ModelId, took)

			w.Header().Set("Content-Type", "application/json")
			w.WriteHeader(http.StatusOK)
			_ = json.NewEncoder(w).Encode(resp)
			return
		}

		var data bytes.Buffer
		if err := json.NewEncoder(&data).Encode(req); err != nil {
			respondJsonError(ctx, w, err, http.StatusInternalServerError)
			return
		}

		path, err := params.os.SaveData(ctx, "request.json", bytes.NewReader(data.Bytes()), nil, 0)
		if err != nil {
			respondJsonError(ctx, w, err, http.StatusInternalServerError)
			return
		}

		clog.Infof(ctx, "Saved ImageToVideo request path=%v", requestID, path)

		cctx := clog.Clone(context.Background(), ctx)
		go func(ctx context.Context) {
			start := time.Now()

			var data bytes.Buffer
			resp, err := processImageToVideo(ctx, params, req)
			if err != nil {
				clog.Errorf(ctx, "Error processing ImageToVideo request err=%v", err)

				handleAPIError(ctx, &data, err, http.StatusInternalServerError)
			} else {
				took := time.Since(start)
				clog.Infof(ctx, "Processed ImageToVideo request imageSize=%v model_id=%v took=%v", req.Image.FileSize(), *req.ModelId, took)

				if err := json.NewEncoder(&data).Encode(resp); err != nil {
					clog.Errorf(ctx, "Error JSON encoding ImageToVideo response err=%v", err)
					return
				}
			}

			path, err := params.os.SaveData(ctx, "result.json", bytes.NewReader(data.Bytes()), nil, 0)
			if err != nil {
				clog.Errorf(ctx, "Error saving ImageToVideo result to object store err=%v", err)
				return
			}

			clog.Infof(ctx, "Saved ImageToVideo result path=%v", path)
		}(cctx)

		resp := &ImageToVideoResponseAsync{
			RequestID: requestID,
		}

		w.Header().Set("Content-Type", "application/json")
		w.WriteHeader(http.StatusAccepted)
		_ = json.NewEncoder(w).Encode(resp)
	})
}

<<<<<<< HEAD
func (ls *LivepeerServer) FrameInterpolation() http.Handler {
	return http.HandlerFunc(func(w http.ResponseWriter, r *http.Request) {
		remoteAddr := getRemoteAddr(r)
		ctx := clog.AddVal(r.Context(), clog.ClientIP, remoteAddr)
		requestID := string(core.RandomManifestID())
		ctx = clog.AddVal(ctx, "request_id", requestID)

		multiRdr, err := r.MultipartReader()
		if err != nil {
			respondJsonError(ctx, w, err, http.StatusBadRequest)
			return
		}

		var req worker.FrameInterpolationMultipartRequestBody
		if err := runtime.BindMultipart(&req, *multiRdr); err != nil {
			respondJsonError(ctx, w, err, http.StatusBadRequest)
			return
		}

		var async bool
		prefer := r.Header.Get("Prefer")
		if prefer == "respond-async" {
			async = true
		}

		clog.V(common.VERBOSE).Infof(ctx, "Received FrameInterpolation request videoSize=%v model_id=%v async=%v", req.Video.FileSize(), *req.ModelId, async)

		params := aiRequestParams{
			node:        ls.LivepeerNode,
			os:          drivers.NodeStorage.NewSession(requestID),
			sessManager: ls.AISessionManager,
		}

		if !async {
			start := time.Now()

			resp, err := processFrameInterpolation(ctx, params, req)
			if err != nil {
				var e *ServiceUnavailableError
				if errors.As(err, &e) {
					respondJsonError(ctx, w, err, http.StatusServiceUnavailable)
					return
				}

				respondJsonError(ctx, w, err, http.StatusInternalServerError)
				return
			}

			took := time.Since(start)
			clog.Infof(ctx, "Processed FrameInterpolation request videoSize=%v model_id=%v took=%v", req.Video.FileSize(), *req.ModelId, took)

			w.Header().Set("Content-Type", "application/json")
			w.WriteHeader(http.StatusOK)
			_ = json.NewEncoder(w).Encode(resp)
			return
		}

		var data bytes.Buffer
		if err := json.NewEncoder(&data).Encode(req); err != nil {
			respondJsonError(ctx, w, err, http.StatusInternalServerError)
			return
		}

		path, err := params.os.SaveData(ctx, "request.json", bytes.NewReader(data.Bytes()), nil, 0)
		if err != nil {
			respondJsonError(ctx, w, err, http.StatusInternalServerError)
			return
		}

		clog.Infof(ctx, "Saved FrameInterpolation request path=%v", requestID, path)

		cctx := clog.Clone(context.Background(), ctx)
		go func(ctx context.Context) {
			start := time.Now()

			var data bytes.Buffer
			resp, err := processFrameInterpolation(ctx, params, req)
			if err != nil {
				clog.Errorf(ctx, "Error processing FrameIntepolation request err=%v", err)

				handleAPIError(ctx, &data, err, http.StatusInternalServerError)
			} else {
				took := time.Since(start)
				clog.Infof(ctx, "Processed FrameInterpolation request imageSize=%v model_id=%v took=%v", req.Video.FileSize(), *req.ModelId, took)

				if err := json.NewEncoder(&data).Encode(resp); err != nil {
					clog.Errorf(ctx, "Error JSON encoding FrameInterpolation response err=%v", err)
					return
				}
			}

			path, err := params.os.SaveData(ctx, "result.json", bytes.NewReader(data.Bytes()), nil, 0)
			if err != nil {
				clog.Errorf(ctx, "Error saving FrameInterpolation result to object store err=%v", err)
				return
			}

			clog.Infof(ctx, "Saved FrameInterpolation result path=%v", path)
		}(cctx)

		resp := &FrameInterpolationResponseAsync{
			RequestID: requestID,
		}

		w.Header().Set("Content-Type", "application/json")
		w.WriteHeader(http.StatusAccepted)
		_ = json.NewEncoder(w).Encode(resp)
	})
}

func (ls *LivepeerServer) Upscale() http.Handler {
	return http.HandlerFunc(func(w http.ResponseWriter, r *http.Request) {
		remoteAddr := getRemoteAddr(r)
		ctx := clog.AddVal(r.Context(), clog.ClientIP, remoteAddr)
		requestID := string(core.RandomManifestID())
		ctx = clog.AddVal(ctx, "request_id", requestID)

		multiRdr, err := r.MultipartReader()
		if err != nil {
			respondJsonError(ctx, w, err, http.StatusBadRequest)
			return
		}

		var req worker.GenUpscaleMultipartRequestBody
		if err := runtime.BindMultipart(&req, *multiRdr); err != nil {
			respondJsonError(ctx, w, err, http.StatusBadRequest)
			return
		}

		clog.V(common.VERBOSE).Infof(ctx, "Received Upscale request imageSize=%v prompt=%v model_id=%v", req.Image.FileSize(), req.Prompt, *req.ModelId)

		params := aiRequestParams{
			node:        ls.LivepeerNode,
			os:          drivers.NodeStorage.NewSession(requestID),
			sessManager: ls.AISessionManager,
		}

		start := time.Now()
		resp, err := processUpscale(ctx, params, req)
		if err != nil {
			var serviceUnavailableErr *ServiceUnavailableError
			var badRequestErr *BadRequestError
			if errors.As(err, &serviceUnavailableErr) {
				respondJsonError(ctx, w, err, http.StatusServiceUnavailable)
				return
			}
			if errors.As(err, &badRequestErr) {
				respondJsonError(ctx, w, err, http.StatusBadRequest)
				return
			}
			respondJsonError(ctx, w, err, http.StatusInternalServerError)
			return
		}

		took := time.Since(start)
		clog.V(common.VERBOSE).Infof(ctx, "Processed Upscale request imageSize=%v prompt=%v model_id=%v took=%v", req.Image.FileSize(), req.Prompt, *req.ModelId, took)

		w.Header().Set("Content-Type", "application/json")
		w.WriteHeader(http.StatusOK)
		_ = json.NewEncoder(w).Encode(resp)
	})
}

func (ls *LivepeerServer) AudioToText() http.Handler {
	return http.HandlerFunc(func(w http.ResponseWriter, r *http.Request) {
		remoteAddr := getRemoteAddr(r)
		ctx := clog.AddVal(r.Context(), clog.ClientIP, remoteAddr)
		requestID := string(core.RandomManifestID())
		ctx = clog.AddVal(ctx, "request_id", requestID)

		multiRdr, err := r.MultipartReader()
		if err != nil {
			respondJsonError(ctx, w, err, http.StatusBadRequest)
			return
		}

		var req worker.GenAudioToTextMultipartRequestBody
		if err := runtime.BindMultipart(&req, *multiRdr); err != nil {
			respondJsonError(ctx, w, err, http.StatusBadRequest)
			return
		}

		clog.V(common.VERBOSE).Infof(ctx, "Received AudioToText request audioSize=%v model_id=%v", req.Audio.FileSize(), *req.ModelId)

		params := aiRequestParams{
			node:        ls.LivepeerNode,
			os:          drivers.NodeStorage.NewSession(requestID),
			sessManager: ls.AISessionManager,
		}

		start := time.Now()
		resp, err := processAudioToText(ctx, params, req)
		if err != nil {
			var serviceUnavailableErr *ServiceUnavailableError
			var badRequestErr *BadRequestError
			if errors.As(err, &serviceUnavailableErr) {
				respondJsonError(ctx, w, err, http.StatusServiceUnavailable)
				return
			}
			if errors.As(err, &badRequestErr) {
				respondJsonError(ctx, w, err, http.StatusBadRequest)
				return
			}
			respondJsonError(ctx, w, err, http.StatusInternalServerError)
			return
		}

		took := time.Since(start)
		clog.V(common.VERBOSE).Infof(ctx, "Processed AudioToText request model_id=%v took=%v", *req.ModelId, took)

		w.Header().Set("Content-Type", "application/json")
		w.WriteHeader(http.StatusOK)
		_ = json.NewEncoder(w).Encode(resp)
	})
}

=======
>>>>>>> e21d3a7e
func (ls *LivepeerServer) LLM() http.Handler {
	return http.HandlerFunc(func(w http.ResponseWriter, r *http.Request) {
		remoteAddr := getRemoteAddr(r)
		ctx := clog.AddVal(r.Context(), clog.ClientIP, remoteAddr)
		requestID := string(core.RandomManifestID())
		ctx = clog.AddVal(ctx, "request_id", requestID)

		var req worker.GenLLMFormdataRequestBody

		multiRdr, err := r.MultipartReader()
		if err != nil {
			respondJsonError(ctx, w, err, http.StatusBadRequest)
			return
		}

		if err := runtime.BindMultipart(&req, *multiRdr); err != nil {
			respondJsonError(ctx, w, err, http.StatusBadRequest)
			return
		}

		clog.V(common.VERBOSE).Infof(ctx, "Received LLM request prompt=%v model_id=%v stream=%v", req.Prompt, *req.ModelId, *req.Stream)

		params := aiRequestParams{
			node:        ls.LivepeerNode,
			os:          drivers.NodeStorage.NewSession(requestID),
			sessManager: ls.AISessionManager,
		}

		start := time.Now()
		resp, err := processLLM(ctx, params, req)
		if err != nil {
			var e *ServiceUnavailableError
			if errors.As(err, &e) {
				respondJsonError(ctx, w, err, http.StatusServiceUnavailable)
				return
			}
			respondJsonError(ctx, w, err, http.StatusInternalServerError)
			return
		}

		took := time.Since(start)
		clog.V(common.VERBOSE).Infof(ctx, "Processed LLM request prompt=%v model_id=%v took=%v", req.Prompt, *req.ModelId, took)

		if streamChan, ok := resp.(chan worker.LlmStreamChunk); ok {
			// Handle streaming response (SSE)
			w.Header().Set("Content-Type", "text/event-stream")
			w.Header().Set("Cache-Control", "no-cache")
			w.Header().Set("Connection", "keep-alive")

			for chunk := range streamChan {
				data, _ := json.Marshal(chunk)
				fmt.Fprintf(w, "data: %s\n\n", data)
				w.(http.Flusher).Flush()
				if chunk.Done {
					break
				}
			}
		} else if llmResp, ok := resp.(*worker.LLMResponse); ok {
			// Handle non-streaming response
			w.Header().Set("Content-Type", "application/json")
			json.NewEncoder(w).Encode(llmResp)
		} else {
			http.Error(w, "Unexpected response type", http.StatusInternalServerError)
		}
	})
}

func (ls *LivepeerServer) ImageToVideoResult() http.Handler {
	return http.HandlerFunc(func(w http.ResponseWriter, r *http.Request) {
		remoteAddr := getRemoteAddr(r)
		ctx := clog.AddVal(r.Context(), clog.ClientIP, remoteAddr)

		var req ImageToVideoResultRequest
		if err := json.NewDecoder(r.Body).Decode(&req); err != nil {
			respondJsonError(ctx, w, err, http.StatusBadRequest)
			return
		}

		ctx = clog.AddVal(ctx, "request_id", req.RequestID)

		clog.V(common.VERBOSE).Infof(ctx, "Received ImageToVideoResult request request_id=%v", req.RequestID)

		sess := drivers.NodeStorage.NewSession(req.RequestID)

		_, err := sess.ReadData(ctx, "request.json")
		if err != nil {
			respondJsonError(ctx, w, errors.New("invalid request ID"), http.StatusBadRequest)
			return
		}

		resp := ImageToVideoResultResponse{
			Status: Processing,
		}

		reader, err := sess.ReadData(ctx, "result.json")
		if err != nil {
			// TODO: Distinguish between error reading data vs. file DNE
			// Right now we assume that this file will exist when processing is done even
			// if an error was encountered
			w.WriteHeader(http.StatusAccepted)
			_ = json.NewEncoder(w).Encode(resp)
			return
		}

		resp.Status = Complete

		if err := json.NewDecoder(reader.Body).Decode(&resp.Result); err != nil {
			respondJsonError(ctx, w, err, http.StatusInternalServerError)
			return
		}

		w.WriteHeader(http.StatusOK)
		_ = json.NewEncoder(w).Encode(resp)
	})
}

<<<<<<< HEAD
func (ls *LivepeerServer) FrameInterpolationResult() http.Handler {
	return http.HandlerFunc(func(w http.ResponseWriter, r *http.Request) {
		remoteAddr := getRemoteAddr(r)
		ctx := clog.AddVal(r.Context(), clog.ClientIP, remoteAddr)

		var req FrameInterpolationResultRequest
		if err := json.NewDecoder(r.Body).Decode(&req); err != nil {
			respondJsonError(ctx, w, err, http.StatusBadRequest)
			return
		}

		ctx = clog.AddVal(ctx, "request_id", req.RequestID)

		clog.V(common.VERBOSE).Infof(ctx, "Received FrameInterpolationResult request request_id=%v", req.RequestID)

		sess := drivers.NodeStorage.NewSession(req.RequestID)

		_, err := sess.ReadData(ctx, "request.json")
		if err != nil {
			respondJsonError(ctx, w, errors.New("invalid request ID"), http.StatusBadRequest)
			return
		}

		resp := FrameInterpolationResultResponse{
			Status: FrameProcessing,
		}

		reader, err := sess.ReadData(ctx, "result.json")
		if err != nil {
			// TODO: Distinguish between error reading data vs. file DNE
			// Right now we assume that this file will exist when processing is done even
			// if an error was encountered
			w.WriteHeader(http.StatusAccepted)
			_ = json.NewEncoder(w).Encode(resp)
			return
		}

		resp.Status = FrameComplete

		if err := json.NewDecoder(reader.Body).Decode(&resp.Result); err != nil {
			respondJsonError(ctx, w, err, http.StatusInternalServerError)
			return
		}

		w.WriteHeader(http.StatusOK)
		_ = json.NewEncoder(w).Encode(resp)
	})
=======
func (ls *LivepeerServer) StartLiveVideo() http.Handler {
	return http.HandlerFunc(func(w http.ResponseWriter, r *http.Request) {
		ctx := r.Context()
		streamName := r.PathValue("stream")
		if streamName == "" {
			clog.Errorf(ctx, "Missing stream name")
			http.Error(w, "Missing stream name", http.StatusBadRequest)
			return
		}
		ctx = clog.AddVal(ctx, "stream", streamName)
		sourceID := r.FormValue("source_id")
		if sourceID == "" {
			clog.Errorf(ctx, "Missing source_id")
			http.Error(w, "Missing source_id", http.StatusBadRequest)
			return
		}
		ctx = clog.AddVal(ctx, "source_id", sourceID)
		sourceType := r.FormValue("source_type")
		if sourceType == "" {
			clog.Errorf(ctx, "Missing source_type")
			http.Error(w, "Missing source_type", http.StatusBadRequest)
			return
		}
		sourceTypeStr, err := mediamtxSourceTypeToString(sourceType)
		if err != nil {
			clog.Errorf(ctx, "Invalid source type %s", sourceType)
			http.Error(w, err.Error(), http.StatusBadRequest)
			return
		}
		ctx = clog.AddVal(ctx, "source_type", sourceType)

		remoteHost, err := getRemoteHost(r.RemoteAddr)
		if err != nil {
			clog.Errorf(ctx, "Could not find callback host: %s", err.Error())
			http.Error(w, "Could not find callback host", http.StatusBadRequest)
			return
		}
		ctx = clog.AddVal(ctx, "remote_addr", remoteHost)

		queryParams := r.FormValue("query")
		qp, err := url.ParseQuery(queryParams)
		if err != nil {
			clog.Errorf(ctx, "invalid query params, err=%w", err)
			http.Error(w, err.Error(), http.StatusBadRequest)
			return
		}
		// If auth webhook is set and returns an output URL, this will be replaced
		outputURL := qp.Get("rtmpOutput")
		if outputURL == "" {
			// re-publish to ourselves for now
			// Not sure if we want this to be permanent
			outputURL = fmt.Sprintf("rtmp://%s/%s-out", remoteHost, streamName)
		}

		// convention to avoid re-subscribing to our own streams
		// in case we want to push outputs back into mediamtx -
		// use an `-out` suffix for the stream name.
		if strings.HasSuffix(streamName, "-out") {
			// skip for now; we don't want to re-publish our own outputs
			return
		}

		// if auth webhook returns pipeline config these will be replaced
		pipeline := qp.Get("pipeline")
		rawParams := qp.Get("params")
		var pipelineParams map[string]interface{}
		if rawParams != "" {
			if err := json.Unmarshal([]byte(rawParams), &pipelineParams); err != nil {
				clog.Errorf(ctx, "Invalid pipeline params: %s", err)
				http.Error(w, "Invalid model params", http.StatusBadRequest)
				return
			}
		}

		if LiveAIAuthWebhookURL != nil {
			authResp, err := authenticateAIStream(LiveAIAuthWebhookURL, AIAuthRequest{
				Stream:      streamName,
				Type:        sourceTypeStr,
				QueryParams: queryParams,
			})
			if err != nil {
				kickErr := ls.kickInputConnection(remoteHost, sourceID, sourceType)
				if kickErr != nil {
					clog.Errorf(ctx, "failed to kick input connection: %s", kickErr.Error())
				}
				clog.Errorf(ctx, "Live AI auth failed: %s", err.Error())
				http.Error(w, "Forbidden", http.StatusForbidden)
				return
			}

			if authResp.RTMPOutputURL != "" {
				outputURL = authResp.RTMPOutputURL
			}

			if authResp.Pipeline != "" {
				pipeline = authResp.Pipeline
			}

			if len(authResp.paramsMap) > 0 {
				pipelineParams = authResp.paramsMap
			}
		}

		requestID := string(core.RandomManifestID())
		ctx = clog.AddVal(ctx, "request_id", requestID)
		clog.Infof(ctx, "Received live video AI request for %s", streamName)

		// Kick off the RTMP pull and segmentation as soon as possible
		ssr := media.NewSwitchableSegmentReader()
		go func() {
			ms := media.MediaSegmenter{Workdir: ls.LivepeerNode.WorkDir}
			ms.RunSegmentation(fmt.Sprintf("rtmp://%s/%s", remoteHost, streamName), ssr.Read)
			ssr.Close()
			ls.cleanupLive(streamName)
		}()

		params := aiRequestParams{
			node:        ls.LivepeerNode,
			os:          drivers.NodeStorage.NewSession(requestID),
			sessManager: ls.AISessionManager,

			liveParams: liveRequestParams{
				segmentReader: ssr,
				outputRTMPURL: outputURL,
				stream:        streamName,
			},
		}

		req := worker.GenLiveVideoToVideoJSONRequestBody{
			ModelId: &pipeline,
			Params:  &pipelineParams,
		}
		processAIRequest(ctx, params, req)
	})
}

func getRemoteHost(remoteAddr string) (string, error) {
	if remoteAddr == "" {
		return "", errors.New("remoteAddr is empty")
	}
	split := strings.Split(remoteAddr, ":")
	if len(split) < 1 {
		return "", fmt.Errorf("couldn't find remote host: %s", remoteAddr)
	}
	return split[0], nil
}

func (ls *LivepeerServer) UpdateLiveVideo() http.Handler {
	return http.HandlerFunc(func(w http.ResponseWriter, r *http.Request) {
		ctx := r.Context()
		if r.Method != http.MethodPost {
			http.Error(w, "Method not allowed", http.StatusMethodNotAllowed)
			return
		}
		// Get stream from path param
		stream := r.PathValue("stream")
		if stream == "" {
			http.Error(w, "Missing stream name", http.StatusBadRequest)
			return
		}
		ls.LivepeerNode.LiveMu.RLock()
		defer ls.LivepeerNode.LiveMu.RUnlock()
		p, ok := ls.LivepeerNode.LivePipelines[stream]
		if !ok {
			// Stream not found
			http.Error(w, "Stream not found", http.StatusNotFound)
			return
		}
		defer r.Body.Close()
		params, err := io.ReadAll(r.Body)
		if err != nil {
			http.Error(w, err.Error(), http.StatusBadRequest)
			return
		}

		clog.V(6).Infof(ctx, "Sending Live Video Update Control API stream=%s, params=%s", stream, string(params))
		if err := p.ControlPub.Write(strings.NewReader(string(params))); err != nil {
			http.Error(w, err.Error(), http.StatusInternalServerError)
			return
		}
	})
}

func (ls *LivepeerServer) cleanupLive(stream string) {
	ls.LivepeerNode.LiveMu.Lock()
	pub, ok := ls.LivepeerNode.LivePipelines[stream]
	delete(ls.LivepeerNode.LivePipelines, stream)
	ls.LivepeerNode.LiveMu.Unlock()

	if ok && pub != nil && pub.ControlPub != nil {
		if err := pub.ControlPub.Close(); err != nil {
			slog.Info("Error closing trickle publisher", "err", err)
		}
	}
>>>>>>> e21d3a7e
}<|MERGE_RESOLUTION|>--- conflicted
+++ resolved
@@ -101,19 +101,15 @@
 	ls.HTTPMux.Handle("/image-to-video/result", ls.ImageToVideoResult())
 	ls.HTTPMux.Handle("/audio-to-text", oapiReqValidator(aiMediaServerHandle(ls, multipartDecoder[worker.GenAudioToTextMultipartRequestBody], processAudioToText)))
 	ls.HTTPMux.Handle("/llm", oapiReqValidator(ls.LLM()))
-<<<<<<< HEAD
-	ls.HTTPMux.Handle("/frame-interpolation", oapiReqValidator(ls.FrameInterpolation()))
-	ls.HTTPMux.Handle("/frame-interpolation/result", ls.FrameInterpolationResult())
-	ls.HTTPMux.Handle("/segment-anything-2", oapiReqValidator(ls.SegmentAnything2()))
-=======
 	ls.HTTPMux.Handle("/segment-anything-2", oapiReqValidator(aiMediaServerHandle(ls, multipartDecoder[worker.GenSegmentAnything2MultipartRequestBody], processSegmentAnything2)))
 	ls.HTTPMux.Handle("/image-to-text", oapiReqValidator(aiMediaServerHandle(ls, multipartDecoder[worker.GenImageToTextMultipartRequestBody], processImageToText)))
 	ls.HTTPMux.Handle("/text-to-speech", oapiReqValidator(aiMediaServerHandle(ls, jsonDecoder[worker.GenTextToSpeechJSONRequestBody], processTextToSpeech)))
+	ls.HTTPMux.Handle("/frame-interpolation", oapiReqValidator(ls.FrameInterpolation()))
+	ls.HTTPMux.Handle("/frame-interpolation/result", ls.FrameInterpolationResult())
 
 	// This is called by the media server when the stream is ready
 	ls.HTTPMux.Handle("/live/video-to-video/{stream}/start", ls.StartLiveVideo())
 	ls.HTTPMux.Handle("/live/video-to-video/{stream}/update", ls.UpdateLiveVideo())
->>>>>>> e21d3a7e
 
 	return nil
 }
@@ -273,7 +269,6 @@
 	})
 }
 
-<<<<<<< HEAD
 func (ls *LivepeerServer) FrameInterpolation() http.Handler {
 	return http.HandlerFunc(func(w http.ResponseWriter, r *http.Request) {
 		remoteAddr := getRemoteAddr(r)
@@ -384,114 +379,55 @@
 	})
 }
 
-func (ls *LivepeerServer) Upscale() http.Handler {
+func (ls *LivepeerServer) FrameInterpolationResult() http.Handler {
 	return http.HandlerFunc(func(w http.ResponseWriter, r *http.Request) {
 		remoteAddr := getRemoteAddr(r)
 		ctx := clog.AddVal(r.Context(), clog.ClientIP, remoteAddr)
-		requestID := string(core.RandomManifestID())
-		ctx = clog.AddVal(ctx, "request_id", requestID)
-
-		multiRdr, err := r.MultipartReader()
-		if err != nil {
-			respondJsonError(ctx, w, err, http.StatusBadRequest)
-			return
-		}
-
-		var req worker.GenUpscaleMultipartRequestBody
-		if err := runtime.BindMultipart(&req, *multiRdr); err != nil {
-			respondJsonError(ctx, w, err, http.StatusBadRequest)
-			return
-		}
-
-		clog.V(common.VERBOSE).Infof(ctx, "Received Upscale request imageSize=%v prompt=%v model_id=%v", req.Image.FileSize(), req.Prompt, *req.ModelId)
-
-		params := aiRequestParams{
-			node:        ls.LivepeerNode,
-			os:          drivers.NodeStorage.NewSession(requestID),
-			sessManager: ls.AISessionManager,
-		}
-
-		start := time.Now()
-		resp, err := processUpscale(ctx, params, req)
-		if err != nil {
-			var serviceUnavailableErr *ServiceUnavailableError
-			var badRequestErr *BadRequestError
-			if errors.As(err, &serviceUnavailableErr) {
-				respondJsonError(ctx, w, err, http.StatusServiceUnavailable)
-				return
-			}
-			if errors.As(err, &badRequestErr) {
-				respondJsonError(ctx, w, err, http.StatusBadRequest)
-				return
-			}
+
+		var req FrameInterpolationResultRequest
+		if err := json.NewDecoder(r.Body).Decode(&req); err != nil {
+			respondJsonError(ctx, w, err, http.StatusBadRequest)
+			return
+		}
+
+		ctx = clog.AddVal(ctx, "request_id", req.RequestID)
+
+		clog.V(common.VERBOSE).Infof(ctx, "Received FrameInterpolationResult request request_id=%v", req.RequestID)
+
+		sess := drivers.NodeStorage.NewSession(req.RequestID)
+
+		_, err := sess.ReadData(ctx, "request.json")
+		if err != nil {
+			respondJsonError(ctx, w, errors.New("invalid request ID"), http.StatusBadRequest)
+			return
+		}
+
+		resp := FrameInterpolationResultResponse{
+			Status: FrameProcessing,
+		}
+
+		reader, err := sess.ReadData(ctx, "result.json")
+		if err != nil {
+			// TODO: Distinguish between error reading data vs. file DNE
+			// Right now we assume that this file will exist when processing is done even
+			// if an error was encountered
+			w.WriteHeader(http.StatusAccepted)
+			_ = json.NewEncoder(w).Encode(resp)
+			return
+		}
+
+		resp.Status = FrameComplete
+
+		if err := json.NewDecoder(reader.Body).Decode(&resp.Result); err != nil {
 			respondJsonError(ctx, w, err, http.StatusInternalServerError)
 			return
 		}
 
-		took := time.Since(start)
-		clog.V(common.VERBOSE).Infof(ctx, "Processed Upscale request imageSize=%v prompt=%v model_id=%v took=%v", req.Image.FileSize(), req.Prompt, *req.ModelId, took)
-
-		w.Header().Set("Content-Type", "application/json")
 		w.WriteHeader(http.StatusOK)
 		_ = json.NewEncoder(w).Encode(resp)
 	})
-}
-
-func (ls *LivepeerServer) AudioToText() http.Handler {
-	return http.HandlerFunc(func(w http.ResponseWriter, r *http.Request) {
-		remoteAddr := getRemoteAddr(r)
-		ctx := clog.AddVal(r.Context(), clog.ClientIP, remoteAddr)
-		requestID := string(core.RandomManifestID())
-		ctx = clog.AddVal(ctx, "request_id", requestID)
-
-		multiRdr, err := r.MultipartReader()
-		if err != nil {
-			respondJsonError(ctx, w, err, http.StatusBadRequest)
-			return
-		}
-
-		var req worker.GenAudioToTextMultipartRequestBody
-		if err := runtime.BindMultipart(&req, *multiRdr); err != nil {
-			respondJsonError(ctx, w, err, http.StatusBadRequest)
-			return
-		}
-
-		clog.V(common.VERBOSE).Infof(ctx, "Received AudioToText request audioSize=%v model_id=%v", req.Audio.FileSize(), *req.ModelId)
-
-		params := aiRequestParams{
-			node:        ls.LivepeerNode,
-			os:          drivers.NodeStorage.NewSession(requestID),
-			sessManager: ls.AISessionManager,
-		}
-
-		start := time.Now()
-		resp, err := processAudioToText(ctx, params, req)
-		if err != nil {
-			var serviceUnavailableErr *ServiceUnavailableError
-			var badRequestErr *BadRequestError
-			if errors.As(err, &serviceUnavailableErr) {
-				respondJsonError(ctx, w, err, http.StatusServiceUnavailable)
-				return
-			}
-			if errors.As(err, &badRequestErr) {
-				respondJsonError(ctx, w, err, http.StatusBadRequest)
-				return
-			}
-			respondJsonError(ctx, w, err, http.StatusInternalServerError)
-			return
-		}
-
-		took := time.Since(start)
-		clog.V(common.VERBOSE).Infof(ctx, "Processed AudioToText request model_id=%v took=%v", *req.ModelId, took)
-
-		w.Header().Set("Content-Type", "application/json")
-		w.WriteHeader(http.StatusOK)
-		_ = json.NewEncoder(w).Encode(resp)
-	})
-}
-
-=======
->>>>>>> e21d3a7e
+}	
+
 func (ls *LivepeerServer) LLM() http.Handler {
 	return http.HandlerFunc(func(w http.ResponseWriter, r *http.Request) {
 		remoteAddr := getRemoteAddr(r)
@@ -608,55 +544,6 @@
 	})
 }
 
-<<<<<<< HEAD
-func (ls *LivepeerServer) FrameInterpolationResult() http.Handler {
-	return http.HandlerFunc(func(w http.ResponseWriter, r *http.Request) {
-		remoteAddr := getRemoteAddr(r)
-		ctx := clog.AddVal(r.Context(), clog.ClientIP, remoteAddr)
-
-		var req FrameInterpolationResultRequest
-		if err := json.NewDecoder(r.Body).Decode(&req); err != nil {
-			respondJsonError(ctx, w, err, http.StatusBadRequest)
-			return
-		}
-
-		ctx = clog.AddVal(ctx, "request_id", req.RequestID)
-
-		clog.V(common.VERBOSE).Infof(ctx, "Received FrameInterpolationResult request request_id=%v", req.RequestID)
-
-		sess := drivers.NodeStorage.NewSession(req.RequestID)
-
-		_, err := sess.ReadData(ctx, "request.json")
-		if err != nil {
-			respondJsonError(ctx, w, errors.New("invalid request ID"), http.StatusBadRequest)
-			return
-		}
-
-		resp := FrameInterpolationResultResponse{
-			Status: FrameProcessing,
-		}
-
-		reader, err := sess.ReadData(ctx, "result.json")
-		if err != nil {
-			// TODO: Distinguish between error reading data vs. file DNE
-			// Right now we assume that this file will exist when processing is done even
-			// if an error was encountered
-			w.WriteHeader(http.StatusAccepted)
-			_ = json.NewEncoder(w).Encode(resp)
-			return
-		}
-
-		resp.Status = FrameComplete
-
-		if err := json.NewDecoder(reader.Body).Decode(&resp.Result); err != nil {
-			respondJsonError(ctx, w, err, http.StatusInternalServerError)
-			return
-		}
-
-		w.WriteHeader(http.StatusOK)
-		_ = json.NewEncoder(w).Encode(resp)
-	})
-=======
 func (ls *LivepeerServer) StartLiveVideo() http.Handler {
 	return http.HandlerFunc(func(w http.ResponseWriter, r *http.Request) {
 		ctx := r.Context()
@@ -851,5 +738,4 @@
 			slog.Info("Error closing trickle publisher", "err", err)
 		}
 	}
->>>>>>> e21d3a7e
 }