--- conflicted
+++ resolved
@@ -96,15 +96,11 @@
 	ls.HTTPMux.Handle("/image-to-video/result", ls.ImageToVideoResult())
 	ls.HTTPMux.Handle("/audio-to-text", oapiReqValidator(handle(ls, multipartDecoder[worker.GenAudioToTextMultipartRequestBody], processAudioToText)))
 	ls.HTTPMux.Handle("/llm", oapiReqValidator(ls.LLM()))
-<<<<<<< HEAD
-	ls.HTTPMux.Handle("/segment-anything-2", oapiReqValidator(ls.SegmentAnything2()))
+	ls.HTTPMux.Handle("/segment-anything-2", oapiReqValidator(handle(ls, multipartDecoder[worker.GenSegmentAnything2MultipartRequestBody], processSegmentAnything2)))	
 	ls.HTTPMux.Handle("/live-portrait", oapiReqValidator(ls.LivePortrait()))
 	ls.HTTPMux.Handle("/live-portrait/result", ls.LivePortraitResult())
-=======
-	ls.HTTPMux.Handle("/segment-anything-2", oapiReqValidator(handle(ls, multipartDecoder[worker.GenSegmentAnything2MultipartRequestBody], processSegmentAnything2)))
 	ls.HTTPMux.Handle("/image-to-text", oapiReqValidator(handle(ls, multipartDecoder[worker.GenImageToTextMultipartRequestBody], processImageToText)))
 
->>>>>>> 4d966f8c
 	return nil
 }
 
@@ -344,172 +340,6 @@
 	})
 }
 
-<<<<<<< HEAD
-func (ls *LivepeerServer) SegmentAnything2() http.Handler {
-	return http.HandlerFunc(func(w http.ResponseWriter, r *http.Request) {
-		remoteAddr := getRemoteAddr(r)
-		ctx := clog.AddVal(r.Context(), clog.ClientIP, remoteAddr)
-		requestID := string(core.RandomManifestID())
-		ctx = clog.AddVal(ctx, "request_id", requestID)
-
-		multiRdr, err := r.MultipartReader()
-		if err != nil {
-			respondJsonError(ctx, w, err, http.StatusBadRequest)
-			return
-		}
-
-		var req worker.GenSegmentAnything2MultipartRequestBody
-		if err := runtime.BindMultipart(&req, *multiRdr); err != nil {
-			respondJsonError(ctx, w, err, http.StatusBadRequest)
-			return
-		}
-
-		clog.V(common.VERBOSE).Infof(ctx, "Received SegmentAnything2 request; image_size=%v model_id=%v", req.Image.FileSize(), *req.ModelId)
-
-		params := aiRequestParams{
-			node:        ls.LivepeerNode,
-			os:          drivers.NodeStorage.NewSession(requestID),
-			sessManager: ls.AISessionManager,
-		}
-
-		start := time.Now()
-		resp, err := processSegmentAnything2(ctx, params, req)
-		if err != nil {
-			var serviceUnavailableErr *ServiceUnavailableError
-			var badRequestErr *BadRequestError
-			if errors.As(err, &serviceUnavailableErr) {
-				respondJsonError(ctx, w, err, http.StatusServiceUnavailable)
-				return
-			}
-			if errors.As(err, &badRequestErr) {
-				respondJsonError(ctx, w, err, http.StatusBadRequest)
-				return
-			}
-			respondJsonError(ctx, w, err, http.StatusInternalServerError)
-			return
-		}
-
-		took := time.Since(start)
-		clog.V(common.VERBOSE).Infof(ctx, "Processed SegmentAnything2 request model_id=%v took=%v", *req.ModelId, took)
-
-		w.Header().Set("Content-Type", "application/json")
-		w.WriteHeader(http.StatusOK)
-		_ = json.NewEncoder(w).Encode(resp)
-	})
-}
-
-func (ls *LivepeerServer) LivePortrait() http.Handler {
-	return http.HandlerFunc(func(w http.ResponseWriter, r *http.Request) {
-		remoteAddr := getRemoteAddr(r)
-		ctx := clog.AddVal(r.Context(), clog.ClientIP, remoteAddr)
-		requestID := string(core.RandomManifestID())
-		ctx = clog.AddVal(ctx, "request_id", requestID)
-
-		multiRdr, err := r.MultipartReader()
-		if err != nil {
-			respondJsonError(ctx, w, err, http.StatusBadRequest)
-			return
-		}
-
-		var req worker.LivePortraitLivePortraitPostMultipartRequestBody
-		if err := runtime.BindMultipart(&req, *multiRdr); err != nil {
-			respondJsonError(ctx, w, err, http.StatusBadRequest)
-			return
-		}
-
-		var async bool
-		prefer := r.Header.Get("Prefer")
-		if prefer == "respond-async" {
-			async = true
-		}
-
-		clog.V(common.VERBOSE).Infof(ctx, "Received LivePortrait request videoSize=%v model_id=%v async=%v", req.DrivingVideo.FileSize(), *req.ModelId, async)
-
-		params := aiRequestParams{
-			node:        ls.LivepeerNode,
-			os:          drivers.NodeStorage.NewSession(requestID),
-			sessManager: ls.AISessionManager,
-		}
-
-		if !async {
-			start := time.Now()
-
-			resp, err := processLivePortrait(ctx, params, req)
-			if err != nil {
-				var e *ServiceUnavailableError
-				if errors.As(err, &e) {
-					respondJsonError(ctx, w, err, http.StatusServiceUnavailable)
-					return
-				}
-
-				respondJsonError(ctx, w, err, http.StatusInternalServerError)
-				return
-			}
-
-			took := time.Since(start)
-			clog.Infof(ctx, "Processed LivePortrait request videoSize=%v model_id=%v took=%v", req.DrivingVideo.FileSize(), *req.ModelId, took)
-
-			w.Header().Set("Content-Type", "application/json")
-			w.WriteHeader(http.StatusOK)
-			_ = json.NewEncoder(w).Encode(resp)
-			return
-		}
-
-		var data bytes.Buffer
-		if err := json.NewEncoder(&data).Encode(req); err != nil {
-			respondJsonError(ctx, w, err, http.StatusInternalServerError)
-			return
-		}
-
-		path, err := params.os.SaveData(ctx, "request.json", bytes.NewReader(data.Bytes()), nil, 0)
-		if err != nil {
-			respondJsonError(ctx, w, err, http.StatusInternalServerError)
-			return
-		}
-
-		clog.Infof(ctx, "Saved LivePortrait request path=%v", requestID, path)
-
-		cctx := clog.Clone(context.Background(), ctx)
-		go func(ctx context.Context) {
-			start := time.Now()
-
-			var data bytes.Buffer
-			resp, err := processLivePortrait(ctx, params, req)
-			if err != nil {
-				clog.Errorf(ctx, "Error processing LivePortrait request err=%v", err)
-
-				handleAPIError(ctx, &data, err, http.StatusInternalServerError)
-			} else {
-				took := time.Since(start)
-				clog.Infof(ctx, "Processed LivePortrait request imageSize=%v model_id=%v took=%v", req.DrivingVideo.FileSize(), *req.ModelId, took)
-
-				if err := json.NewEncoder(&data).Encode(resp); err != nil {
-					clog.Errorf(ctx, "Error JSON encoding LivePortrait response err=%v", err)
-					return
-				}
-			}
-
-			path, err := params.os.SaveData(ctx, "result.json", bytes.NewReader(data.Bytes()), nil, 0)
-			if err != nil {
-				clog.Errorf(ctx, "Error saving LivePortrait result to object store err=%v", err)
-				return
-			}
-
-			clog.Infof(ctx, "Saved LivePortrait result path=%v", path)
-		}(cctx)
-
-		resp := &LivePortraitResponseAsync{
-			RequestID: requestID,
-		}
-
-		w.Header().Set("Content-Type", "application/json")
-		w.WriteHeader(http.StatusAccepted)
-		_ = json.NewEncoder(w).Encode(resp)
-	})
-}
-
-=======
->>>>>>> 4d966f8c
 func (ls *LivepeerServer) ImageToVideoResult() http.Handler {
 	return http.HandlerFunc(func(w http.ResponseWriter, r *http.Request) {
 		remoteAddr := getRemoteAddr(r)
