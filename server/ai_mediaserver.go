--- conflicted
+++ resolved
@@ -394,7 +394,6 @@
 	})
 }
 
-<<<<<<< HEAD
 func (ls *LivepeerServer) LivePortrait() http.Handler {
 	return http.HandlerFunc(func(w http.ResponseWriter, r *http.Request) {
 		remoteAddr := getRemoteAddr(r)
@@ -422,22 +421,11 @@
 
 		clog.V(common.VERBOSE).Infof(ctx, "Received LivePortrait request videoSize=%v model_id=%v async=%v", req.DrivingVideo.FileSize(), *req.ModelId, async)
 
-=======
-func (ls *LivepeerServer) StartLiveVideo() http.Handler {
-	return http.HandlerFunc(func(w http.ResponseWriter, r *http.Request) {
-		streamName := r.FormValue("stream")
-		if streamName == "" {
-			http.Error(w, "Missing stream name", http.StatusBadRequest)
-			return
-		}
-		requestID := string(core.RandomManifestID())
->>>>>>> c4a5ef12
 		params := aiRequestParams{
 			node:        ls.LivepeerNode,
 			os:          drivers.NodeStorage.NewSession(requestID),
 			sessManager: ls.AISessionManager,
 		}
-<<<<<<< HEAD
 
 		if !async {
 			start := time.Now()
@@ -566,12 +554,26 @@
 
 		w.WriteHeader(http.StatusOK)
 		_ = json.NewEncoder(w).Encode(resp)
-=======
+	})
+}
+
+func (ls *LivepeerServer) StartLiveVideo() http.Handler {
+	return http.HandlerFunc(func(w http.ResponseWriter, r *http.Request) {
+		streamName := r.FormValue("stream")
+		if streamName == "" {
+			http.Error(w, "Missing stream name", http.StatusBadRequest)
+			return
+		}
+		requestID := string(core.RandomManifestID())
+		params := aiRequestParams{
+			node:        ls.LivepeerNode,
+			os:          drivers.NodeStorage.NewSession(requestID),
+			sessManager: ls.AISessionManager,
+		}
 		ctx := clog.AddVal(r.Context(), "request_id", requestID)
 		// TODO set model and initial parameters here if necessary (eg, prompt)
 		req := struct{}{}
 		resp, err := processAIRequest(ctx, params, req)
 		clog.Infof(ctx, "Received live video AI request stream=%s resp=%v err=%v", streamName, resp, err)
->>>>>>> c4a5ef12
 	})
 }