--- conflicted
+++ resolved
@@ -102,43 +102,10 @@
 	orch.node.TranscoderManager.transcoderResults(tcID, res)
 }
 
-<<<<<<< HEAD
-func (orch *orchestrator) TextToImage(ctx context.Context, req worker.GenTextToImageJSONRequestBody) (*worker.ImageResponse, error) {
-	return orch.node.textToImage(ctx, req)
-}
-
-func (orch *orchestrator) ImageToImage(ctx context.Context, req worker.GenImageToImageMultipartRequestBody) (*worker.ImageResponse, error) {
-	return orch.node.imageToImage(ctx, req)
-}
-
-func (orch *orchestrator) ImageToVideo(ctx context.Context, req worker.GenImageToVideoMultipartRequestBody) (*worker.ImageResponse, error) {
-	return orch.node.imageToVideo(ctx, req)
-}
-
-func (orch *orchestrator) Upscale(ctx context.Context, req worker.GenUpscaleMultipartRequestBody) (*worker.ImageResponse, error) {
-	return orch.node.upscale(ctx, req)
-}
-
-func (orch *orchestrator) AudioToText(ctx context.Context, req worker.GenAudioToTextMultipartRequestBody) (*worker.TextResponse, error) {
-	return orch.node.AudioToText(ctx, req)
-}
-
-// Return type is LLMResponse, but a stream is available as well as chan(string)
-func (orch *orchestrator) LLM(ctx context.Context, req worker.GenLLMFormdataRequestBody) (interface{}, error) {
-	return orch.node.AIWorker.LLM(ctx, req)
-
-}
-
-func (orch *orchestrator) SegmentAnything2(ctx context.Context, req worker.GenSegmentAnything2MultipartRequestBody) (*worker.MasksResponse, error) {
-	return orch.node.SegmentAnything2(ctx, req)
-}
-
 func (orch *orchestrator) ImageToText(ctx context.Context, req worker.GenImageToTextMultipartRequestBody) (*worker.ImageToTextResponse, error) {
 	return orch.node.ImageToText(ctx, req)
 }
 
-=======
->>>>>>> ff1f5178
 func (orch *orchestrator) ProcessPayment(ctx context.Context, payment net.Payment, manifestID ManifestID) error {
 	if orch.node == nil || orch.node.Recipient == nil {
 		return nil
@@ -857,113 +824,6 @@
 	}
 }
 
-<<<<<<< HEAD
-func (n *LivepeerNode) textToImage(ctx context.Context, req worker.GenTextToImageJSONRequestBody) (*worker.ImageResponse, error) {
-	return n.AIWorker.TextToImage(ctx, req)
-}
-
-func (n *LivepeerNode) imageToImage(ctx context.Context, req worker.GenImageToImageMultipartRequestBody) (*worker.ImageResponse, error) {
-	return n.AIWorker.ImageToImage(ctx, req)
-}
-
-func (n *LivepeerNode) upscale(ctx context.Context, req worker.GenUpscaleMultipartRequestBody) (*worker.ImageResponse, error) {
-	return n.AIWorker.Upscale(ctx, req)
-}
-
-func (n *LivepeerNode) AudioToText(ctx context.Context, req worker.GenAudioToTextMultipartRequestBody) (*worker.TextResponse, error) {
-	return n.AIWorker.AudioToText(ctx, req)
-}
-
-func (n *LivepeerNode) SegmentAnything2(ctx context.Context, req worker.GenSegmentAnything2MultipartRequestBody) (*worker.MasksResponse, error) {
-	return n.AIWorker.SegmentAnything2(ctx, req)
-}
-
-func (n *LivepeerNode) ImageToText(ctx context.Context, req worker.GenImageToTextMultipartRequestBody) (*worker.ImageToTextResponse, error) {
-	return n.AIWorker.ImageToText(ctx, req)
-}
-
-func (n *LivepeerNode) imageToVideo(ctx context.Context, req worker.GenImageToVideoMultipartRequestBody) (*worker.ImageResponse, error) {
-	// We might support generating more than one video in the future (i.e. multiple input images/prompts)
-	numVideos := 1
-
-	// Generate frames
-	start := time.Now()
-	resp, err := n.AIWorker.ImageToVideo(ctx, req)
-	if err != nil {
-		return nil, err
-	}
-
-	if len(resp.Frames) != numVideos {
-		return nil, fmt.Errorf("unexpected number of image-to-video outputs expected=%v actual=%v", numVideos, len(resp.Frames))
-	}
-
-	took := time.Since(start)
-	clog.V(common.DEBUG).Infof(ctx, "Generating frames took=%v", took)
-
-	sessionID := string(RandomManifestID())
-	framerate := 7
-	if req.Fps != nil {
-		framerate = *req.Fps
-	}
-	inProfile := ffmpeg.VideoProfile{
-		Framerate:    uint(framerate),
-		FramerateDen: 1,
-	}
-	height := 576
-	if req.Height != nil {
-		height = *req.Height
-	}
-	width := 1024
-	if req.Width != nil {
-		width = *req.Width
-	}
-	outProfile := ffmpeg.VideoProfile{
-		Name:       "image-to-video",
-		Resolution: fmt.Sprintf("%vx%v", width, height),
-		Bitrate:    "6000k",
-		Format:     ffmpeg.FormatMP4,
-	}
-	// HACK: Re-use worker.ImageResponse to return results
-	// Transcode frames into segments.
-	videos := make([]worker.Media, len(resp.Frames))
-	for i, batch := range resp.Frames {
-		// Create slice of frame urls for a batch
-		urls := make([]string, len(batch))
-		for j, frame := range batch {
-			urls[j] = frame.Url
-		}
-
-		// Transcode slice of frame urls into a segment
-		res := n.transcodeFrames(ctx, sessionID, urls, inProfile, outProfile)
-		if res.Err != nil {
-			return nil, res.Err
-		}
-
-		// Assume only single rendition right now
-		seg := res.TranscodeData.Segments[0]
-		name := fmt.Sprintf("%v.mp4", RandomManifestID())
-		segData := bytes.NewReader(seg.Data)
-		uri, err := res.OS.SaveData(ctx, name, segData, nil, 0)
-		if err != nil {
-			return nil, err
-		}
-
-		videos[i] = worker.Media{
-			Url: uri,
-		}
-
-		// NOTE: Seed is consistent for video; NSFW check applies to first frame only.
-		if len(batch) > 0 {
-			videos[i].Nsfw = batch[0].Nsfw
-			videos[i].Seed = batch[0].Seed
-		}
-	}
-
-	return &worker.ImageResponse{Images: videos}, nil
-}
-
-=======
->>>>>>> ff1f5178
 func (rtm *RemoteTranscoderManager) transcoderResults(tcID int64, res *RemoteTranscoderResult) {
 	remoteChan, err := rtm.getTaskChan(tcID)
 	if err != nil {
