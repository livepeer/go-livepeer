/*
Core contains the main functionality of the Livepeer node.

The logical orgnization of the `core` module is as follows:

livepeernode.go: Main struct definition and code that is common to all node types.
broadcaster.go: Code that is called only when the node is in broadcaster mode.
orchestrator.go: Code that is called only when the node is in orchestrator mode.

*/
package core

import (
	"errors"
	"math/big"
	"math/rand"
	"net/url"
	"strings"
	"sync"
	"time"

	"github.com/livepeer/go-livepeer/pm"

	"github.com/livepeer/go-livepeer/common"
	"github.com/livepeer/go-livepeer/eth"
)

var ErrTranscoderAvail = errors.New("ErrTranscoderUnavailable")
var ErrTranscode = errors.New("ErrTranscode")

// LivepeerVersion node version
// content of this constant will be set at build time,
// using -ldflags, combining content of `VERSION` file and
// output of the `git describe` command.
var LivepeerVersion = "undefined"

var MaxSessions = 10

type NodeType int

const (
	DefaultNode NodeType = iota
	BroadcasterNode
	OrchestratorNode
	TranscoderNode
	RedeemerNode
)

var nodeTypeStrs = map[NodeType]string{
	DefaultNode:      "default",
	BroadcasterNode:  "broadcaster",
	OrchestratorNode: "orchestrator",
	TranscoderNode:   "transcoder",
	RedeemerNode:     "redeemer",
}

func (t NodeType) String() string {
	str, ok := nodeTypeStrs[t]
	if !ok {
		return "unknown"
	}
	return str
}

//LivepeerNode handles videos going in and coming out of the Livepeer network.
type LivepeerNode struct {

	// Common fields
	Eth      eth.LivepeerEthClient
	WorkDir  string
	NodeType NodeType
	Database *common.DB

	// Transcoder public fields
	SegmentChans      map[ManifestID]SegmentChan
	Recipient         pm.Recipient
	OrchestratorPool  common.OrchestratorPool
	OrchSecret        string
	Transcoder        Transcoder
	TranscoderManager *RemoteTranscoderManager
	Balances          *AddressBalances
	Capabilities      *Capabilities
	AutoAdjustPrice   bool
	// Broadcaster public fields
	Sender pm.Sender

	// Thread safety for config fields
	mu             sync.RWMutex
	StorageConfigs map[string]*transcodeConfig
	storageMutex   *sync.RWMutex
	// Transcoder private fields
<<<<<<< HEAD
	priceInfo     map[string]*big.Rat
	serviceURI    url.URL
	segmentMutex  *sync.RWMutex
	StorageConfig *transcodeConfig
=======
	priceInfo    *big.Rat
	serviceURI   url.URL
	segmentMutex *sync.RWMutex
>>>>>>> dc6e79d1
}

//NewLivepeerNode creates a new Livepeer Node. Eth can be nil.
func NewLivepeerNode(e eth.LivepeerEthClient, wd string, dbh *common.DB) (*LivepeerNode, error) {
	rand.Seed(time.Now().UnixNano())
	return &LivepeerNode{
		Eth:             e,
		WorkDir:         wd,
		Database:        dbh,
		AutoAdjustPrice: true,
		SegmentChans:    make(map[ManifestID]SegmentChan),
		segmentMutex:    &sync.RWMutex{},
		Capabilities:    &Capabilities{capacities: map[Capability]int{}},
<<<<<<< HEAD
		priceInfo:       make(map[string]*big.Rat),
=======
		StorageConfigs:  make(map[string]*transcodeConfig),
		storageMutex:    &sync.RWMutex{},
>>>>>>> dc6e79d1
	}, nil
}

func (n *LivepeerNode) GetServiceURI() *url.URL {
	n.mu.RLock()
	defer n.mu.RUnlock()
	return &n.serviceURI
}

func (n *LivepeerNode) SetServiceURI(newUrl *url.URL) {
	n.mu.Lock()
	defer n.mu.Unlock()
	n.serviceURI = *newUrl
}

// SetBasePrice sets the base price for an orchestrator on the node
func (n *LivepeerNode) SetBasePrice(b_eth_addr string, price *big.Rat) {
	addr := strings.ToLower(b_eth_addr)
	n.mu.Lock()
	defer n.mu.Unlock()

	n.priceInfo[addr] = price
}

// GetBasePrice gets the base price for an orchestrator
func (n *LivepeerNode) GetBasePrice(b_eth_addr string) *big.Rat {
	addr := strings.ToLower(b_eth_addr)
	n.mu.RLock()
	defer n.mu.RUnlock()

	return n.priceInfo[addr]
}

func (n *LivepeerNode) GetBasePrices() map[string]*big.Rat {
	n.mu.RLock()
	defer n.mu.RUnlock()

	return n.priceInfo
}

// SetMaxFaceValue sets the faceValue upper limit for tickets received
func (n *LivepeerNode) SetMaxFaceValue(maxfacevalue *big.Int) {
	n.mu.Lock()
	defer n.mu.Unlock()

	n.Recipient.SetMaxFaceValue(maxfacevalue)
}<|MERGE_RESOLUTION|>--- conflicted
+++ resolved
@@ -89,16 +89,9 @@
 	StorageConfigs map[string]*transcodeConfig
 	storageMutex   *sync.RWMutex
 	// Transcoder private fields
-<<<<<<< HEAD
 	priceInfo     map[string]*big.Rat
 	serviceURI    url.URL
 	segmentMutex  *sync.RWMutex
-	StorageConfig *transcodeConfig
-=======
-	priceInfo    *big.Rat
-	serviceURI   url.URL
-	segmentMutex *sync.RWMutex
->>>>>>> dc6e79d1
 }
 
 //NewLivepeerNode creates a new Livepeer Node. Eth can be nil.
@@ -112,12 +105,9 @@
 		SegmentChans:    make(map[ManifestID]SegmentChan),
 		segmentMutex:    &sync.RWMutex{},
 		Capabilities:    &Capabilities{capacities: map[Capability]int{}},
-<<<<<<< HEAD
 		priceInfo:       make(map[string]*big.Rat),
-=======
 		StorageConfigs:  make(map[string]*transcodeConfig),
 		storageMutex:    &sync.RWMutex{},
->>>>>>> dc6e79d1
 	}, nil
 }
 
