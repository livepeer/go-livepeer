--- conflicted
+++ resolved
@@ -149,17 +149,15 @@
 	serviceURI       url.URL
 	segmentMutex     *sync.RWMutex
 
-<<<<<<< HEAD
-	MediaMTXApiPassword string
-=======
 	// For live video pipelines, cache for live pipelines; key is the stream name
 	LivePipelines map[string]*LivePipeline
 	LiveMu        *sync.RWMutex
+
+	MediaMTXApiPassword string
 }
 
 type LivePipeline struct {
 	ControlPub *trickle.TricklePublisher
->>>>>>> 47d55b9b
 }
 
 // NewLivepeerNode creates a new Livepeer Node. Eth can be nil.
