--- conflicted
+++ resolved
@@ -78,11 +78,8 @@
 	Capability_ImageToVideo
 	Capability_Upscale
 	Capability_AudioToText
-<<<<<<< HEAD
-	Capability_FrameInterpolation
-=======
 	Capability_SegmentAnything2
->>>>>>> a49cd1b9
+  Capability_FrameInterpolation
 )
 
 var CapabilityNameLookup = map[Capability]string{
@@ -119,11 +116,8 @@
 	Capability_ImageToVideo:               "Image to video",
 	Capability_Upscale:                    "Upscale",
 	Capability_AudioToText:                "Audio to text",
-<<<<<<< HEAD
-	Capability_FrameInterpolation:         "Frame Interpolation",
-=======
 	Capability_SegmentAnything2:           "Segment anything 2",
->>>>>>> a49cd1b9
+  Capability_FrameInterpolation:         "Frame Interpolation",
 }
 
 var CapabilityTestLookup = map[Capability]CapabilityTest{
