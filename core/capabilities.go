package core

import (
	"errors"
	"fmt"
	"sync"

	"github.com/Masterminds/semver/v3"
	"github.com/golang/glog"
	"github.com/livepeer/go-livepeer/net"
	"github.com/livepeer/go-tools/drivers"
	"github.com/livepeer/lpms/ffmpeg"
)

type ModelConstraints map[string]*ModelConstraint

type ModelConstraint struct {
	Warm     bool
	Capacity int
}

type Capability int
type CapabilityString []uint64
type Constraints struct {
	minVersion    string
	perCapability PerCapabilityConstraints
}
type CapabilityConstraints struct {
	// Models contains a *ModelConstraint for each supported model ID
	Models ModelConstraints
}
type PerCapabilityConstraints map[Capability]*CapabilityConstraints
type Capabilities struct {
	bitstring   CapabilityString
	mandatories CapabilityString
	version     string
	constraints Constraints
	capacities  map[Capability]int
	mutex       sync.Mutex
}
type CapabilityTest struct {
	inVideoData []byte
	outProfile  ffmpeg.VideoProfile
}

const (
	Capability_Invalid                    Capability = -2
	Capability_Unused                     Capability = -1
	Capability_H264                       Capability = 0
	Capability_MPEGTS                     Capability = 1
	Capability_MP4                        Capability = 2
	Capability_FractionalFramerates       Capability = 3
	Capability_StorageDirect              Capability = 4
	Capability_StorageS3                  Capability = 5
	Capability_StorageGCS                 Capability = 6
	Capability_ProfileH264Baseline        Capability = 7
	Capability_ProfileH264Main            Capability = 8
	Capability_ProfileH264High            Capability = 9
	Capability_ProfileH264ConstrainedHigh Capability = 10
	Capability_GOP                        Capability = 11
	Capability_AuthToken                  Capability = 12
	Capability_SceneClassification        Capability = 13 // Deprecated, but can't remove because of Capability ordering
	Capability_MPEG7VideoSignature        Capability = 14
	Capability_HEVC_Decode                Capability = 15
	Capability_HEVC_Encode                Capability = 16
	Capability_VP8_Decode                 Capability = 17
	Capability_VP9_Decode                 Capability = 18
	Capability_VP8_Encode                 Capability = 19
	Capability_VP9_Encode                 Capability = 20
	Capability_H264_Decode_444_8bit       Capability = 21
	Capability_H264_Decode_422_8bit       Capability = 22
	Capability_H264_Decode_444_10bit      Capability = 23
	Capability_H264_Decode_422_10bit      Capability = 24
	Capability_H264_Decode_420_10bit      Capability = 25
	Capability_SegmentSlicing             Capability = 26
	Capability_TextToImage                Capability = 27
	Capability_ImageToImage               Capability = 28
	Capability_ImageToVideo               Capability = 29
	Capability_Upscale                    Capability = 30
	Capability_AudioToText                Capability = 31
	Capability_SegmentAnything2           Capability = 32
	Capability_LLM                        Capability = 33
	Capability_ImageToText                Capability = 34
)

var CapabilityNameLookup = map[Capability]string{
	Capability_Invalid:                    "Invalid",
	Capability_Unused:                     "Unused",
	Capability_H264:                       "H.264",
	Capability_MPEGTS:                     "MPEGTS",
	Capability_MP4:                        "MP4",
	Capability_FractionalFramerates:       "Fractional framerates",
	Capability_StorageDirect:              "Storage direct",
	Capability_StorageS3:                  "Storage S3",
	Capability_StorageGCS:                 "Storage GCS",
	Capability_ProfileH264Baseline:        "H264 Baseline profile",
	Capability_ProfileH264Main:            "H264 Main profile",
	Capability_ProfileH264High:            "H264 High profile",
	Capability_ProfileH264ConstrainedHigh: "H264 Constained High profile",
	Capability_GOP:                        "GOP",
	Capability_AuthToken:                  "Auth token",
	Capability_MPEG7VideoSignature:        "MPEG7 signature",
	Capability_HEVC_Decode:                "HEVC decode",
	Capability_HEVC_Encode:                "HEVC encode",
	Capability_VP8_Decode:                 "VP8 decode",
	Capability_VP9_Decode:                 "VP9 decode",
	Capability_VP8_Encode:                 "VP8 encode",
	Capability_VP9_Encode:                 "VP9 encode",
	Capability_H264_Decode_444_8bit:       "H264 Decode YUV444 8-bit",
	Capability_H264_Decode_422_8bit:       "H264 Decode YUV422 8-bit",
	Capability_H264_Decode_444_10bit:      "H264 Decode YUV444 10-bit",
	Capability_H264_Decode_422_10bit:      "H264 Decode YUV422 10-bit",
	Capability_H264_Decode_420_10bit:      "H264 Decode YUV420 10-bit",
	Capability_SegmentSlicing:             "Segment slicing",
	Capability_TextToImage:                "Text to image",
	Capability_ImageToImage:               "Image to image",
	Capability_ImageToVideo:               "Image to video",
	Capability_Upscale:                    "Upscale",
	Capability_AudioToText:                "Audio to text",
	Capability_SegmentAnything2:           "Segment anything 2",
<<<<<<< HEAD
	Capability_LLM:                        "Large language model",
	Capability_ImageToText:                "Image to text",
=======
	Capability_LLM:                        "Llm",
>>>>>>> ff1f5178
}

var CapabilityTestLookup = map[Capability]CapabilityTest{
	// 145x145 is the lowest resolution supported by NVENC on Windows
	// Software encoder requires `width must be multiple of 2` so we use 146x146
	Capability_H264: {
		inVideoData: testSegment_H264,
		outProfile:  ffmpeg.VideoProfile{Resolution: "146x146", Bitrate: "1000k", Format: ffmpeg.FormatMPEGTS},
	},
	Capability_HEVC_Decode: {
		inVideoData: testSegment_HEVC,
		outProfile:  ffmpeg.VideoProfile{Resolution: "145x145", Bitrate: "1000k", Format: ffmpeg.FormatMPEGTS},
	},
	Capability_HEVC_Encode: {
		inVideoData: testSegment_H264,
		outProfile:  ffmpeg.VideoProfile{Resolution: "145x145", Bitrate: "1000k", Format: ffmpeg.FormatMPEGTS, Encoder: ffmpeg.H265},
	},
	Capability_VP8_Decode: {
		inVideoData: testSegment_VP8,
		outProfile:  ffmpeg.VideoProfile{Resolution: "145x145", Bitrate: "1000k", Format: ffmpeg.FormatMPEGTS},
	},
	Capability_VP9_Decode: {
		inVideoData: testSegment_VP9,
		outProfile:  ffmpeg.VideoProfile{Resolution: "145x145", Bitrate: "1000k", Format: ffmpeg.FormatMPEGTS},
	},
	Capability_H264_Decode_444_8bit: {
		inVideoData: testSegment_H264_444_8bit,
		outProfile:  ffmpeg.VideoProfile{Resolution: "146x146", Bitrate: "1000k", Format: ffmpeg.FormatMPEGTS},
	},
	Capability_H264_Decode_422_8bit: {
		inVideoData: testSegment_H264_422_8bit,
		outProfile:  ffmpeg.VideoProfile{Resolution: "146x146", Bitrate: "1000k", Format: ffmpeg.FormatMPEGTS},
	},
	Capability_H264_Decode_444_10bit: {
		inVideoData: testSegment_H264_444_10bit,
		outProfile:  ffmpeg.VideoProfile{Resolution: "146x146", Bitrate: "1000k", Format: ffmpeg.FormatMPEGTS},
	},
	Capability_H264_Decode_422_10bit: {
		inVideoData: testSegment_H264_422_10bit,
		outProfile:  ffmpeg.VideoProfile{Resolution: "146x146", Bitrate: "1000k", Format: ffmpeg.FormatMPEGTS},
	},
	Capability_H264_Decode_420_10bit: {
		inVideoData: testSegment_H264_420_10bit,
		outProfile:  ffmpeg.VideoProfile{Resolution: "146x146", Bitrate: "1000k", Format: ffmpeg.FormatMPEGTS},
	},
}

var capFormatConv = errors.New("capability: unknown format")
var capStorageConv = errors.New("capability: unknown storage")
var capProfileConv = errors.New("capability: unknown profile")
var capCodecConv = errors.New("capability: unknown codec")
var capUnknown = errors.New("capability: unknown")

func DefaultCapabilities() []Capability {
	// Add to this list as new features are added.
	return []Capability{
		Capability_H264,
		Capability_MPEGTS,
		Capability_MP4,
		Capability_FractionalFramerates,
		Capability_StorageDirect,
		Capability_StorageS3,
		Capability_StorageGCS,
		Capability_ProfileH264Baseline,
		Capability_ProfileH264Main,
		Capability_ProfileH264High,
		Capability_ProfileH264ConstrainedHigh,
		Capability_GOP,
		Capability_AuthToken,
		Capability_MPEG7VideoSignature,
		Capability_SegmentSlicing,
	}
}

func OptionalCapabilities() []Capability {
	return []Capability{
		Capability_HEVC_Decode,
		Capability_HEVC_Encode,
		Capability_VP8_Decode,
		Capability_VP9_Decode,
		Capability_H264_Decode_444_8bit,
		Capability_H264_Decode_422_8bit,
		Capability_H264_Decode_444_10bit,
		Capability_H264_Decode_422_10bit,
		Capability_H264_Decode_420_10bit,
		Capability_TextToImage,
		Capability_ImageToImage,
		Capability_ImageToVideo,
		Capability_Upscale,
		Capability_AudioToText,
		Capability_SegmentAnything2,
		Capability_ImageToText,
	}
}

func MandatoryOCapabilities() []Capability {
	// Add to this list as certain features become mandatory.
	// Use sparingly, as adding to this is a hard break with older nodes
	return []Capability{
		Capability_AuthToken,
	}
}

func RemoveCapability(haystack []Capability, needle Capability) []Capability {
	for i, c := range haystack {
		if c == needle {
			// TODO use slices.Delete once go-livepeer updates to latest golang
			return append(haystack[:i], haystack[i+1:]...)
		}
	}
	return haystack
}

func AddCapability(caps []Capability, newCap Capability) []Capability {
	return append(caps, newCap)
}

func NewCapabilityString(caps []Capability) CapabilityString {
	capStr := CapabilityString{}
	for _, v := range caps {
		if v <= Capability_Unused {
			continue
		}
		capStr.addCapability(v)
	}
	return capStr
}

func (c1 CapabilityString) CompatibleWith(c2 CapabilityString) bool {
	// checks: ( c1 AND c2 ) == c1
	if len(c1) > len(c2) {
		return false
	}
	for i := range c1 {
		if (c1[i] & c2[i]) != c1[i] {
			return false
		}
	}
	return true
}

func (c1 PerCapabilityConstraints) CompatibleWith(c2 PerCapabilityConstraints) bool {
	for c1Cap, c1Constraints := range c1 {
		c2Constraints, ok := c2[c1Cap]
		if !ok {
			// No constraints on this capability so assume compatibility
			continue
		}

		if !c1Constraints.CompatibleWith(c2Constraints) {
			return false
		}
	}

	return true
}

func (c1 *CapabilityConstraints) CompatibleWith(c2 *CapabilityConstraints) bool {
	return c1.Models.CompatibleWith(c2.Models)
}

func (c1 ModelConstraints) CompatibleWith(c2 ModelConstraints) bool {
	for c1ModelID, c1ModelConstraint := range c1 {
		c2ModelConstraint, ok := c2[c1ModelID]
		if !ok {
			// c2 does not support this model ID so it is incompatible
			return false
		}

		if c1ModelConstraint.Warm && !c2ModelConstraint.Warm {
			// c1 requires the model ID to be warm, but c2's model ID is not warm so it is incompatible
			return false
		}
	}

	return true
}

type chromaDepth struct {
	Chroma ffmpeg.ChromaSubsampling
	Depth  ffmpeg.ColorDepthBits
}

var cap_420_8bit = chromaDepth{ffmpeg.ChromaSubsampling420, ffmpeg.ColorDepth8Bit}
var cap_444_8bit = chromaDepth{ffmpeg.ChromaSubsampling444, ffmpeg.ColorDepth8Bit}
var cap_422_8bit = chromaDepth{ffmpeg.ChromaSubsampling422, ffmpeg.ColorDepth8Bit}
var cap_444_10bit = chromaDepth{ffmpeg.ChromaSubsampling444, ffmpeg.ColorDepth10Bit}
var cap_422_10bit = chromaDepth{ffmpeg.ChromaSubsampling422, ffmpeg.ColorDepth10Bit}
var cap_420_10bit = chromaDepth{ffmpeg.ChromaSubsampling420, ffmpeg.ColorDepth10Bit}

func JobCapabilities(params *StreamParameters, segPar *SegmentParameters) (*Capabilities, error) {
	caps := make(map[Capability]bool)

	// Define any default capabilities (especially ones that may be mandatory)
	caps[Capability_AuthToken] = true
	if params.VerificationFreq > 0 {
		caps[Capability_MPEG7VideoSignature] = true
	}
	if segPar != nil {
		caps[Capability_SegmentSlicing] = true
	}

	// capabilities based on given input
	switch params.Codec {
	case ffmpeg.H264:
		chromaSubsampling, colorDepth, formatError := params.PixelFormat.Properties()
		caps[Capability_H264] = true
		if formatError == nil {
			feature := chromaDepth{chromaSubsampling, colorDepth}
			switch feature {
			case cap_444_8bit:
				caps[Capability_H264_Decode_444_8bit] = true
			case cap_422_8bit:
				caps[Capability_H264_Decode_422_8bit] = true
			case cap_444_10bit:
				caps[Capability_H264_Decode_444_10bit] = true
			case cap_422_10bit:
				caps[Capability_H264_Decode_422_10bit] = true
			case cap_420_10bit:
				caps[Capability_H264_Decode_420_10bit] = true
			case cap_420_8bit:
			default:
				return nil, fmt.Errorf("capability: unsupported pixel format chroma=%d colorBits=%d", chromaSubsampling, colorDepth)
			}
		}
	}

	// capabilities based on requested output
	for _, v := range params.Profiles {
		// set format
		c, err := formatToCapability(v.Format)
		if err != nil {
			return nil, err
		}
		caps[c] = true

		// set encoder
		encodeCap, err := outputCodecToCapability(v.Encoder)
		if err != nil {
			return nil, err
		}
		caps[encodeCap] = true

		// fractional framerates
		if v.FramerateDen > 0 {
			caps[Capability_FractionalFramerates] = true
		}

		// set profiles
		c, err = profileToCapability(v.Profile)
		if err != nil {
			return nil, err
		}
		caps[c] = true

		// gop
		if v.GOP != 0 {
			caps[Capability_GOP] = true
		}
	}

	// capabilities based on broadacster or stream properties

	// set expected storage
	storageCap, err := storageToCapability(params.OS)
	if err != nil {
		return nil, err
	}
	caps[storageCap] = true

	// capabilities based on detected input codec
	decodeCap, err := inputCodecToCapability(params.Codec)
	if err != nil {
		return nil, err
	}
	caps[decodeCap] = true

	// generate bitstring
	capList := []Capability{}
	for k := range caps {
		capList = append(capList, k)
	}

	return &Capabilities{bitstring: NewCapabilityString(capList)}, nil
}

func (bcast *Capabilities) LivepeerVersionCompatibleWith(orch *net.Capabilities) bool {
	if bcast == nil || orch == nil || bcast.constraints.minVersion == "" {
		// should not happen, but just in case, return true by default
		return true
	}
	if orch.Version == "" || orch.Version == "undefined" {
		// Orchestrator/Transcoder version is not set, so it's incompatible
		return false
	}

	minVer, err := semver.NewVersion(bcast.constraints.minVersion)
	if err != nil {
		glog.Warningf("error while parsing minVersion: %v", err)
		return true
	}
	ver, err := semver.NewVersion(orch.Version)
	if err != nil {
		glog.Warningf("error while parsing version: %v", err)
		return false
	}

	// // Ignore prerelease versions as in go-livepeer we actually define post-release suffixes
	// minVerNoSuffix, _ := minVer.SetPrerelease("")
	// verNoSuffix, _ := ver.SetPrerelease("")

	// return !verNoSuffix.LessThan(&minVerNoSuffix)

	// TODO: Remove AI-specific cases below when merging into master.
	// NOTE: This logic was added to allow the version suffix (i.e. v0.7.6-ai.1) to be
	// used correctly during the version constraint filtering.
	minVerHasSuffix := minVer.Prerelease() != ""
	verHasSuffix := ver.Prerelease() != ""
	if !minVerHasSuffix || !verHasSuffix {
		minVerNoSuffix, _ := minVer.SetPrerelease("")
		verNoSuffix, _ := ver.SetPrerelease("")
		minVer = &minVerNoSuffix
		ver = &verNoSuffix
	}
	if minVer.Equal(ver) && minVerHasSuffix && !verHasSuffix {
		return false
	}

	return !ver.LessThan(minVer)
}

func (bcast *Capabilities) CompatibleWith(orch *net.Capabilities) bool {
	// Ensure bcast and orch are compatible with one another.

	if bcast == nil {
		// Weird golang behavior: interface value can evaluate to non-nil
		// even if the underlying concrete type is nil.
		// cf. common.CapabilityComparator
		return false
	}
	if !bcast.LivepeerVersionCompatibleWith(orch) {
		return false
	}

	// For now, check this:
	// ( orch.mandatories  AND bcast.bitstring ) == orch.mandatories &&
	// ( bcast.bitstring   AND orch.bitstring  ) == bcast.bitstring

	// TODO Can simplify later on to:
	// ( bcast.bitstring AND orch.bitstring ) == ( bcast.bistring OR orch.mandatories )

	if !CapabilityString(orch.Mandatories).CompatibleWith(bcast.bitstring) {
		return false
	}

	orchCapabilityConstraints := CapabilitiesFromNetCapabilities(orch).constraints.perCapability
	if !bcast.constraints.perCapability.CompatibleWith(orchCapabilityConstraints) {
		return false
	}

	return bcast.bitstring.CompatibleWith(orch.Bitstring)
}

func (c *Capabilities) ToNetCapabilities() *net.Capabilities {
	if c == nil {
		return nil
	}
	c.mutex.Lock()
	defer c.mutex.Unlock()
	netCaps := &net.Capabilities{Bitstring: c.bitstring, Mandatories: c.mandatories, Version: c.version, Capacities: make(map[uint32]uint32), Constraints: &net.Capabilities_Constraints{MinVersion: c.constraints.minVersion, PerCapability: make(map[uint32]*net.Capabilities_CapabilityConstraints)}}
	for capability, capacity := range c.capacities {
		netCaps.Capacities[uint32(capability)] = uint32(capacity)
	}
	if c.constraints.perCapability != nil {
		for capability, constraints := range c.constraints.perCapability {
			models := make(map[string]*net.Capabilities_CapabilityConstraints_ModelConstraint)
			for modelID, modelConstraint := range constraints.Models {
				models[modelID] = &net.Capabilities_CapabilityConstraints_ModelConstraint{
					Warm:     modelConstraint.Warm,
					Capacity: uint32(modelConstraint.Capacity),
				}
			}

			netCaps.Constraints.PerCapability[uint32(capability)] = &net.Capabilities_CapabilityConstraints{
				Models: models,
			}
		}
	}
	return netCaps
}

func CapabilitiesFromNetCapabilities(caps *net.Capabilities) *Capabilities {
	if caps == nil {
		return nil
	}
	coreCaps := &Capabilities{
		bitstring:   caps.Bitstring,
		mandatories: caps.Mandatories,
		capacities:  make(map[Capability]int),
		version:     caps.Version,
		constraints: Constraints{minVersion: caps.Constraints.GetMinVersion(), perCapability: make(PerCapabilityConstraints)},
	}
	if caps.Capacities == nil || len(caps.Capacities) == 0 {
		// build capacities map if not present (struct received from previous versions)
		for arrIdx := 0; arrIdx < len(caps.Bitstring); arrIdx++ {
			for capIdx := 0; capIdx < 64; capIdx++ {
				capInt := arrIdx*64 + capIdx
				if caps.Bitstring[arrIdx]&uint64(1<<capIdx) > 0 {
					coreCaps.capacities[Capability(capInt)] = 1
				}
			}
		}
	} else {
		for capabilityInt, capacity := range caps.Capacities {
			coreCaps.capacities[Capability(capabilityInt)] = int(capacity)
		}
	}

	if caps.Constraints != nil && caps.Constraints.PerCapability != nil {
		for capabilityInt, constraints := range caps.Constraints.PerCapability {
			models := make(map[string]*ModelConstraint)
			for modelID, modelConstraint := range constraints.Models {
				models[modelID] = &ModelConstraint{Warm: modelConstraint.Warm, Capacity: int(modelConstraint.Capacity)}
			}

			coreCaps.constraints.perCapability[Capability(capabilityInt)] = &CapabilityConstraints{
				Models: models,
			}
		}
	}

	return coreCaps
}

func NewCapabilities(caps []Capability, m []Capability) *Capabilities {
	c := &Capabilities{capacities: make(map[Capability]int), constraints: Constraints{perCapability: make(PerCapabilityConstraints)}, version: LivepeerVersion}
	if len(caps) > 0 {
		c.bitstring = NewCapabilityString(caps)
		// initialize capacities to 1 by default, mandatory capabilities doesn't have capacities
		for _, capability := range caps {
			c.capacities[capability] = 1
		}
	}
	if len(m) > 0 {
		c.mandatories = NewCapabilityString(m)
	}
	return c
}

func (cap *Capabilities) AddCapacity(newCaps *Capabilities) {
	cap.mutex.Lock()
	defer cap.mutex.Unlock()
	for capability, capacity := range newCaps.capacities {
		curCapacity, e := cap.capacities[capability]
		if !e {
			cap.capacities[capability] = 0
		}
		cap.capacities[capability] = curCapacity + capacity
		arrIdx := int(capability) / 64
		bitIdx := int(capability) % 64
		if arrIdx >= len(cap.bitstring) {
			cap.bitstring = append(cap.bitstring, 0)
		}
		cap.bitstring[arrIdx] |= uint64(1 << bitIdx)
	}
}

func (cap *Capabilities) RemoveCapacity(goneCaps *Capabilities) {
	cap.mutex.Lock()
	defer cap.mutex.Unlock()
	for capability, capacity := range goneCaps.capacities {
		curCapacity, e := cap.capacities[capability]
		if !e {
			continue
		}
		newCapacity := curCapacity - capacity
		if newCapacity <= 0 {
			delete(cap.capacities, capability)
			cap.bitstring.removeCapability(capability)
		} else {
			cap.capacities[capability] = newCapacity
		}
	}
}

func (capStr *CapabilityString) removeCapability(capability Capability) {
	arrIdx := int(capability) / 64 // floors automatically
	bitIdx := int(capability) % 64
	if arrIdx >= len(*capStr) {
		// don't have this capability byte
		return
	}
	(*capStr)[arrIdx] &= ^uint64(1 << bitIdx)
}

func (capStr *CapabilityString) addCapability(capability Capability) {
	int_index := int(capability) / 64 // floors automatically
	bit_index := int(capability) % 64
	// grow capStr until it's of length int_index
	for len(*capStr) <= int_index {
		*capStr = append(*capStr, 0)
	}
	(*capStr)[int_index] |= uint64(1 << bit_index)
}

func CapabilityToName(capability Capability) (string, error) {
	capName, found := CapabilityNameLookup[capability]
	if !found {
		return "", capUnknown
	}
	return capName, nil
}

func (c Capability) String() string {
	name, err := CapabilityToName(c)
	if err != nil {
		return fmt.Sprintf("%d", int(c))
	}
	return name
}

func HasCapability(caps []Capability, capability Capability) bool {
	for _, c := range caps {
		if capability == c {
			return true
		}
	}
	return false
}

func inputCodecToCapability(codec ffmpeg.VideoCodec) (Capability, error) {
	switch codec {
	case ffmpeg.H264:
		return Capability_H264, nil
	case ffmpeg.H265:
		return Capability_HEVC_Decode, nil
	case ffmpeg.VP8:
		return Capability_VP8_Decode, nil
	case ffmpeg.VP9:
		return Capability_VP9_Decode, nil
	}
	return Capability_Invalid, capCodecConv
}

func outputCodecToCapability(codec ffmpeg.VideoCodec) (Capability, error) {
	switch codec {
	case ffmpeg.H264:
		return Capability_H264, nil
	case ffmpeg.H265:
		return Capability_HEVC_Encode, nil
	case ffmpeg.VP8:
		return Capability_VP8_Encode, nil
	case ffmpeg.VP9:
		return Capability_VP9_Encode, nil
	}
	return Capability_Invalid, capCodecConv
}

func formatToCapability(format ffmpeg.Format) (Capability, error) {
	switch format {
	case ffmpeg.FormatNone:
		return Capability_MPEGTS, nil
	case ffmpeg.FormatMPEGTS:
		return Capability_MPEGTS, nil
	case ffmpeg.FormatMP4:
		return Capability_MP4, nil
	}
	return Capability_Invalid, capFormatConv
}

func storageToCapability(os drivers.OSSession) (Capability, error) {
	if os == nil || os.GetInfo() == nil {
		return Capability_Unused, nil // unused
	}
	switch os.GetInfo().StorageType {
	case drivers.OSInfo_S3:
		return Capability_StorageS3, nil
	case drivers.OSInfo_GOOGLE:
		return Capability_StorageGCS, nil
	case drivers.OSInfo_DIRECT:
		return Capability_StorageDirect, nil
	}
	return Capability_Invalid, capStorageConv
}

func profileToCapability(profile ffmpeg.Profile) (Capability, error) {
	switch profile {
	case ffmpeg.ProfileNone:
		return Capability_Unused, nil
	case ffmpeg.ProfileH264Baseline:
		return Capability_ProfileH264Baseline, nil
	case ffmpeg.ProfileH264Main:
		return Capability_ProfileH264Main, nil
	case ffmpeg.ProfileH264High:
		return Capability_ProfileH264High, nil
	case ffmpeg.ProfileH264ConstrainedHigh:
		return Capability_ProfileH264ConstrainedHigh, nil
	}
	return Capability_Invalid, capProfileConv
}

// Fixed forever - don't change this list unless removing interoperability
// with nodes that don't support capability discovery
// (in which case, just remove everything)
var legacyCapabilities = []Capability{
	Capability_H264,
	Capability_MPEGTS,
	Capability_MP4,
	Capability_FractionalFramerates,
	Capability_StorageDirect,
	Capability_StorageS3,
	Capability_StorageGCS,
	Capability_ProfileH264Baseline,
	Capability_ProfileH264Main,
	Capability_ProfileH264High,
	Capability_ProfileH264ConstrainedHigh,
	Capability_GOP,
}
var legacyCapabilityString = NewCapabilityString(legacyCapabilities)

func (bcast *Capabilities) LegacyOnly() bool {
	if bcast == nil {
		// Weird golang behavior: interface value can evaluate to non-nil
		// even if the underlying concrete type is nil.
		// cf. common.CapabilityComparator
		return false
	}
	return bcast.bitstring.CompatibleWith(legacyCapabilityString)
}

func (bcast *Capabilities) SetPerCapabilityConstraints(constraints PerCapabilityConstraints) {
	if bcast != nil {
		bcast.constraints.perCapability = constraints
	}
}

func (bcast *Capabilities) PerCapability() PerCapabilityConstraints {
	if bcast != nil {
		return bcast.constraints.perCapability
	}
	return nil
}

func (bcast *Capabilities) SetMinVersionConstraint(minVersionConstraint string) {
	if bcast != nil {
		bcast.constraints.minVersion = minVersionConstraint
	}
}

func (bcast *Capabilities) MinVersionConstraint() string {
	if bcast != nil {
		return bcast.constraints.minVersion
	}
	return ""
}<|MERGE_RESOLUTION|>--- conflicted
+++ resolved
@@ -118,12 +118,8 @@
 	Capability_Upscale:                    "Upscale",
 	Capability_AudioToText:                "Audio to text",
 	Capability_SegmentAnything2:           "Segment anything 2",
-<<<<<<< HEAD
-	Capability_LLM:                        "Large language model",
+	Capability_LLM:                        "Llm",
 	Capability_ImageToText:                "Image to text",
-=======
-	Capability_LLM:                        "Llm",
->>>>>>> ff1f5178
 }
 
 var CapabilityTestLookup = map[Capability]CapabilityTest{
