--- conflicted
+++ resolved
@@ -43,44 +43,6 @@
 }
 
 const (
-<<<<<<< HEAD
-	Capability_Invalid Capability = iota - 2
-	Capability_Unused
-	Capability_H264
-	Capability_MPEGTS
-	Capability_MP4
-	Capability_FractionalFramerates
-	Capability_StorageDirect
-	Capability_StorageS3
-	Capability_StorageGCS
-	Capability_ProfileH264Baseline
-	Capability_ProfileH264Main
-	Capability_ProfileH264High
-	Capability_ProfileH264ConstrainedHigh
-	Capability_GOP
-	Capability_AuthToken
-	Capability_SceneClassification // Deprecated, but can't remove because of Capability ordering
-	Capability_MPEG7VideoSignature
-	Capability_HEVC_Decode
-	Capability_HEVC_Encode
-	Capability_VP8_Decode
-	Capability_VP9_Decode
-	Capability_VP8_Encode
-	Capability_VP9_Encode
-	Capability_H264_Decode_444_8bit
-	Capability_H264_Decode_422_8bit
-	Capability_H264_Decode_444_10bit
-	Capability_H264_Decode_422_10bit
-	Capability_H264_Decode_420_10bit
-	Capability_SegmentSlicing
-	Capability_TextToImage
-	Capability_ImageToImage
-	Capability_ImageToVideo
-	Capability_Upscale
-	Capability_AudioToText
-	Capability_SegmentAnything2
-  Capability_FrameInterpolation
-=======
 	Capability_Invalid                    Capability = -2
 	Capability_Unused                     Capability = -1
 	Capability_H264                       Capability = 0
@@ -117,7 +79,7 @@
 	Capability_AudioToText                Capability = 31
 	Capability_SegmentAnything2           Capability = 32
 	Capability_LLM                        Capability = 33
->>>>>>> f2e18325
+  Capability_FrameInterpolation         Capability = 34
 )
 
 var CapabilityNameLookup = map[Capability]string{
@@ -155,11 +117,8 @@
 	Capability_Upscale:                    "Upscale",
 	Capability_AudioToText:                "Audio to text",
 	Capability_SegmentAnything2:           "Segment anything 2",
-<<<<<<< HEAD
-  Capability_FrameInterpolation:         "Frame Interpolation",
-=======
 	Capability_LLM:                        "Large language model",
->>>>>>> f2e18325
+  Capability_FrameInterpolation:         "Frame Interpolation",  
 }
 
 var CapabilityTestLookup = map[Capability]CapabilityTest{
