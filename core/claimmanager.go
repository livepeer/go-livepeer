package core

import (
	"bytes"
	"context"
	"encoding/binary"
	"errors"
	"math/big"
	"strings"

	"github.com/ethereum/go-ethereum/common"
	"github.com/ethereum/go-ethereum/crypto"
	"github.com/golang/glog"
	ipfsApi "github.com/ipfs/go-ipfs-api"
	"github.com/livepeer/go-livepeer/eth"
	ethTypes "github.com/livepeer/go-livepeer/eth/types"
	"github.com/livepeer/go-livepeer/types"
)

var ErrClaim = errors.New("ErrClaim")

type ClaimManager interface {
	AddReceipt(seqNo int64, dataHash string, tDataHash string, bSig []byte, profile types.VideoProfile)
	SufficientBroadcasterDeposit() (bool, error)
	Claim(p types.VideoProfile) error
}

//ClaimManager manages the claim process for a Livepeer transcoder.  Check the Livepeer protocol for more details.
type BasicClaimManager struct {
	client eth.LivepeerEthClient
	ipfs   *ipfsApi.Shell

	strmID   string
	jobID    *big.Int
	profiles []types.VideoProfile
	pLookup  map[types.VideoProfile]int

	seqNos        [][]int64
	receiptHashes [][]common.Hash
	segData       [][][]byte
	dataHashes    [][]string
	tDataHashes   [][]string
	bSigs         [][][]byte

	cost *big.Int

	broadcasterAddr common.Address
	pricePerSegment *big.Int
}

//NewClaimManager creates a new claim manager.
<<<<<<< HEAD
func NewClaimManager(sid string, jid *big.Int, broadcaster common.Address, pricePerSegment *big.Int, p []types.VideoProfile, c eth.LivepeerEthClient, ipfs *ipfsApi.Shell) *ClaimManager {
=======
func NewBasicClaimManager(sid string, jid *big.Int, broadcaster common.Address, pricePerSegment *big.Int, p []types.VideoProfile, c eth.LivepeerEthClient) *BasicClaimManager {
>>>>>>> 2745aa74
	seqNos := make([][]int64, len(p), len(p))
	rHashes := make([][]common.Hash, len(p), len(p))
	sd := make([][][]byte, len(p), len(p))
	dHashes := make([][]string, len(p), len(p))
	tHashes := make([][]string, len(p), len(p))
	sigs := make([][][]byte, len(p), len(p))
	pLookup := make(map[types.VideoProfile]int)

	for i := 0; i < len(p); i++ {
		sNo := make([]int64, 0)
		seqNos[i] = sNo
		rh := make([]common.Hash, 0)
		rHashes[i] = rh
		d := make([][]byte, 0)
		sd[i] = d
		dh := make([]string, 0)
		dHashes[i] = dh
		th := make([]string, 0)
		tHashes[i] = th
		s := make([][]byte, 0)
		sigs[i] = s
		pLookup[p[i]] = i
	}

<<<<<<< HEAD
	return &ClaimManager{client: c, ipfs: ipfs, strmID: sid, jobID: jid, cost: big.NewInt(0), broadcasterAddr: broadcaster, pricePerSegment: pricePerSegment, seqNos: seqNos, receiptHashes: rHashes, segData: sd, dataHashes: dHashes, tDataHashes: tHashes, bSigs: sigs, profiles: p, pLookup: pLookup}
}

//AddClaim adds a claim for a given video segment.
func (c *ClaimManager) AddReceipt(seqNo int64, data []byte, tDataHash string, bSig []byte, profile types.VideoProfile) {
	dataHash, err := c.ipfs.AddOnlyHash(bytes.NewReader(data))
	if err != nil {
		glog.Errorf("Error getting IPFS hash for segment data: %v", err)
		return
	}

=======
	return &BasicClaimManager{client: c, strmID: sid, jobID: jid, cost: big.NewInt(0), broadcasterAddr: broadcaster, pricePerSegment: pricePerSegment, seqNos: seqNos, receiptHashes: rHashes, dataHashes: dHashes, tDataHashes: tHashes, bSigs: sigs, profiles: p, pLookup: pLookup}
}

//AddClaim adds a claim for a given video segment.
func (c *BasicClaimManager) AddReceipt(seqNo int64, dataHash string, tDataHash string, bSig []byte, profile types.VideoProfile) {
>>>>>>> 2745aa74
	receipt := &ethTypes.TranscodeReceipt{
		StreamID:              c.strmID,
		SegmentSequenceNumber: big.NewInt(seqNo),
		DataHash:              dataHash,
		TranscodedDataHash:    tDataHash,
		BroadcasterSig:        bSig,
	}

	pi, ok := c.pLookup[profile]
	if !ok {
		glog.Errorf("Cannot find profile: %v", profile)
		return
	}

	if len(c.seqNos[pi]) != 0 && c.seqNos[pi][len(c.seqNos[pi])-1] >= seqNo {
		glog.Errorf("Cannot insert out of order.  Trying to insert %v into %v", c.seqNos[pi], seqNo)
	}

	// glog.Infof("Add receipt. Seq no %v Receipt hash %v Data hash %v Tdata hash %v BSig %v", seqNo, receipt.Hash(), dataHash, tDataHash, bSig)

	c.seqNos[pi] = append(c.seqNos[pi], seqNo)
	c.receiptHashes[pi] = append(c.receiptHashes[pi], receipt.Hash())
	c.segData[pi] = append(c.segData[pi], data)
	c.dataHashes[pi] = append(c.dataHashes[pi], dataHash)
	c.tDataHashes[pi] = append(c.tDataHashes[pi], tDataHash)
	c.bSigs[pi] = append(c.bSigs[pi], bSig)
	c.cost = new(big.Int).Add(c.cost, c.pricePerSegment)
}

func (c *BasicClaimManager) SufficientBroadcasterDeposit() (bool, error) {
	bDeposit, err := c.client.GetBroadcasterDeposit(c.broadcasterAddr)
	if err != nil {
		glog.Errorf("Error getting broadcaster deposit: %v", err)
		return false, err
	}

	//If broadcaster does not have enough for a segment, return false
	//If broadcaster has enough for at least one transcoded segment, return true
	currDeposit := new(big.Int).Sub(bDeposit, c.cost)
	if new(big.Int).Sub(currDeposit, new(big.Int).Mul(big.NewInt(int64(len(c.profiles))), c.pricePerSegment)).Cmp(big.NewInt(0)) == -1 {
		return false, nil
	} else {
		return true, nil
	}
}

//Claim creates the onchain claim for all the claims added through AddClaim
func (c *BasicClaimManager) Claim(p types.VideoProfile) error {
	pi, ok := c.pLookup[p]
	if !ok {
		glog.Errorf("Cannot find video profile: %v", p)
		return ErrClaim
	}

	if len(c.seqNos[pi]) == 0 {
		glog.Infof("No segments to claim for %v", pi)
	} else {
		go claimVerifyDistribute(c.client, c.ipfs, c.jobID, c.seqNos[pi], c.segData[pi], c.dataHashes[pi], c.receiptHashes[pi], c.tDataHashes[pi], c.bSigs[pi])
	}

	return nil
}

//TODO: Can't just check for empty - need to check for seq No...
func claimVerifyDistribute(client eth.LivepeerEthClient, ipfs *ipfsApi.Shell, jid *big.Int, seqNos []int64, segData [][]byte, dHashes []string, rHashes []common.Hash, tHashes []string, sigs [][]byte) {
	claimLen := len(seqNos)
	if len(segData) != claimLen || len(dHashes) != claimLen || len(rHashes) != claimLen || len(tHashes) != claimLen || len(sigs) != claimLen {
		glog.Errorf("Claim data length doesn't match")
		return
	}

	ranges := make([][2]int64, 0)
	start := seqNos[0]
	for i := int64(0); i < int64(len(seqNos)); i++ {
		if i+1 == int64(len(seqNos)) || seqNos[i+1] != seqNos[i]+1 {
			ranges = append(ranges, [2]int64{start, seqNos[i]})
			if i+1 != int64(len(seqNos)) {
				start = seqNos[i+1]
			}
		}
	}

	glog.Infof("Segment ranges: %v", ranges)

	startIdx := int64(0)
	for idx, r := range ranges {
		endIdx := startIdx + r[1] - r[0]

		root, proofs, err := ethTypes.NewMerkleTree(rHashes[startIdx : endIdx+1])
		if err != nil {
			glog.Errorf("Error: %v - creating merkle root for: %v", err, rHashes[startIdx:endIdx+1])
			//TODO: If this happens, should we cancel the job?
		}

		glog.Infof("Submitting claim root: %v", root.Hash.Hex())

		resCh, errCh := client.ClaimWork(jid, [2]*big.Int{big.NewInt(r[0]), big.NewInt(r[1])}, [32]byte(root.Hash))
		select {
		case <-resCh:
			bNum, bHash, err := getBlockInfo(client)
			if err != nil {
				glog.Errorf("Error getting block info: %v", err)
				return
			}

			verify(client, ipfs, jid, big.NewInt(int64(idx)), segData[startIdx:endIdx+1], dHashes[startIdx:endIdx+1], tHashes[startIdx:endIdx+1], sigs[startIdx:endIdx+1], proofs, r[0], r[1], int64(bNum), bHash)
		case err := <-errCh:
			glog.Errorf("Error claiming work: %v", err)
		}

		startIdx = endIdx + 1
	}
}

func verify(client eth.LivepeerEthClient, ipfs *ipfsApi.Shell, jid *big.Int, cid *big.Int, segData [][]byte, dataHashes []string, tHashes []string, sigs [][]byte, proofs []*ethTypes.MerkleProof, start, end int64, bNum int64, bHash common.Hash) {
	num := end - start + 1
	if len(segData) != int(num) || len(dataHashes) != int(num) || len(tHashes) != int(num) || len(sigs) != int(num) || len(proofs) != int(num) {
		glog.Errorf("Wrong input data length in verify: dHashes(%v), tHashes(%v), sigs(%v), proofs(%v)", len(dataHashes), len(tHashes), len(sigs), len(proofs))
	}

	verifyRate, err := client.VerificationRate()
	if err != nil {
		glog.Errorf("Error getting verification rate: %v", err)
		return
	}

	glog.Infof("Checking which segments need to be verified...")
	for i := 0; i < len(dataHashes); i++ {
		if shouldVerifySegment(start+int64(i), start, end, int64(bNum), bHash, int64(verifyRate)) {
			glog.Infof("Should verify seg no %v", start+int64(i))

			//Upload segment data to ipfs
			ipfsHash, err := ipfs.Add(bytes.NewReader(segData[i]))
			if err != nil {
				glog.Errorf("Error uploading segment data to IPFS: %v", err)
				continue
			}
			if strings.Compare(ipfsHash, dataHashes[i]) != 0 {
				glog.Errorf("IPFS hash of uploaded segment data does not match previous hash")
				continue
			}

			glog.Infof("Uploaded seg no %v to IPFS with hash %v", start+int64(i), ipfsHash)

			//Call verify
			resCh, errCh := client.Verify(jid, cid, big.NewInt(start+int64(i)), dataHashes[i], tHashes[i], sigs[i], proofs[i].Bytes())
			select {
			case <-resCh:
				glog.Infof("Invoked verification for seg no %v", start+int64(i))
			case err := <-errCh:
				glog.Errorf("Error submitting verify transaction: %v", err)
			}
		} else {
			glog.Infof("Don't need to verify seg no %v", start+int64(i))
		}
	}

	distributeFees(client, jid, cid)
}

func distributeFees(client eth.LivepeerEthClient, jid *big.Int, cid *big.Int) {
	verificationPeriod, err := client.VerificationPeriod()
	if err != nil {
		return
	}

	slashingPeriod, err := client.SlashingPeriod()
	if err != nil {
		return
	}

	eth.Wait(client.Backend(), client.RpcTimeout(), new(big.Int).Add(verificationPeriod, slashingPeriod))

	resCh, errCh := client.DistributeFees(jid, cid)
	select {
	case <-resCh:
		glog.Infof("Distributed fees")

		bond, err := client.TranscoderBond()
		if err != nil {
			glog.Errorf("Error getting token balance: %v", err)
		}

		glog.Infof("Transcoder bond after fees: %v", bond)
	case err := <-errCh:
		glog.Infof("Error distributing fees: %v", err)
	}
}

func getBlockInfo(client eth.LivepeerEthClient) (uint64, common.Hash, error) {
	ctx, _ := context.WithTimeout(context.Background(), client.RpcTimeout())

	block, err := client.Backend().BlockByNumber(ctx, nil)
	if err != nil {
		return 0, common.Hash{}, err
	}

	return block.NumberU64(), block.Hash(), nil
}

func shouldVerifySegment(seqNum int64, start int64, end int64, blkNum int64, blkHash common.Hash, verifyRate int64) bool {
	if seqNum < start || seqNum > end {
		return false
	}

	blkNumTmp := make([]byte, 8)
	binary.PutVarint(blkNumTmp, blkNum)
	blkNumB := make([]byte, 32)
	copy(blkNumB[24:], blkNumTmp)

	seqNumTmp := make([]byte, 8)
	binary.PutVarint(seqNumTmp, seqNum)
	seqNumB := make([]byte, 32)
	copy(seqNumB[24:], blkNumTmp)

	num, i := binary.Uvarint(crypto.Keccak256(blkNumB, blkHash.Bytes(), seqNumB))
	if i == 0 {
		glog.Errorf("Error converting bytes in shouldVerifySegment.  num: %v, i: %v.  blkNumB:%x, blkHash:%x, seqNumB:%x", num, i, blkNumB, blkHash.Bytes(), seqNumB)
	}
	if num%uint64(verifyRate) == 0 {
		return true
	} else {
		return false
	}
}<|MERGE_RESOLUTION|>--- conflicted
+++ resolved
@@ -20,7 +20,7 @@
 var ErrClaim = errors.New("ErrClaim")
 
 type ClaimManager interface {
-	AddReceipt(seqNo int64, dataHash string, tDataHash string, bSig []byte, profile types.VideoProfile)
+	AddReceipt(seqNo int64, data []byte, tDataHash string, bSig []byte, profile types.VideoProfile)
 	SufficientBroadcasterDeposit() (bool, error)
 	Claim(p types.VideoProfile) error
 }
@@ -49,11 +49,7 @@
 }
 
 //NewClaimManager creates a new claim manager.
-<<<<<<< HEAD
-func NewClaimManager(sid string, jid *big.Int, broadcaster common.Address, pricePerSegment *big.Int, p []types.VideoProfile, c eth.LivepeerEthClient, ipfs *ipfsApi.Shell) *ClaimManager {
-=======
-func NewBasicClaimManager(sid string, jid *big.Int, broadcaster common.Address, pricePerSegment *big.Int, p []types.VideoProfile, c eth.LivepeerEthClient) *BasicClaimManager {
->>>>>>> 2745aa74
+func NewBasicClaimManager(sid string, jid *big.Int, broadcaster common.Address, pricePerSegment *big.Int, p []types.VideoProfile, c eth.LivepeerEthClient, ipfs *ipfsApi.Shell) *BasicClaimManager {
 	seqNos := make([][]int64, len(p), len(p))
 	rHashes := make([][]common.Hash, len(p), len(p))
 	sd := make([][][]byte, len(p), len(p))
@@ -78,25 +74,17 @@
 		pLookup[p[i]] = i
 	}
 
-<<<<<<< HEAD
-	return &ClaimManager{client: c, ipfs: ipfs, strmID: sid, jobID: jid, cost: big.NewInt(0), broadcasterAddr: broadcaster, pricePerSegment: pricePerSegment, seqNos: seqNos, receiptHashes: rHashes, segData: sd, dataHashes: dHashes, tDataHashes: tHashes, bSigs: sigs, profiles: p, pLookup: pLookup}
+	return &BasicClaimManager{client: c, ipfs: ipfs, strmID: sid, jobID: jid, cost: big.NewInt(0), broadcasterAddr: broadcaster, pricePerSegment: pricePerSegment, seqNos: seqNos, receiptHashes: rHashes, dataHashes: dHashes, tDataHashes: tHashes, bSigs: sigs, profiles: p, pLookup: pLookup}
 }
 
 //AddClaim adds a claim for a given video segment.
-func (c *ClaimManager) AddReceipt(seqNo int64, data []byte, tDataHash string, bSig []byte, profile types.VideoProfile) {
+func (c *BasicClaimManager) AddReceipt(seqNo int64, data []byte, tDataHash string, bSig []byte, profile types.VideoProfile) {
 	dataHash, err := c.ipfs.AddOnlyHash(bytes.NewReader(data))
 	if err != nil {
 		glog.Errorf("Error getting IPFS hash for segment data: %v", err)
 		return
 	}
 
-=======
-	return &BasicClaimManager{client: c, strmID: sid, jobID: jid, cost: big.NewInt(0), broadcasterAddr: broadcaster, pricePerSegment: pricePerSegment, seqNos: seqNos, receiptHashes: rHashes, dataHashes: dHashes, tDataHashes: tHashes, bSigs: sigs, profiles: p, pLookup: pLookup}
-}
-
-//AddClaim adds a claim for a given video segment.
-func (c *BasicClaimManager) AddReceipt(seqNo int64, dataHash string, tDataHash string, bSig []byte, profile types.VideoProfile) {
->>>>>>> 2745aa74
 	receipt := &ethTypes.TranscodeReceipt{
 		StreamID:              c.strmID,
 		SegmentSequenceNumber: big.NewInt(seqNo),
