--- conflicted
+++ resolved
@@ -816,7 +816,6 @@
 	return res.Results, nil
 }
 
-<<<<<<< HEAD
 func (orch *orchestrator) ObjectDetection(ctx context.Context, requestID string, req worker.GenObjectDetectionMultipartRequestBody) (interface{}, error) {
 	// local AIWorker processes job if combined orchestrator/ai worker
 	if orch.node.AIWorker != nil {
@@ -827,25 +826,12 @@
 			clog.Errorf(ctx, "Error processing with local ai worker err=%q", err)
 			if monitor.Enabled {
 				monitor.AIResultSaveError(ctx, "object-detection", *req.ModelId, string(monitor.SegmentUploadErrorUnknown))
-=======
-func (orch *orchestrator) TextToSpeech(ctx context.Context, requestID string, req worker.GenTextToSpeechJSONRequestBody) (interface{}, error) {
-	// local AIWorker processes job if combined orchestrator/ai worker
-	if orch.node.AIWorker != nil {
-		workerResp, err := orch.node.TextToSpeech(ctx, req)
-		if err == nil {
-			return orch.node.saveLocalAIWorkerResults(ctx, *workerResp, requestID, "audio/wav")
-		} else {
-			clog.Errorf(ctx, "Error processing with local ai worker err=%q", err)
-			if monitor.Enabled {
-				monitor.AIResultSaveError(ctx, "text-to-speech", *req.ModelId, string(monitor.SegmentUploadErrorUnknown))
->>>>>>> c4a5ef12
 			}
 			return nil, err
 		}
 	}
 
 	// remote ai worker proceses job
-<<<<<<< HEAD
 	videoBytes, err := req.Video.Bytes()
 	if err != nil {
 		return nil, err
@@ -858,9 +844,6 @@
 	req.Video.InitFromBytes(nil, "")
 
 	res, err := orch.node.AIWorkerManager.Process(ctx, requestID, "object-detection", *req.ModelId, inputUrl, AIJobRequestData{Request: req, InputUrl: inputUrl})
-=======
-	res, err := orch.node.AIWorkerManager.Process(ctx, requestID, "text-to-speech", *req.ModelId, "", AIJobRequestData{Request: req})
->>>>>>> c4a5ef12
 	if err != nil {
 		return nil, err
 	}
@@ -869,11 +852,7 @@
 	if err != nil {
 		clog.Errorf(ctx, "Error saving remote ai result err=%q", err)
 		if monitor.Enabled {
-<<<<<<< HEAD
 			monitor.AIResultSaveError(ctx, "object-detection", *req.ModelId, string(monitor.SegmentUploadErrorUnknown))
-=======
-			monitor.AIResultSaveError(ctx, "text-to-speech", *req.ModelId, string(monitor.SegmentUploadErrorUnknown))
->>>>>>> c4a5ef12
 		}
 		return nil, err
 	}
@@ -1051,7 +1030,10 @@
 	return n.AIWorker.LLM(ctx, req)
 }
 
-<<<<<<< HEAD
+func (n *LivepeerNode) TextToSpeech(ctx context.Context, req worker.GenTextToSpeechJSONRequestBody) (*worker.AudioResponse, error) {
+	return n.AIWorker.TextToSpeech(ctx, req)
+}
+
 func (n *LivepeerNode) ObjectDetection(ctx context.Context, req worker.GenObjectDetectionMultipartRequestBody) (*worker.ImageResponse, error) {
 
 	// Generate annotated frames
@@ -1118,13 +1100,6 @@
 }
 
 // transcodeFrames converts a series of image URLs into a video segment for the image-to-video and object-detection pipeline.
-=======
-func (n *LivepeerNode) TextToSpeech(ctx context.Context, req worker.GenTextToSpeechJSONRequestBody) (*worker.AudioResponse, error) {
-	return n.AIWorker.TextToSpeech(ctx, req)
-}
-
-// transcodeFrames converts a series of image URLs into a video segment for the image-to-video pipeline.
->>>>>>> c4a5ef12
 func (n *LivepeerNode) transcodeFrames(ctx context.Context, sessionID string, urls []string, inProfile ffmpeg.VideoProfile, outProfile ffmpeg.VideoProfile) *TranscodeResult {
 	ctx = clog.AddOrchSessionID(ctx, sessionID)
 
