package core

import (
	"bytes"
	"context"
	"encoding/json"
	"errors"
	"fmt"
	"image"
	"os"
	"path"
	"strconv"
	"sync"
	"time"

	"github.com/ethereum/go-ethereum/crypto"
	"github.com/golang/glog"
	"github.com/livepeer/ai-worker/worker"
	"github.com/livepeer/go-livepeer/clog"
	"github.com/livepeer/go-livepeer/common"
	"github.com/livepeer/go-livepeer/monitor"
	"github.com/livepeer/go-livepeer/net"
	"github.com/livepeer/go-tools/drivers"
	"github.com/livepeer/lpms/ffmpeg"
)

var ErrRemoteWorkerTimeout = errors.New("Remote worker took too long")
var ErrNoCompatibleWorkersAvailable = errors.New("no workers can process job requested")
var ErrNoWorkersAvailable = errors.New("no workers available")

// TODO: consider making this dynamic for each pipeline
var aiWorkerResultsTimeout = 10 * time.Minute
var aiWorkerRequestTimeout = 15 * time.Minute
var aiWorkerTranscodeLoopTimeout = 70 * time.Second

type RemoteAIWorker struct {
	manager      *RemoteAIWorkerManager
	stream       net.AIWorker_RegisterAIWorkerServer
	capabilities *Capabilities
	eof          chan struct{}
	addr         string
}

func (rw *RemoteAIWorker) done() {
	// select so we don't block indefinitely if there's no listener
	select {
	case rw.eof <- struct{}{}:
	default:
	}
}

type RemoteAIWorkerManager struct {
	remoteAIWorkers []*RemoteAIWorker
	liveAIWorkers   map[net.AIWorker_RegisterAIWorkerServer]*RemoteAIWorker
	RWmutex         sync.Mutex

	// For tracking tasks assigned to remote aiworkers
	taskMutex *sync.RWMutex
	taskChans map[int64]AIWorkerChan
	taskCount int64

	// Map for keeping track of sessions and their respective aiworkers
	requestSessions map[string]*RemoteAIWorker
}

func NewRemoteAIWorker(m *RemoteAIWorkerManager, stream net.AIWorker_RegisterAIWorkerServer, caps *Capabilities) *RemoteAIWorker {
	return &RemoteAIWorker{
		manager:      m,
		stream:       stream,
		eof:          make(chan struct{}, 1),
		addr:         common.GetConnectionAddr(stream.Context()),
		capabilities: caps,
	}
}

func NewRemoteAIWorkerManager() *RemoteAIWorkerManager {
	return &RemoteAIWorkerManager{
		remoteAIWorkers: []*RemoteAIWorker{},
		liveAIWorkers:   map[net.AIWorker_RegisterAIWorkerServer]*RemoteAIWorker{},
		RWmutex:         sync.Mutex{},

		taskMutex: &sync.RWMutex{},
		taskChans: make(map[int64]AIWorkerChan),

		requestSessions: make(map[string]*RemoteAIWorker),
	}
}

func (orch *orchestrator) ServeAIWorker(stream net.AIWorker_RegisterAIWorkerServer, capabilities *net.Capabilities) {
	orch.node.serveAIWorker(stream, capabilities)
}

func (n *LivepeerNode) serveAIWorker(stream net.AIWorker_RegisterAIWorkerServer, capabilities *net.Capabilities) {
	from := common.GetConnectionAddr(stream.Context())
	wkrCaps := CapabilitiesFromNetCapabilities(capabilities)
	if n.Capabilities.LivepeerVersionCompatibleWith(capabilities) {
		glog.Infof("Worker compatible, connecting worker_version=%s orchestrator_version=%s worker_addr=%s", capabilities.Version, n.Capabilities.constraints.minVersion, from)
		n.Capabilities.AddCapacity(wkrCaps)
		n.AddAICapabilities(wkrCaps)
		defer n.Capabilities.RemoveCapacity(wkrCaps)
		defer n.RemoveAICapabilities(wkrCaps)

		// Manage blocks while AI worker is connected
		n.AIWorkerManager.Manage(stream, capabilities)
		glog.V(common.DEBUG).Infof("Closing aiworker=%s channel", from)
	} else {
		glog.Errorf("worker %s not connected, version not compatible", from)
	}
}

// Manage adds aiworker to list of live aiworkers. Doesn't return until aiworker disconnects
func (rwm *RemoteAIWorkerManager) Manage(stream net.AIWorker_RegisterAIWorkerServer, capabilities *net.Capabilities) {
	from := common.GetConnectionAddr(stream.Context())
	aiworker := NewRemoteAIWorker(rwm, stream, CapabilitiesFromNetCapabilities(capabilities))
	go func() {
		ctx := stream.Context()
		<-ctx.Done()
		err := ctx.Err()
		glog.Errorf("Stream closed for aiworker=%s, err=%q", from, err)
		aiworker.done()
	}()

	rwm.RWmutex.Lock()
	rwm.liveAIWorkers[aiworker.stream] = aiworker
	rwm.remoteAIWorkers = append(rwm.remoteAIWorkers, aiworker)
	rwm.RWmutex.Unlock()

	<-aiworker.eof
	glog.Infof("Got aiworker=%s eof, removing from live aiworkers map", from)

	rwm.RWmutex.Lock()
	delete(rwm.liveAIWorkers, aiworker.stream)
	rwm.RWmutex.Unlock()
}

// RemoteAIworkerFatalError wraps error to indicate that error is fatal
type RemoteAIWorkerFatalError struct {
	error
}

// NewRemoteAIWorkerFatalError creates new RemoteAIWorkerFatalError
// Exported here to be used in other packages
func NewRemoteAIWorkerFatalError(err error) error {
	return RemoteAIWorkerFatalError{err}
}

// Process does actual AI job using remote worker from the pool
func (rwm *RemoteAIWorkerManager) Process(ctx context.Context, requestID string, pipeline string, modelID string, fname string, req AIJobRequestData) (*RemoteAIWorkerResult, error) {
	worker, err := rwm.selectWorker(requestID, pipeline, modelID)
	if err != nil {
		return nil, err
	}
	res, err := worker.Process(ctx, pipeline, modelID, fname, req)
	if err != nil {
		rwm.completeAIRequest(requestID, pipeline, modelID)
	}
	_, fatal := err.(RemoteAIWorkerFatalError)
	if fatal {
		// Don't retry if we've timed out; gateway likely to have moved on
		if err.(RemoteAIWorkerFatalError).error == ErrRemoteWorkerTimeout {
			return res, err
		}
		return rwm.Process(ctx, requestID, pipeline, modelID, fname, req)
	}

	rwm.completeAIRequest(requestID, pipeline, modelID)
	return res, err
}

func (rwm *RemoteAIWorkerManager) selectWorker(requestID string, pipeline string, modelID string) (*RemoteAIWorker, error) {
	rwm.RWmutex.Lock()
	defer rwm.RWmutex.Unlock()

	checkWorkers := func(rwm *RemoteAIWorkerManager) bool {
		return len(rwm.remoteAIWorkers) > 0
	}

	findCompatibleWorker := func(rwm *RemoteAIWorkerManager) int {
		cap, _ := PipelineToCapability(pipeline)
		for idx, worker := range rwm.remoteAIWorkers {
			rwCap, hasCap := worker.capabilities.constraints.perCapability[cap]
			if hasCap {
				_, hasModel := rwCap.Models[modelID]
				if hasModel {
					if rwCap.Models[modelID].Capacity > 0 {
						rwm.remoteAIWorkers[idx].capabilities.constraints.perCapability[cap].Models[modelID].Capacity -= 1
						return idx
					}
				}
			}
		}
		return -1
	}

	for checkWorkers(rwm) {
		worker, sessionExists := rwm.requestSessions[requestID]
		newWorker := findCompatibleWorker(rwm)
		if newWorker == -1 {
			return nil, ErrNoCompatibleWorkersAvailable
		}
		if !sessionExists {
			worker = rwm.remoteAIWorkers[newWorker]
		}

		if _, ok := rwm.liveAIWorkers[worker.stream]; !ok {
			// Remove the stream session because the worker is no longer live
			if sessionExists {
				rwm.completeAIRequest(requestID, pipeline, modelID)
			}
			// worker does not exist in table; remove and retry
			rwm.remoteAIWorkers = removeFromRemoteWorkers(worker, rwm.remoteAIWorkers)
			continue
		}

		if !sessionExists {
			// Assigning worker to session for future use
			rwm.requestSessions[requestID] = worker
		}
		return worker, nil
	}

	return nil, ErrNoWorkersAvailable
}

func (rwm *RemoteAIWorkerManager) workerHasCapacity(pipeline, modelID string) bool {
	cap, err := PipelineToCapability(pipeline)
	if err != nil {
		return false
	}
	for _, worker := range rwm.remoteAIWorkers {
		rw, hasCap := worker.capabilities.constraints.perCapability[cap]
		if hasCap {
			_, hasModel := rw.Models[modelID]
			if hasModel {
				if rw.Models[modelID].Capacity > 0 {
					return true
				}
			}
		}
	}
	// no worker has capacity
	return false
}

// completeRequestSessions end a AI request session for a remote ai worker
// caller should hold the mutex lock
func (rwm *RemoteAIWorkerManager) completeAIRequest(requestID, pipeline, modelID string) {
	rwm.RWmutex.Lock()
	defer rwm.RWmutex.Unlock()

	worker, ok := rwm.requestSessions[requestID]
	if !ok {
		return
	}

	for idx, remoteWorker := range rwm.remoteAIWorkers {
		if worker.addr == remoteWorker.addr {
			cap, err := PipelineToCapability(pipeline)
			if err == nil {
				if _, hasCap := rwm.remoteAIWorkers[idx].capabilities.constraints.perCapability[cap]; hasCap {
					if _, hasModel := rwm.remoteAIWorkers[idx].capabilities.constraints.perCapability[cap].Models[modelID]; hasModel {
						rwm.remoteAIWorkers[idx].capabilities.constraints.perCapability[cap].Models[modelID].Capacity += 1
					}
				}

			}
		}
	}
	delete(rwm.requestSessions, requestID)
}

func removeFromRemoteWorkers(rw *RemoteAIWorker, remoteWorkers []*RemoteAIWorker) []*RemoteAIWorker {
	if len(remoteWorkers) == 0 {
		// No workers to remove, return
		return remoteWorkers
	}

	newRemoteWs := make([]*RemoteAIWorker, 0)
	for _, t := range remoteWorkers {
		if t != rw {
			newRemoteWs = append(newRemoteWs, t)
		}
	}
	return newRemoteWs
}

type RemoteAIWorkerResult struct {
	Results      interface{}
	Files        map[string][]byte
	Err          error
	DownloadTime time.Duration
}

type AIWorkerChan chan *RemoteAIWorkerResult

func (rwm *RemoteAIWorkerManager) getTaskChan(taskID int64) (AIWorkerChan, error) {
	rwm.taskMutex.RLock()
	defer rwm.taskMutex.RUnlock()
	if tc, ok := rwm.taskChans[taskID]; ok {
		return tc, nil
	}
	return nil, fmt.Errorf("No AI Worker channel")
}

func (rwm *RemoteAIWorkerManager) addTaskChan() (int64, AIWorkerChan) {
	rwm.taskMutex.Lock()
	defer rwm.taskMutex.Unlock()
	taskID := rwm.taskCount
	rwm.taskCount++
	if tc, ok := rwm.taskChans[taskID]; ok {
		// should really never happen
		glog.V(common.DEBUG).Info("AI Worker channel already exists for ", taskID)
		return taskID, tc
	}
	rwm.taskChans[taskID] = make(AIWorkerChan, 1)
	return taskID, rwm.taskChans[taskID]
}

func (rwm *RemoteAIWorkerManager) removeTaskChan(taskID int64) {
	rwm.taskMutex.Lock()
	defer rwm.taskMutex.Unlock()
	if _, ok := rwm.taskChans[taskID]; !ok {
		glog.V(common.DEBUG).Info("AI Worker channel nonexistent for job ", taskID)
		return
	}
	delete(rwm.taskChans, taskID)
}

// Process does actual AI processing by sending work to remote ai worker and waiting for the result
func (rw *RemoteAIWorker) Process(logCtx context.Context, pipeline string, modelID string, fname string, req AIJobRequestData) (*RemoteAIWorkerResult, error) {
	taskID, taskChan := rw.manager.addTaskChan()
	defer rw.manager.removeTaskChan(taskID)

	signalEOF := func(err error) (*RemoteAIWorkerResult, error) {
		rw.done()
		clog.Errorf(logCtx, "Fatal error with remote AI worker=%s taskId=%d pipeline=%s model_id=%s err=%q", rw.addr, taskID, pipeline, modelID, err)
		return nil, RemoteAIWorkerFatalError{err}
	}

	reqParams, err := json.Marshal(req)
	if err != nil {
		return nil, err
	}

	start := time.Now()

	jobData := &net.AIJobData{
		Pipeline:    pipeline,
		RequestData: reqParams,
	}
	msg := &net.NotifyAIJob{
		TaskId:    taskID,
		AIJobData: jobData,
	}
	err = rw.stream.Send(msg)

	if err != nil {
		return signalEOF(err)
	}

	clog.V(common.DEBUG).Infof(logCtx, "Job sent to AI worker worker=%s taskId=%d pipeline=%s model_id=%s", rw.addr, taskID, pipeline, modelID)
	// set a minimum timeout to accommodate transport / processing overhead
	// TODO: this should be set for each pipeline, using something long for now
	dur := aiWorkerRequestTimeout

	ctx, cancel := context.WithTimeout(context.Background(), dur)
	defer cancel()
	select {
	case <-ctx.Done():
		return signalEOF(ErrRemoteWorkerTimeout)
	case chanData := <-taskChan:
		clog.InfofErr(logCtx, "Successfully received results from remote worker=%s taskId=%d pipeline=%s model_id=%s dur=%v",
			rw.addr, taskID, pipeline, modelID, time.Since(start), chanData.Err)

		if monitor.Enabled {
			monitor.AIResultDownloaded(logCtx, pipeline, modelID, chanData.DownloadTime)
		}

		return chanData, chanData.Err
	}
}

type AIResult struct {
	Err    error
	Result *worker.ImageResponse
	Files  map[string]string
}

type AIJobRequestData struct {
	InputUrl string      `json:"input_url"`
	Request  interface{} `json:"request"`
}

// CheckAICapacity verifies if the orchestrator can process a request for a specific pipeline and modelID.
func (orch *orchestrator) CheckAICapacity(pipeline, modelID string) bool {
	if orch.node.AIWorker != nil {
		// confirm local worker has capacity
		return orch.node.AIWorker.HasCapacity(pipeline, modelID)
	} else {
		// remote workers: RemoteAIWorkerManager only selects remote workers if they have capacity for the pipeline/model
		if orch.node.AIWorkerManager != nil {
			return orch.node.AIWorkerManager.workerHasCapacity(pipeline, modelID)
		} else {
			return false
		}
	}
}

func (orch *orchestrator) AIResults(tcID int64, res *RemoteAIWorkerResult) {
	orch.node.AIWorkerManager.aiResults(tcID, res)
}

func (rwm *RemoteAIWorkerManager) aiResults(tcID int64, res *RemoteAIWorkerResult) {
	remoteChan, err := rwm.getTaskChan(tcID)
	if err != nil {
		return // do we need to return anything?
	}

	remoteChan <- res
}

func (n *LivepeerNode) saveLocalAIWorkerResults(ctx context.Context, results interface{}, requestID string, contentType string) (interface{}, error) {
	ext, _ := common.MimeTypeToExtension(contentType)
	fileName := string(RandomManifestID()) + ext

	storage, exists := n.StorageConfigs[requestID]
	if !exists {
		return nil, errors.New("no storage available for request")
	}

	var buf bytes.Buffer
	switch resp := results.(type) {
	case worker.ImageResponse:
		for i, image := range resp.Images {
			buf.Reset()
			err := worker.ReadImageB64DataUrl(image.Url, &buf)
			if err != nil {
				// try to load local file (image to video returns local file)
				f, err := os.ReadFile(image.Url)
				if err != nil {
					return nil, err
				}
				buf = *bytes.NewBuffer(f)
			}

			osUrl, err := storage.OS.SaveData(ctx, fileName, bytes.NewBuffer(buf.Bytes()), nil, 0)
			if err != nil {
				return nil, err
			}

			resp.Images[i].Url = osUrl
		}

		results = resp
	case worker.AudioResponse:
		err := worker.ReadAudioB64DataUrl(resp.Audio.Url, &buf)
		if err != nil {
			return nil, err
		}

		osUrl, err := storage.OS.SaveData(ctx, fileName, bytes.NewBuffer(buf.Bytes()), nil, 0)
		if err != nil {
			return nil, err
		}
		resp.Audio.Url = osUrl

		results = resp
	}

	//no file response to save, response is text
	return results, nil
}

func (n *LivepeerNode) saveRemoteAIWorkerResults(ctx context.Context, results *RemoteAIWorkerResult, requestID string) (*RemoteAIWorkerResult, error) {
	if drivers.NodeStorage == nil {
		return nil, fmt.Errorf("Missing local storage")
	}
	// save the file data to node and provide url for download
	storage, exists := n.StorageConfigs[requestID]
	if !exists {
		return nil, errors.New("no storage available for request")
	}
	// worker.ImageResponse used by ***-to-image and image-to-video require saving binary data for download
	// worker.AudioResponse used to text-to-speech also requires saving binary data for download
	// other pipelines do not require saving data since they are text responses
	switch resp := results.Results.(type) {
	case worker.ImageResponse:
		for idx := range resp.Images {
			fileName := resp.Images[idx].Url
			osUrl, err := storage.OS.SaveData(ctx, fileName, bytes.NewReader(results.Files[fileName]), nil, 0)
			if err != nil {
				return nil, err
			}

			resp.Images[idx].Url = osUrl
			delete(results.Files, fileName)
		}

		// update results for url updates
		results.Results = resp
	case worker.AudioResponse:
		fileName := resp.Audio.Url
		osUrl, err := storage.OS.SaveData(ctx, fileName, bytes.NewReader(results.Files[fileName]), nil, 0)
		if err != nil {
			return nil, err
		}

		resp.Audio.Url = osUrl
		delete(results.Files, fileName)

		results.Results = resp
	}

	// no file response to save, response is text
	return results, nil
}

func (orch *orchestrator) TextToImage(ctx context.Context, requestID string, req worker.GenTextToImageJSONRequestBody) (interface{}, error) {
	// local AIWorker processes job if combined orchestrator/ai worker
	if orch.node.AIWorker != nil {
		workerResp, err := orch.node.TextToImage(ctx, req)
		if err == nil {
			return orch.node.saveLocalAIWorkerResults(ctx, *workerResp, requestID, "image/png")
		} else {
			clog.Errorf(ctx, "Error processing with local ai worker err=%q", err)
			if monitor.Enabled {
				monitor.AIResultSaveError(ctx, "text-to-image", *req.ModelId, string(monitor.SegmentUploadErrorUnknown))
			}
			return nil, err
		}
	}

	// remote ai worker proceses job
	res, err := orch.node.AIWorkerManager.Process(ctx, requestID, "text-to-image", *req.ModelId, "", AIJobRequestData{Request: req})
	if err != nil {
		return nil, err
	}

	res, err = orch.node.saveRemoteAIWorkerResults(ctx, res, requestID)
	if err != nil {
		clog.Errorf(ctx, "Error saving remote ai result err=%q", err)
		if monitor.Enabled {
			monitor.AIResultSaveError(ctx, "text-to-image", *req.ModelId, string(monitor.SegmentUploadErrorUnknown))
		}
		return nil, err
	}

	return res.Results, nil
}

func (orch *orchestrator) ImageToImage(ctx context.Context, requestID string, req worker.GenImageToImageMultipartRequestBody) (interface{}, error) {
	// local AIWorker processes job if combined orchestrator/ai worker
	if orch.node.AIWorker != nil {
		workerResp, err := orch.node.ImageToImage(ctx, req)
		if err == nil {
			return orch.node.saveLocalAIWorkerResults(ctx, *workerResp, requestID, "image/png")
		} else {
			clog.Errorf(ctx, "Error processing with local ai worker err=%q", err)
			if monitor.Enabled {
				monitor.AIResultSaveError(ctx, "image-to-image", *req.ModelId, string(monitor.SegmentUploadErrorUnknown))
			}
			return nil, err
		}
	}

	// remote ai worker proceses job
	imgBytes, err := req.Image.Bytes()
	if err != nil {
		return nil, err
	}

	inputUrl, err := orch.SaveAIRequestInput(ctx, requestID, imgBytes)
	if err != nil {
		return nil, err
	}
	req.Image.InitFromBytes(nil, "") // remove image data

	res, err := orch.node.AIWorkerManager.Process(ctx, requestID, "image-to-image", *req.ModelId, inputUrl, AIJobRequestData{Request: req, InputUrl: inputUrl})
	if err != nil {
		return nil, err
	}

	res, err = orch.node.saveRemoteAIWorkerResults(ctx, res, requestID)
	if err != nil {
		clog.Errorf(ctx, "Error processing with local ai worker err=%q", err)
		if monitor.Enabled {
			monitor.AIResultSaveError(ctx, "image-to-image", *req.ModelId, string(monitor.SegmentUploadErrorUnknown))
		}
		return nil, err
	}

	return res.Results, nil
}

func (orch *orchestrator) ImageToVideo(ctx context.Context, requestID string, req worker.GenImageToVideoMultipartRequestBody) (interface{}, error) {
	// local AIWorker processes job if combined orchestrator/ai worker
	if orch.node.AIWorker != nil {
		workerResp, err := orch.node.ImageToVideo(ctx, req)
		if err == nil {
			return orch.node.saveLocalAIWorkerResults(ctx, *workerResp, requestID, "video/mp4")
		} else {
			clog.Errorf(ctx, "Error processing with local ai worker err=%q", err)
			if monitor.Enabled {
				monitor.AIResultSaveError(ctx, "image-to-video", *req.ModelId, string(monitor.SegmentUploadErrorUnknown))
			}
			return nil, err
		}
	}

	// remote ai worker proceses job
	imgBytes, err := req.Image.Bytes()
	if err != nil {
		return nil, err
	}

	inputUrl, err := orch.SaveAIRequestInput(ctx, requestID, imgBytes)
	if err != nil {
		return nil, err
	}
	req.Image.InitFromBytes(nil, "") // remove image data

	res, err := orch.node.AIWorkerManager.Process(ctx, requestID, "image-to-video", *req.ModelId, inputUrl, AIJobRequestData{Request: req, InputUrl: inputUrl})
	if err != nil {
		return nil, err
	}

	res, err = orch.node.saveRemoteAIWorkerResults(ctx, res, requestID)
	if err != nil {
		clog.Errorf(ctx, "Error saving remote ai result err=%q", err)
		if monitor.Enabled {
			monitor.AIResultSaveError(ctx, "image-to-video", *req.ModelId, string(monitor.SegmentUploadErrorUnknown))
		}
		return nil, err
	}

	return res.Results, nil
}

func (orch *orchestrator) Upscale(ctx context.Context, requestID string, req worker.GenUpscaleMultipartRequestBody) (interface{}, error) {
	// local AIWorker processes job if combined orchestrator/ai worker
	if orch.node.AIWorker != nil {
		workerResp, err := orch.node.Upscale(ctx, req)
		if err == nil {
			return orch.node.saveLocalAIWorkerResults(ctx, *workerResp, requestID, "image/png")
		} else {
			clog.Errorf(ctx, "Error processing with local ai worker err=%q", err)
			if monitor.Enabled {
				monitor.AIResultSaveError(ctx, "upscale", *req.ModelId, string(monitor.SegmentUploadErrorUnknown))
			}
			return nil, err
		}
	}

	// remote ai worker proceses job
	imgBytes, err := req.Image.Bytes()
	if err != nil {
		return nil, err
	}

	inputUrl, err := orch.SaveAIRequestInput(ctx, requestID, imgBytes)
	if err != nil {
		return nil, err
	}
	req.Image.InitFromBytes(nil, "") // remove image data

	res, err := orch.node.AIWorkerManager.Process(ctx, requestID, "upscale", *req.ModelId, inputUrl, AIJobRequestData{Request: req, InputUrl: inputUrl})
	if err != nil {
		return nil, err
	}

	res, err = orch.node.saveRemoteAIWorkerResults(ctx, res, requestID)
	if err != nil {
		clog.Errorf(ctx, "Error saving remote ai result err=%q", err)
		if monitor.Enabled {
			monitor.AIResultSaveError(ctx, "upscale", *req.ModelId, string(monitor.SegmentUploadErrorUnknown))
		}
		return nil, err
	}

	return res.Results, nil
}

func (orch *orchestrator) AudioToText(ctx context.Context, requestID string, req worker.GenAudioToTextMultipartRequestBody) (interface{}, error) {
	// local AIWorker processes job if combined orchestrator/ai worker
	if orch.node.AIWorker != nil {
		// no file response to save, response is text sent back to gateway
		return orch.node.AudioToText(ctx, req)
	}

	// remote ai worker proceses job
	audioBytes, err := req.Audio.Bytes()
	if err != nil {
		return nil, err
	}

	inputUrl, err := orch.SaveAIRequestInput(ctx, requestID, audioBytes)
	if err != nil {
		return nil, err
	}
	req.Audio.InitFromBytes(nil, "") // remove audio data

	res, err := orch.node.AIWorkerManager.Process(ctx, requestID, "audio-to-text", *req.ModelId, inputUrl, AIJobRequestData{Request: req, InputUrl: inputUrl})
	if err != nil {
		return nil, err
	}

	res, err = orch.node.saveRemoteAIWorkerResults(ctx, res, requestID)
	if err != nil {
		clog.Errorf(ctx, "Error saving remote ai result err=%q", err)
		if monitor.Enabled {
			monitor.AIResultSaveError(ctx, "audio-to-text", *req.ModelId, string(monitor.SegmentUploadErrorUnknown))
		}
		return nil, err
	}

	return res.Results, nil
}

func (orch *orchestrator) SegmentAnything2(ctx context.Context, requestID string, req worker.GenSegmentAnything2MultipartRequestBody) (interface{}, error) {
	// local AIWorker processes job if combined orchestrator/ai worker
	if orch.node.AIWorker != nil {
		// no file response to save, response is text sent back to gateway
		return orch.node.SegmentAnything2(ctx, req)
	}

	// remote ai worker proceses job
	imgBytes, err := req.Image.Bytes()
	if err != nil {
		return nil, err
	}

	inputUrl, err := orch.SaveAIRequestInput(ctx, requestID, imgBytes)
	if err != nil {
		return nil, err
	}
	req.Image.InitFromBytes(nil, "") // remove image data

	res, err := orch.node.AIWorkerManager.Process(ctx, requestID, "segment-anything-2", *req.ModelId, inputUrl, AIJobRequestData{Request: req, InputUrl: inputUrl})
	if err != nil {
		return nil, err
	}

	res, err = orch.node.saveRemoteAIWorkerResults(ctx, res, requestID)
	if err != nil {
		clog.Errorf(ctx, "Error saving remote ai result err=%q", err)
		if monitor.Enabled {
			monitor.AIResultSaveError(ctx, "segment-anything-2", *req.ModelId, string(monitor.SegmentUploadErrorUnknown))
		}
		return nil, err
	}

	return res.Results, nil
}

// Return type is LLMResponse, but a stream is available as well as chan(string)
func (orch *orchestrator) LLM(ctx context.Context, requestID string, req worker.GenLLMFormdataRequestBody) (interface{}, error) {
	// local AIWorker processes job if combined orchestrator/ai worker
	if orch.node.AIWorker != nil {
		// no file response to save, response is text sent back to gateway
		return orch.node.AIWorker.LLM(ctx, req)
	}

	res, err := orch.node.AIWorkerManager.Process(ctx, requestID, "llm", *req.ModelId, "", AIJobRequestData{Request: req})
	if err != nil {
		return nil, err
	}

	// non streaming response
	if _, ok := res.Results.(worker.LLMResponse); ok {
		res, err = orch.node.saveRemoteAIWorkerResults(ctx, res, requestID)
		if err != nil {
			clog.Errorf(ctx, "Error saving remote ai result err=%q", err)
			if monitor.Enabled {
				monitor.AIResultSaveError(ctx, "llm", *req.ModelId, string(monitor.SegmentUploadErrorUnknown))
			}
			return nil, err

		}
	}

	return res.Results, nil
}

func (orch *orchestrator) ImageToText(ctx context.Context, requestID string, req worker.GenImageToTextMultipartRequestBody) (interface{}, error) {
	// local AIWorker processes job if combined orchestrator/ai worker
	if orch.node.AIWorker != nil {
		// no file response to save, response is text sent back to gateway
		return orch.node.ImageToText(ctx, req)
	}

	// remote ai worker proceses job
	imageBytes, err := req.Image.Bytes()
	if err != nil {
		return nil, err
	}

	inputUrl, err := orch.SaveAIRequestInput(ctx, requestID, imageBytes)
	if err != nil {
		return nil, err
	}
	req.Image.InitFromBytes(nil, "")

	res, err := orch.node.AIWorkerManager.Process(ctx, requestID, "image-to-text", *req.ModelId, inputUrl, AIJobRequestData{Request: req, InputUrl: inputUrl})
	if err != nil {
		return nil, err
	}

	res, err = orch.node.saveRemoteAIWorkerResults(ctx, res, requestID)
	if err != nil {
		clog.Errorf(ctx, "Error saving remote ai result err=%q", err)
		if monitor.Enabled {
			monitor.AIResultSaveError(ctx, "image-to-text", *req.ModelId, string(monitor.SegmentUploadErrorUnknown))
		}
		return nil, err
	}

	return res.Results, nil
}

<<<<<<< HEAD
func (orch *orchestrator) LivePortrait(ctx context.Context, requestID string, req worker.LivePortraitLivePortraitPostMultipartRequestBody) (interface{}, error) {
	// local AIWorker processes job if combined orchestrator/ai worker
	if orch.node.AIWorker != nil {
		workerResp, err := orch.node.LivePortrait(ctx, req)
		if err == nil {
			return orch.node.saveLocalAIWorkerResults(ctx, *workerResp, requestID, "video/mp4")
		} else {
			clog.Errorf(ctx, "Error processing with local ai worker err=%q", err)
			if monitor.Enabled {
				monitor.AIResultSaveError(ctx, "live-portrait", *req.ModelId, string(monitor.SegmentUploadErrorUnknown))
=======
func (orch *orchestrator) TextToSpeech(ctx context.Context, requestID string, req worker.GenTextToSpeechJSONRequestBody) (interface{}, error) {
	// local AIWorker processes job if combined orchestrator/ai worker
	if orch.node.AIWorker != nil {
		workerResp, err := orch.node.TextToSpeech(ctx, req)
		if err == nil {
			return orch.node.saveLocalAIWorkerResults(ctx, *workerResp, requestID, "audio/wav")
		} else {
			clog.Errorf(ctx, "Error processing with local ai worker err=%q", err)
			if monitor.Enabled {
				monitor.AIResultSaveError(ctx, "text-to-speech", *req.ModelId, string(monitor.SegmentUploadErrorUnknown))
>>>>>>> c4a5ef12
			}
			return nil, err
		}
	}

	// remote ai worker proceses job
<<<<<<< HEAD
	imgBytes, err := req.SourceImage.Bytes()
	if err != nil {
		return nil, err
	}
	sourceImageUrl, err := orch.SaveAIRequestInput(ctx, requestID, imgBytes)
	if err != nil {
		return nil, err
	}
	req.SourceImage.InitFromBytes(nil, "") // remove image data

	// Add code to handle DrivingVideo
	videoBytes, err := req.DrivingVideo.Bytes()
	if err != nil {
		return nil, err
	}
	drivingVideoUrl, err := orch.SaveAIRequestInput(ctx, requestID, videoBytes)
	if err != nil {
		return nil, err
	}

	// Create a slice to hold both URLs
	combinedUrls := []string{sourceImageUrl, drivingVideoUrl}
	inputUrls, err := (json.Marshal(combinedUrls)) // Combine URLs into JSON
	if err != nil {
		return nil, err
	}

	res, err := orch.node.AIWorkerManager.Process(ctx, requestID, "live-portrait", *req.ModelId, string(inputUrls), AIJobRequestData{Request: req, InputUrl: string(inputUrls)})
=======
	res, err := orch.node.AIWorkerManager.Process(ctx, requestID, "text-to-speech", *req.ModelId, "", AIJobRequestData{Request: req})
>>>>>>> c4a5ef12
	if err != nil {
		return nil, err
	}

	res, err = orch.node.saveRemoteAIWorkerResults(ctx, res, requestID)
	if err != nil {
		clog.Errorf(ctx, "Error saving remote ai result err=%q", err)
		if monitor.Enabled {
<<<<<<< HEAD
			monitor.AIResultSaveError(ctx, "live-portrait", *req.ModelId, string(monitor.SegmentUploadErrorUnknown))
=======
			monitor.AIResultSaveError(ctx, "text-to-speech", *req.ModelId, string(monitor.SegmentUploadErrorUnknown))
>>>>>>> c4a5ef12
		}
		return nil, err
	}

	return res.Results, nil
}

// only used for sending work to remote AI worker
func (orch *orchestrator) SaveAIRequestInput(ctx context.Context, requestID string, fileData []byte) (string, error) {
	node := orch.node
	if drivers.NodeStorage == nil {
		return "", fmt.Errorf("Missing local storage")
	}

	storage, exists := node.StorageConfigs[requestID]
	if !exists {
		return "", errors.New("storage does not exist for request")
	}

	url, err := storage.OS.SaveData(ctx, string(RandomManifestID())+".tempfile", bytes.NewReader(fileData), nil, 0)
	if err != nil {
		return "", err
	}

	return url, nil
}

func (o *orchestrator) GetStorageForRequest(requestID string) (drivers.OSSession, bool) {
	session, exists := o.node.getStorageForRequest(requestID)
	if exists {
		return session, true
	} else {
		return nil, false
	}
}

func (n *LivepeerNode) getStorageForRequest(requestID string) (drivers.OSSession, bool) {
	session, exists := n.StorageConfigs[requestID]
	return session.OS, exists
}

func (o *orchestrator) CreateStorageForRequest(requestID string) error {
	return o.node.createStorageForRequest(requestID)
}

func (n *LivepeerNode) createStorageForRequest(requestID string) error {
	n.storageMutex.Lock()
	defer n.storageMutex.Unlock()
	_, exists := n.StorageConfigs[requestID]
	if !exists {
		os := drivers.NodeStorage.NewSession(requestID)
		n.StorageConfigs[requestID] = &transcodeConfig{OS: os, LocalOS: os}
		// TODO: Figure out a better way to end the OS session after a timeout than creating a new goroutine per request?
		go func() {
			ctx, cancel := context.WithTimeout(context.Background(), aiWorkerResultsTimeout)
			defer cancel()
			<-ctx.Done()
			os.EndSession()
			clog.Infof(ctx, "Ended session for requestID=%v", requestID)
		}()
	}

	return nil
}

/*
 * Methods used to process AI job requests on a AI Worker.
 */

func (n *LivepeerNode) TextToImage(ctx context.Context, req worker.GenTextToImageJSONRequestBody) (*worker.ImageResponse, error) {
	return n.AIWorker.TextToImage(ctx, req)
}

func (n *LivepeerNode) ImageToImage(ctx context.Context, req worker.GenImageToImageMultipartRequestBody) (*worker.ImageResponse, error) {
	return n.AIWorker.ImageToImage(ctx, req)
}

func (n *LivepeerNode) Upscale(ctx context.Context, req worker.GenUpscaleMultipartRequestBody) (*worker.ImageResponse, error) {
	return n.AIWorker.Upscale(ctx, req)
}

func (n *LivepeerNode) AudioToText(ctx context.Context, req worker.GenAudioToTextMultipartRequestBody) (*worker.TextResponse, error) {
	return n.AIWorker.AudioToText(ctx, req)
}

func (n *LivepeerNode) ImageToText(ctx context.Context, req worker.GenImageToTextMultipartRequestBody) (*worker.ImageToTextResponse, error) {
	return n.AIWorker.ImageToText(ctx, req)
}

func (n *LivepeerNode) ImageToVideo(ctx context.Context, req worker.GenImageToVideoMultipartRequestBody) (*worker.ImageResponse, error) {
	// We might support generating more than one video in the future (i.e. multiple input images/prompts)
	numVideos := 1

	// Generate frames
	start := time.Now()
	resp, err := n.AIWorker.ImageToVideo(ctx, req)
	if err != nil {
		return nil, err
	}

	if len(resp.Frames) != numVideos {
		return nil, fmt.Errorf("unexpected number of image-to-video outputs expected=%v actual=%v", numVideos, len(resp.Frames))
	}

	took := time.Since(start)
	clog.V(common.DEBUG).Infof(ctx, "Generating frames took=%v", took)

	sessionID := string(RandomManifestID())
	framerate := 7
	if req.Fps != nil {
		framerate = *req.Fps
	}
	inProfile := ffmpeg.VideoProfile{
		Framerate:    uint(framerate),
		FramerateDen: 1,
	}
	height := 576
	if req.Height != nil {
		height = *req.Height
	}
	width := 1024
	if req.Width != nil {
		width = *req.Width
	}
	outProfile := ffmpeg.VideoProfile{
		Name:       "image-to-video",
		Resolution: fmt.Sprintf("%vx%v", width, height),
		Bitrate:    "6000k",
		Format:     ffmpeg.FormatMP4,
	}
	// HACK: Re-use worker.ImageResponse to return results
	// Transcode frames into segments.
	videos := make([]worker.Media, len(resp.Frames))
	for i, batch := range resp.Frames {
		// Create slice of frame urls for a batch
		urls := make([]string, len(batch))
		for j, frame := range batch {
			urls[j] = frame.Url
		}

		// Transcode slice of frame urls into a segment
		res := n.transcodeFrames(ctx, sessionID, urls, inProfile, outProfile)
		if res.Err != nil {
			return nil, res.Err
		}

		// Assume only single rendition right now
		seg := res.TranscodeData.Segments[0]
		resultFile := fmt.Sprintf("%v.mp4", RandomManifestID())
		fname := path.Join(n.WorkDir, resultFile)
		if err := os.WriteFile(fname, seg.Data, 0644); err != nil {
			clog.Errorf(ctx, "AI Worker cannot write file err=%q", err)
			return nil, err
		}

		videos[i] = worker.Media{
			Url: fname,
		}

		// NOTE: Seed is consistent for video; NSFW check applies to first frame only.
		if len(batch) > 0 {
			videos[i].Nsfw = batch[0].Nsfw
			videos[i].Seed = batch[0].Seed
		}
	}

	return &worker.ImageResponse{Images: videos}, nil
}

func (n *LivepeerNode) SegmentAnything2(ctx context.Context, req worker.GenSegmentAnything2MultipartRequestBody) (*worker.MasksResponse, error) {
	return n.AIWorker.SegmentAnything2(ctx, req)
}

func (n *LivepeerNode) LLM(ctx context.Context, req worker.GenLLMFormdataRequestBody) (interface{}, error) {
	return n.AIWorker.LLM(ctx, req)
}

<<<<<<< HEAD
func (n *LivepeerNode) LivePortrait(ctx context.Context, req worker.LivePortraitLivePortraitPostMultipartRequestBody) (*worker.VideoResponse, error) {
	// handle frames from api
	start := time.Now()
	resp, err := n.AIWorker.LivePortrait(ctx, req)
	if err != nil {
		return nil, err
	}

	took := time.Since(start)
	clog.V(common.DEBUG).Infof(ctx, "Animating the video took=%v", took)

	sessionID := string(RandomManifestID())
	framerate := 30

	// Find the resolution of the source image
	sourceImage, _ := req.SourceImage.Bytes()                 // Assuming req has SourceImage field
	img, _, err := image.Decode(bytes.NewReader(sourceImage)) // Decode the image
	if err != nil {
		return nil, fmt.Errorf("failed to decode source image: %v", err)
	}
	bounds := img.Bounds()
	width, height := bounds.Dx(), bounds.Dy() // Get width and height

	inProfile := ffmpeg.VideoProfile{
		Framerate:    uint(framerate),
		FramerateDen: 1,
	}
	outProfile := ffmpeg.VideoProfile{
		Name:       "live-portrait",
		Framerate:  uint(framerate),
		Bitrate:    "6000k",
		Resolution: fmt.Sprintf("%vx%v", width, height), // Set resolution for outProfile
		Format:     ffmpeg.FormatMP4,
	}

	// Transcode frames into segments.
	videos := make([]worker.Media, len(resp.Frames))
	for i, batch := range resp.Frames {
		// Create slice of frame urls for a batch
		urls := make([]string, len(batch))
		for j, frame := range batch {
			urls[j] = frame.Url
		}

		// Transcode slice of frame urls into a segment
		res := n.transcodeFrames(ctx, sessionID, urls, inProfile, outProfile)
		if res.Err != nil {
			return nil, res.Err
		}

		// Assume only single rendition right now
		seg := res.TranscodeData.Segments[0]
		name := fmt.Sprintf("%v.mp4", RandomManifestID())
		segData := bytes.NewReader(seg.Data)
		uri, err := res.OS.SaveData(ctx, name, segData, nil, 0)
		if err != nil {
			return nil, err
		}

		videos[i] = worker.Media{
			Url: uri,
		}

		// NOTE: Seed is consistent for video; NSFW check applies to first frame only.
		if len(batch) > 0 {
			videos[i].Nsfw = batch[0].Nsfw
			videos[i].Seed = batch[0].Seed
		}
	}
	return &worker.VideoResponse{Frames: [][]worker.Media{videos}}, nil
=======
func (n *LivepeerNode) TextToSpeech(ctx context.Context, req worker.GenTextToSpeechJSONRequestBody) (*worker.AudioResponse, error) {
	return n.AIWorker.TextToSpeech(ctx, req)
>>>>>>> c4a5ef12
}

// transcodeFrames converts a series of image URLs into a video segment for the image-to-video pipeline.
func (n *LivepeerNode) transcodeFrames(ctx context.Context, sessionID string, urls []string, inProfile ffmpeg.VideoProfile, outProfile ffmpeg.VideoProfile) *TranscodeResult {
	ctx = clog.AddOrchSessionID(ctx, sessionID)

	var fnamep *string
	terr := func(err error) *TranscodeResult {
		if fnamep != nil {
			if err := os.RemoveAll(*fnamep); err != nil {
				clog.Errorf(ctx, "Transcoder failed to cleanup %v", *fnamep)
			}
		}
		return &TranscodeResult{Err: err}
	}

	// We only support base64 png data urls right now
	// We will want to support HTTP and file urls later on as well
	dirPath := path.Join(n.WorkDir, "input", sessionID+"_"+string(RandomManifestID()))
	fnamep = &dirPath
	if err := os.MkdirAll(dirPath, 0700); err != nil {
		clog.Errorf(ctx, "Transcoder cannot create frames dir err=%q", err)
		return terr(err)
	}
	for i, url := range urls {
		fname := path.Join(dirPath, strconv.Itoa(i)+".png")
		if err := worker.SaveImageB64DataUrl(url, fname); err != nil {
			clog.Errorf(ctx, "Transcoder failed to save image from url err=%q", err)
			return terr(err)
		}
	}

	// Use local software transcoder instead of node's configured transcoder
	// because if the node is using a nvidia transcoder there may be sporadic
	// CUDA operation not permitted errors that are difficult to debug.
	// The majority of the execution time for image-to-video is the frame generation
	// so slower software transcoding should not be a big deal for now.
	transcoder := NewLocalTranscoder(n.WorkDir)

	md := &SegTranscodingMetadata{
		Fname:     path.Join(dirPath, "%d.png"),
		ProfileIn: inProfile,
		Profiles: []ffmpeg.VideoProfile{
			outProfile,
		},
		AuthToken: &net.AuthToken{SessionId: sessionID},
	}

	los := drivers.NodeStorage.NewSession(sessionID)

	// TODO: Figure out a better way to end the OS session after a timeout than creating a new goroutine per request?
	go func() {
		ctx, cancel := context.WithTimeout(context.Background(), aiWorkerTranscodeLoopTimeout)
		defer cancel()
		<-ctx.Done()
		los.EndSession()
		clog.Infof(ctx, "Ended image-to-video session sessionID=%v", sessionID)
	}()

	start := time.Now()
	tData, err := transcoder.Transcode(ctx, md)
	if err != nil {
		if _, ok := err.(UnrecoverableError); ok {
			panic(err)
		}
		clog.Errorf(ctx, "Error transcoding frames dirPath=%s err=%q", dirPath, err)
		return terr(err)
	}

	took := time.Since(start)
	clog.V(common.DEBUG).Infof(ctx, "Transcoding frames took=%v", took)

	transcoder.EndTranscodingSession(md.AuthToken.SessionId)

	tSegments := tData.Segments
	if len(tSegments) != len(md.Profiles) {
		clog.Errorf(ctx, "Did not receive the correct number of transcoded segments; got %v expected %v", len(tSegments),
			len(md.Profiles))
		return terr(fmt.Errorf("MismatchedSegments"))
	}

	// Prepare the result object
	var tr TranscodeResult
	segHashes := make([][]byte, len(tSegments))

	for i := range md.Profiles {
		if tSegments[i].Data == nil || len(tSegments[i].Data) < 25 {
			clog.Errorf(ctx, "Cannot find transcoded segment for bytes=%d", len(tSegments[i].Data))
			return terr(fmt.Errorf("ZeroSegments"))
		}
		clog.V(common.DEBUG).Infof(ctx, "Transcoded segment profile=%s bytes=%d",
			md.Profiles[i].Name, len(tSegments[i].Data))
		hash := crypto.Keccak256(tSegments[i].Data)
		segHashes[i] = hash
	}
	if err := os.RemoveAll(dirPath); err != nil {
		clog.Errorf(ctx, "Transcoder failed to cleanup %v", dirPath)
	}
	tr.OS = los
	tr.TranscodeData = tData

	if n == nil || n.Eth == nil {
		return &tr
	}

	segHash := crypto.Keccak256(segHashes...)
	tr.Sig, tr.Err = n.Eth.Sign(segHash)
	if tr.Err != nil {
		clog.Errorf(ctx, "Unable to sign hash of transcoded segment hashes err=%q", tr.Err)
	}
	return &tr
}<|MERGE_RESOLUTION|>--- conflicted
+++ resolved
@@ -817,7 +817,6 @@
 	return res.Results, nil
 }
 
-<<<<<<< HEAD
 func (orch *orchestrator) LivePortrait(ctx context.Context, requestID string, req worker.LivePortraitLivePortraitPostMultipartRequestBody) (interface{}, error) {
 	// local AIWorker processes job if combined orchestrator/ai worker
 	if orch.node.AIWorker != nil {
@@ -828,7 +827,56 @@
 			clog.Errorf(ctx, "Error processing with local ai worker err=%q", err)
 			if monitor.Enabled {
 				monitor.AIResultSaveError(ctx, "live-portrait", *req.ModelId, string(monitor.SegmentUploadErrorUnknown))
-=======
+			}
+			return nil, err
+		}
+	}
+
+	// remote ai worker proceses job
+	imgBytes, err := req.SourceImage.Bytes()
+	if err != nil {
+		return nil, err
+	}
+	sourceImageUrl, err := orch.SaveAIRequestInput(ctx, requestID, imgBytes)
+	if err != nil {
+		return nil, err
+	}
+	req.SourceImage.InitFromBytes(nil, "") // remove image data
+
+	// Add code to handle DrivingVideo
+	videoBytes, err := req.DrivingVideo.Bytes()
+	if err != nil {
+		return nil, err
+	}
+	drivingVideoUrl, err := orch.SaveAIRequestInput(ctx, requestID, videoBytes)
+	if err != nil {
+		return nil, err
+	}
+
+	// Create a slice to hold both URLs
+	combinedUrls := []string{sourceImageUrl, drivingVideoUrl}
+	inputUrls, err := (json.Marshal(combinedUrls)) // Combine URLs into JSON
+	if err != nil {
+		return nil, err
+	}
+
+	res, err := orch.node.AIWorkerManager.Process(ctx, requestID, "live-portrait", *req.ModelId, string(inputUrls), AIJobRequestData{Request: req, InputUrl: string(inputUrls)})
+	if err != nil {
+		return nil, err
+	}
+
+	res, err = orch.node.saveRemoteAIWorkerResults(ctx, res, requestID)
+	if err != nil {
+		clog.Errorf(ctx, "Error saving remote ai result err=%q", err)
+		if monitor.Enabled {
+			monitor.AIResultSaveError(ctx, "live-portrait", *req.ModelId, string(monitor.SegmentUploadErrorUnknown))
+		}
+		return nil, err
+	}
+
+	return res.Results, nil
+}
+
 func (orch *orchestrator) TextToSpeech(ctx context.Context, requestID string, req worker.GenTextToSpeechJSONRequestBody) (interface{}, error) {
 	// local AIWorker processes job if combined orchestrator/ai worker
 	if orch.node.AIWorker != nil {
@@ -839,45 +887,13 @@
 			clog.Errorf(ctx, "Error processing with local ai worker err=%q", err)
 			if monitor.Enabled {
 				monitor.AIResultSaveError(ctx, "text-to-speech", *req.ModelId, string(monitor.SegmentUploadErrorUnknown))
->>>>>>> c4a5ef12
 			}
 			return nil, err
 		}
 	}
 
 	// remote ai worker proceses job
-<<<<<<< HEAD
-	imgBytes, err := req.SourceImage.Bytes()
-	if err != nil {
-		return nil, err
-	}
-	sourceImageUrl, err := orch.SaveAIRequestInput(ctx, requestID, imgBytes)
-	if err != nil {
-		return nil, err
-	}
-	req.SourceImage.InitFromBytes(nil, "") // remove image data
-
-	// Add code to handle DrivingVideo
-	videoBytes, err := req.DrivingVideo.Bytes()
-	if err != nil {
-		return nil, err
-	}
-	drivingVideoUrl, err := orch.SaveAIRequestInput(ctx, requestID, videoBytes)
-	if err != nil {
-		return nil, err
-	}
-
-	// Create a slice to hold both URLs
-	combinedUrls := []string{sourceImageUrl, drivingVideoUrl}
-	inputUrls, err := (json.Marshal(combinedUrls)) // Combine URLs into JSON
-	if err != nil {
-		return nil, err
-	}
-
-	res, err := orch.node.AIWorkerManager.Process(ctx, requestID, "live-portrait", *req.ModelId, string(inputUrls), AIJobRequestData{Request: req, InputUrl: string(inputUrls)})
-=======
 	res, err := orch.node.AIWorkerManager.Process(ctx, requestID, "text-to-speech", *req.ModelId, "", AIJobRequestData{Request: req})
->>>>>>> c4a5ef12
 	if err != nil {
 		return nil, err
 	}
@@ -886,11 +902,7 @@
 	if err != nil {
 		clog.Errorf(ctx, "Error saving remote ai result err=%q", err)
 		if monitor.Enabled {
-<<<<<<< HEAD
-			monitor.AIResultSaveError(ctx, "live-portrait", *req.ModelId, string(monitor.SegmentUploadErrorUnknown))
-=======
 			monitor.AIResultSaveError(ctx, "text-to-speech", *req.ModelId, string(monitor.SegmentUploadErrorUnknown))
->>>>>>> c4a5ef12
 		}
 		return nil, err
 	}
@@ -1068,7 +1080,6 @@
 	return n.AIWorker.LLM(ctx, req)
 }
 
-<<<<<<< HEAD
 func (n *LivepeerNode) LivePortrait(ctx context.Context, req worker.LivePortraitLivePortraitPostMultipartRequestBody) (*worker.VideoResponse, error) {
 	// handle frames from api
 	start := time.Now()
@@ -1139,10 +1150,10 @@
 		}
 	}
 	return &worker.VideoResponse{Frames: [][]worker.Media{videos}}, nil
-=======
+}
+
 func (n *LivepeerNode) TextToSpeech(ctx context.Context, req worker.GenTextToSpeechJSONRequestBody) (*worker.AudioResponse, error) {
 	return n.AIWorker.TextToSpeech(ctx, req)
->>>>>>> c4a5ef12
 }
 
 // transcodeFrames converts a series of image URLs into a video segment for the image-to-video pipeline.
