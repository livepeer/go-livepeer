--- conflicted
+++ resolved
@@ -90,10 +90,10 @@
 	return hardware
 }
 
-<<<<<<< HEAD
 func (w *Worker) GetCapacity() Capacity {
 	return w.manager.GetCapacity()
-=======
+}
+
 func (w *Worker) Version() []Version {
 	var version []Version
 	for _, rc := range w.externalContainers {
@@ -113,7 +113,6 @@
 	}
 
 	return version
->>>>>>> 6104f72e
 }
 
 func (w *Worker) TextToImage(ctx context.Context, req GenTextToImageJSONRequestBody) (*ImageResponse, error) {
